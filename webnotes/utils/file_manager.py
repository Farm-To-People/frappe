# Copyright (c) 2013, Web Notes Technologies Pvt. Ltd.
# MIT License. See license.txt 

from __future__ import unicode_literals
import webnotes
import os, base64
from webnotes.utils import cstr, cint, get_site_path
from webnotes import _
from webnotes import conf

class MaxFileSizeReachedError(webnotes.ValidationError): pass

def upload():
	# get record details
	dt = webnotes.form_dict.doctype
	dn = webnotes.form_dict.docname
	file_url = webnotes.form_dict.file_url
	filename = webnotes.form_dict.filename
	
	if not filename and not file_url:
		webnotes.msgprint(_("Please select a file or url"),
			raise_exception=True)

	# save
	if filename:
		filedata = save_uploaded(dt, dn)
	elif file_url:
		filedata = save_url(file_url, dt, dn)
		
	return {"fid": filedata.name, "filename": filedata.file_name or filedata.file_url }

def save_uploaded(dt, dn):
	fname, content = get_uploaded_content()
	if content:
		return save_file(fname, content, dt, dn)
	else: 
		raise Exception

def save_url(file_url, dt, dn):
	if not (file_url.startswith("http://") or file_url.startswith("https://")):
		webnotes.msgprint("URL must start with 'http://' or 'https://'")
		return None, None
		
	f = webnotes.bean({
		"doctype": "File Data",
		"file_url": file_url,
		"attached_to_doctype": dt,
		"attached_to_name": dn
	})
	f.ignore_permissions = True
	f.insert();
	return f.doc

def get_uploaded_content():	
	# should not be unicode when reading a file, hence using webnotes.form
	if 'filedata' in webnotes.form_dict:
		webnotes.uploaded_content = base64.b64decode(webnotes.form_dict.filedata)
		webnotes.uploaded_filename = webnotes.form_dict.filename
		return webnotes.uploaded_filename, webnotes.uploaded_content
	else:
		webnotes.msgprint('No File')
		return None, None

def save_file(fname, content, dt, dn, decode=False):
	if decode:
		if isinstance(content, unicode):
			content = content.encode("utf-8")
		content = base64.b64decode(content)
	
	import filecmp
	from webnotes.model.code import load_doctype_module
	files_path = get_site_path(conf.files_path)
	module = load_doctype_module(dt, webnotes.conn.get_value("DocType", dt, "module"))
	
	if hasattr(module, "attachments_folder"):
		files_path = os.path.join(files_path, module.attachments_folder)

	file_size = check_max_file_size(content)
	temp_fname = write_file(content, files_path)
	fname = scrub_file_name(fname)
	fpath = os.path.join(files_path, fname)

	fname_parts = fname.split(".", -1)
	main = ".".join(fname_parts[:-1])
	extn = fname_parts[-1]
	versions = get_file_versions(files_path, main, extn)
	
	if versions:
		found_match = False
		for version in versions:
			if filecmp.cmp(os.path.join(files_path, version), temp_fname):
				# remove new file, already exists!
				os.remove(temp_fname)
				fname = version
				found_match = True
				break
				
		if not found_match:
			# get_new_version name
			fname = get_new_fname_based_on_version(files_path, main, extn, versions)
			fpath = os.path.join(files_path, fname)
			
			# rename
			if os.path.exists(fpath.encode("utf-8")):
				webnotes.throw("File already exists: " + fname)
				
			os.rename(temp_fname, fpath.encode("utf-8"))
	else:
		# rename new file
		if os.path.exists(fpath.encode("utf-8")):
			webnotes.throw("File already exists: " + fname)
		
		os.rename(temp_fname, fpath.encode("utf-8"))

	f = webnotes.bean({
		"doctype": "File Data",
		"file_name": os.path.relpath(os.path.join(files_path, fname), get_site_path(conf.get("public_path", "public"))),
		"attached_to_doctype": dt,
		"attached_to_name": dn,
		"file_size": file_size
	})
	f.ignore_permissions = True
	f.insert();

	return f.doc

def get_file_versions(files_path, main, extn):
	out = []
	for f in os.listdir(files_path):
		f = cstr(f)
		if f.startswith(main) and f.endswith(extn):
			out.append(f)
	return out

def get_new_fname_based_on_version(files_path, main, extn, versions):
	versions.sort()
	if "-" in versions[-1]:
		version = cint(versions[-1].split("-")[-1]) or 1
	else:
		version = 1
	
	new_fname = main + "-" + str(version) + "." + extn
	while os.path.exists(os.path.join(files_path, new_fname).encode("utf-8")):
		version += 1
		new_fname = main + "-" + str(version) + "." + extn
		if version > 100:
			webnotes.msgprint("Too many versions", raise_exception=True)
			
	return new_fname

def scrub_file_name(fname):		
	if '\\' in fname:
		fname = fname.split('\\')[-1]
	if '/' in fname:
		fname = fname.split('/')[-1]
	return fname
	
def check_max_file_size(content):
	max_file_size = conf.get('max_file_size') or 1000000
	file_size = len(content)

	if file_size > max_file_size:
		webnotes.msgprint(_("File size exceeded the maximum allowed size"),
			raise_exception=MaxFileSizeReachedError)
			
	return file_size

def write_file(content, files_path):
	"""write file to disk with a random name (to compare)"""
	# create account folder (if not exists)
	webnotes.create_folder(files_path)
	fname = os.path.join(files_path, webnotes.generate_hash())

	# write the file
	with open(fname, 'w+') as f:
		f.write(content)

	return fname	

def remove_all(dt, dn):
	"""remove all files in a transaction"""
	try:
		for fid in webnotes.conn.sql_list("""select name from `tabFile Data` where
			attached_to_doctype=%s and attached_to_name=%s""", (dt, dn)):
			remove_file(fid)
	except Exception, e:
		if e.args[0]!=1054: raise e # (temp till for patched)

def remove_file(fid):
	"""Remove file and File Data entry"""	
	webnotes.delete_doc("File Data", fid)
		
def get_file(fname):
	f = webnotes.conn.sql("""select file_name from `tabFile Data` 
		where name=%s or file_name=%s""", (fname, fname))
	if f:
		file_name = f[0][0]
	else:
		file_name = fname
		
	if not "/" in file_name:
		file_name = "files/" + file_name
<<<<<<< HEAD
		
	with open(get_site_path("public", file_name), 'r') as f:
=======

	# read the file
	with open(get_path("public", file_name), 'r') as f:
>>>>>>> 6d20bda1
		content = f.read()

	return [file_name, content]<|MERGE_RESOLUTION|>--- conflicted
+++ resolved
@@ -200,14 +200,9 @@
 		
 	if not "/" in file_name:
 		file_name = "files/" + file_name
-<<<<<<< HEAD
-		
+	
+	# read the file	
 	with open(get_site_path("public", file_name), 'r') as f:
-=======
-
-	# read the file
-	with open(get_path("public", file_name), 'r') as f:
->>>>>>> 6d20bda1
 		content = f.read()
 
 	return [file_name, content]
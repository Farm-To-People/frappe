import re

import psycopg2
import psycopg2.extensions
from psycopg2.errorcodes import (
	CLASS_INTEGRITY_CONSTRAINT_VIOLATION,
	DEADLOCK_DETECTED,
	DUPLICATE_COLUMN,
	INSUFFICIENT_PRIVILEGE,
	STRING_DATA_RIGHT_TRUNCATION,
	UNDEFINED_COLUMN,
	UNDEFINED_TABLE,
	UNIQUE_VIOLATION,
)
from psycopg2.errors import ReadOnlySqlTransaction, SequenceGeneratorLimitExceeded, SyntaxError
from psycopg2.extensions import ISOLATION_LEVEL_REPEATABLE_READ

import frappe
from frappe.database.database import Database
from frappe.database.postgres.schema import PostgresTable
from frappe.database.utils import EmptyQueryValues, LazyDecode
from frappe.utils import cstr, get_table_name

# cast decimals as floats
DEC2FLOAT = psycopg2.extensions.new_type(
	psycopg2.extensions.DECIMAL.values,
	"DEC2FLOAT",
	lambda value, curs: float(value) if value is not None else None,
)

psycopg2.extensions.register_type(DEC2FLOAT)

LOCATE_SUB_PATTERN = re.compile(r"locate\(([^,]+),([^)]+)(\)?)\)", flags=re.IGNORECASE)
LOCATE_QUERY_PATTERN = re.compile(r"locate\(", flags=re.IGNORECASE)
PG_TRANSFORM_PATTERN = re.compile(r"([=><]+)\s*([+-]?\d+)(\.0)?(?![a-zA-Z\.\d])")
FROM_TAB_PATTERN = re.compile(r"from tab([\w-]*)", flags=re.IGNORECASE)


class PostgresExceptionUtil:
	ProgrammingError = psycopg2.ProgrammingError
	TableMissingError = psycopg2.ProgrammingError
	OperationalError = psycopg2.OperationalError
	InternalError = psycopg2.InternalError
	SQLError = psycopg2.ProgrammingError
	DataError = psycopg2.DataError
	InterfaceError = psycopg2.InterfaceError
	SequenceGeneratorLimitExceeded = SequenceGeneratorLimitExceeded

	@staticmethod
	def is_deadlocked(e):
		return getattr(e, "pgcode", None) == DEADLOCK_DETECTED

	@staticmethod
	def is_timedout(e):
		# http://initd.org/psycopg/docs/extensions.html?highlight=datatype#psycopg2.extensions.QueryCanceledError
		return isinstance(e, psycopg2.extensions.QueryCanceledError)

	@staticmethod
	def is_read_only_mode_error(e) -> bool:
		return isinstance(e, ReadOnlySqlTransaction)

	@staticmethod
	def is_syntax_error(e):
		return isinstance(e, SyntaxError)

	@staticmethod
	def is_table_missing(e):
		return getattr(e, "pgcode", None) == UNDEFINED_TABLE

	@staticmethod
	def is_missing_table(e):
		return PostgresDatabase.is_table_missing(e)

	@staticmethod
	def is_missing_column(e):
		return getattr(e, "pgcode", None) == UNDEFINED_COLUMN

	@staticmethod
	def is_access_denied(e):
		return getattr(e, "pgcode", None) == INSUFFICIENT_PRIVILEGE

	@staticmethod
	def cant_drop_field_or_key(e):
		return getattr(e, "pgcode", None) == CLASS_INTEGRITY_CONSTRAINT_VIOLATION

	@staticmethod
	def is_duplicate_entry(e):
		return getattr(e, "pgcode", None) == UNIQUE_VIOLATION

	@staticmethod
	def is_primary_key_violation(e):
		return getattr(e, "pgcode", None) == UNIQUE_VIOLATION and "_pkey" in cstr(e.args[0])

	@staticmethod
	def is_unique_key_violation(e):
		return getattr(e, "pgcode", None) == UNIQUE_VIOLATION and "_key" in cstr(e.args[0])

	@staticmethod
	def is_duplicate_fieldname(e):
		return getattr(e, "pgcode", None) == DUPLICATE_COLUMN

	@staticmethod
	def is_statement_timeout(e):
		return PostgresDatabase.is_timedout(e) or isinstance(e, frappe.QueryTimeoutError)

	@staticmethod
	def is_data_too_long(e):
		return getattr(e, "pgcode", None) == STRING_DATA_RIGHT_TRUNCATION


class PostgresDatabase(PostgresExceptionUtil, Database):
	REGEX_CHARACTER = "~"
	default_port = "5432"

	def setup_type_map(self):
		self.db_type = "postgres"
		self.type_map = {
			"Currency": ("decimal", "21,9"),
			"Int": ("bigint", None),
			"Long Int": ("bigint", None),
			"Float": ("decimal", "21,9"),
			"Percent": ("decimal", "21,9"),
			"Check": ("smallint", None),
			"Small Text": ("text", ""),
			"Long Text": ("text", ""),
			"Code": ("text", ""),
			"Text Editor": ("text", ""),
			"Markdown Editor": ("text", ""),
			"HTML Editor": ("text", ""),
			"Date": ("date", ""),
			"Datetime": ("timestamp", None),
			"Time": ("time", "6"),
			"Text": ("text", ""),
			"Data": ("varchar", self.VARCHAR_LEN),
			"Link": ("varchar", self.VARCHAR_LEN),
			"Dynamic Link": ("varchar", self.VARCHAR_LEN),
			"Password": ("text", ""),
			"Select": ("varchar", self.VARCHAR_LEN),
			"Rating": ("decimal", "3,2"),
			"Read Only": ("varchar", self.VARCHAR_LEN),
			"Attach": ("text", ""),
			"Attach Image": ("text", ""),
			"Signature": ("text", ""),
			"Color": ("varchar", self.VARCHAR_LEN),
			"Barcode": ("text", ""),
			"Geolocation": ("text", ""),
			"Duration": ("decimal", "21,9"),
			"Icon": ("varchar", self.VARCHAR_LEN),
			"Phone": ("varchar", self.VARCHAR_LEN),
			"Autocomplete": ("varchar", self.VARCHAR_LEN),
			"JSON": ("json", ""),
		}

	@property
	def last_query(self):
		return LazyDecode(self._cursor.query)

	def get_connection(self):
<<<<<<< HEAD
		conn = psycopg2.connect("host='{}' dbname='{}' user='{}' password='{}' port={}".format(
			self.host, self.user, self.user, self.password, self.port
		))
		conn.set_isolation_level(ISOLATION_LEVEL_AUTOCOMMIT) # TODO: Remove this
=======
		conn = psycopg2.connect(
			"host='{}' dbname='{}' user='{}' password='{}' port={}".format(
				self.host, self.user, self.user, self.password, self.port
			)
		)
		conn.set_isolation_level(ISOLATION_LEVEL_REPEATABLE_READ)
>>>>>>> c3390404

		return conn

	def set_execution_timeout(self, seconds: int):
		# Postgres expects milliseconds as input
		self.sql("set local statement_timeout = %s", int(seconds) * 1000)

	def escape(self, s, percent=True):
		"""Escape quotes and percent in given string."""
		if isinstance(s, bytes):
			s = s.decode("utf-8")

		# MariaDB's driver treats None as an empty string
		# So Postgres should do the same

		if s is None:
			s = ""

		if percent:
			s = s.replace("%", "%%")

		s = s.encode("utf-8")

		return str(psycopg2.extensions.QuotedString(s))

	def get_database_size(self):
		"""'Returns database size in MB"""
		db_size = self.sql(
			"SELECT (pg_database_size(%s) / 1024 / 1024) as database_size", self.db_name, as_dict=True
		)
		return db_size[0].get("database_size")

	# pylint: disable=W0221
	def sql(self, query, values=EmptyQueryValues, *args, **kwargs):
		return super().sql(modify_query(query), modify_values(values), *args, **kwargs)

	def lazy_mogrify(self, *args, **kwargs) -> str:
		return self.last_query

	def get_tables(self, cached=True):
		return [
			d[0]
			for d in self.sql(
				"""select table_name
			from information_schema.tables
			where table_catalog='{}'
				and table_type = 'BASE TABLE'
				and table_schema='{}'""".format(
					frappe.conf.db_name, frappe.conf.get("db_schema", "public")
				)
			)
		]

	def format_date(self, date):
		if not date:
			return "0001-01-01"

		if not isinstance(date, str):
			date = date.strftime("%Y-%m-%d")

		return date

	# column type
	@staticmethod
	def is_type_number(code):
		return code == psycopg2.NUMBER

	@staticmethod
	def is_type_datetime(code):
		return code == psycopg2.DATETIME

	def rename_table(self, old_name: str, new_name: str) -> list | tuple:
		old_name = get_table_name(old_name)
		new_name = get_table_name(new_name)
		return self.sql(f"ALTER TABLE `{old_name}` RENAME TO `{new_name}`")

	def describe(self, doctype: str) -> list | tuple:
		table_name = get_table_name(doctype)
		return self.sql(
			f"SELECT COLUMN_NAME FROM information_schema.COLUMNS WHERE TABLE_NAME = '{table_name}'"
		)

	def change_column_type(
		self, doctype: str, column: str, type: str, nullable: bool = False, use_cast: bool = False
	) -> list | tuple:
		table_name = get_table_name(doctype)
		null_constraint = "SET NOT NULL" if not nullable else "DROP NOT NULL"
		using_cast = f'using "{column}"::{type}' if use_cast else ""

		# postgres allows ddl in transactions but since we've currently made
		# things same as mariadb (raising exception on ddl commands if the transaction has any writes),
		# hence using sql_ddl here for committing and then moving forward.
		return self.sql_ddl(
			f"""ALTER TABLE "{table_name}"
				ALTER COLUMN "{column}" TYPE {type} {using_cast},
				ALTER COLUMN "{column}" {null_constraint}"""
		)

	def create_auth_table(self):
		self.sql_ddl(
			"""create table if not exists "__Auth" (
				"doctype" VARCHAR(140) NOT NULL,
				"name" VARCHAR(255) NOT NULL,
				"fieldname" VARCHAR(140) NOT NULL,
				"password" TEXT NOT NULL,
				"encrypted" INT NOT NULL DEFAULT 0,
				PRIMARY KEY ("doctype", "name", "fieldname")
			)"""
		)

	def create_global_search_table(self):
		if not "__global_search" in self.get_tables():
			self.sql(
				"""create table "__global_search"(
				doctype varchar(100),
				name varchar({0}),
				title varchar({0}),
				content text,
				route varchar({0}),
				published int not null default 0,
				unique (doctype, name))""".format(
					self.VARCHAR_LEN
				)
			)

	def create_user_settings_table(self):
		self.sql_ddl(
			"""create table if not exists "__UserSettings" (
			"user" VARCHAR(180) NOT NULL,
			"doctype" VARCHAR(180) NOT NULL,
			"data" TEXT,
			UNIQUE ("user", "doctype")
			)"""
		)

	def updatedb(self, doctype, meta=None):
		"""
		Syncs a `DocType` to the table
		* creates if required
		* updates columns
		* updates indices
		"""
		res = self.sql(f"select issingle from `tabDocType` where name='{doctype}'")
		if not res:
			raise Exception(f"Wrong doctype {doctype} in updatedb")

		if not res[0][0]:
			db_table = PostgresTable(doctype, meta)
			db_table.validate()

			self.commit()
			db_table.sync()
			self.begin()

	@staticmethod
	def get_on_duplicate_update(key="name"):
		if isinstance(key, list):
			key = '", "'.join(key)
		return f'ON CONFLICT ("{key}") DO UPDATE SET '

	def check_implicit_commit(self, query):
		pass  # postgres can run DDL in transactions without implicit commits

	def has_index(self, table_name, index_name):
		return self.sql(
			"""SELECT 1 FROM pg_indexes WHERE tablename='{table_name}'
			and indexname='{index_name}' limit 1""".format(
				table_name=table_name, index_name=index_name
			)
		)

	def add_index(self, doctype: str, fields: list, index_name: str = None):
		"""Creates an index with given fields if not already created.
		Index name will be `fieldname1_fieldname2_index`"""
		table_name = get_table_name(doctype)
		index_name = index_name or self.get_index_name(fields)
		fields_str = '", "'.join(re.sub(r"\(.*\)", "", field) for field in fields)

		self.sql_ddl(f'CREATE INDEX IF NOT EXISTS "{index_name}" ON `{table_name}` ("{fields_str}")')

	def add_unique(self, doctype, fields, constraint_name=None):
		if isinstance(fields, str):
			fields = [fields]
		if not constraint_name:
			constraint_name = "unique_" + "_".join(fields)

		if not self.sql(
			"""
			SELECT CONSTRAINT_NAME
			FROM information_schema.TABLE_CONSTRAINTS
			WHERE table_name=%s
			AND constraint_type='UNIQUE'
			AND CONSTRAINT_NAME=%s""",
			("tab" + doctype, constraint_name),
		):
			self.commit()
			self.sql(
				"""ALTER TABLE `tab%s`
					ADD CONSTRAINT %s UNIQUE (%s)"""
				% (doctype, constraint_name, ", ".join(fields))
			)

	def get_table_columns_description(self, table_name):
		"""Returns list of column and its description"""
		# pylint: disable=W1401
		return self.sql(
			"""
			SELECT a.column_name AS name,
			CASE LOWER(a.data_type)
				WHEN 'character varying' THEN CONCAT('varchar(', a.character_maximum_length ,')')
				WHEN 'timestamp without time zone' THEN 'timestamp'
				ELSE a.data_type
			END AS type,
			BOOL_OR(b.index) AS index,
			SPLIT_PART(COALESCE(a.column_default, NULL), '::', 1) AS default,
			BOOL_OR(b.unique) AS unique
			FROM information_schema.columns a
			LEFT JOIN
				(SELECT indexdef, tablename,
					indexdef LIKE '%UNIQUE INDEX%' AS unique,
					indexdef NOT LIKE '%UNIQUE INDEX%' AS index
					FROM pg_indexes
					WHERE tablename='{table_name}') b
				ON SUBSTRING(b.indexdef, '(.*)') LIKE CONCAT('%', a.column_name, '%')
			WHERE a.table_name = '{table_name}'
			GROUP BY a.column_name, a.data_type, a.column_default, a.character_maximum_length;
		""".format(
				table_name=table_name
			),
			as_dict=1,
		)

	def get_database_list(self):
		return self.sql("SELECT datname FROM pg_database", pluck=True)


def modify_query(query):
	""" "Modifies query according to the requirements of postgres"""
	# replace ` with " for definitions
	query = str(query).replace("`", '"')
	query = replace_locate_with_strpos(query)
	# select from requires ""
	query = FROM_TAB_PATTERN.sub(r'from "tab\1"', query)

	# only find int (with/without signs), ignore decimals (with/without signs), ignore hashes (which start with numbers),
	# drop .0 from decimals and add quotes around them
	#
	# >>> query = "c='abcd' , a >= 45, b = -45.0, c =   40, d=4500.0, e=3500.53, f=40psdfsd, g=9092094312, h=12.00023"
	# >>> re.sub(r"([=><]+)\s*([+-]?\d+)(\.0)?(?![a-zA-Z\.\d])", r"\1 '\2'", query)
	# 	"c='abcd' , a >= '45', b = '-45', c = '40', d= '4500', e=3500.53, f=40psdfsd, g= '9092094312', h=12.00023

	return PG_TRANSFORM_PATTERN.sub(r"\1 '\2'", query)


def modify_values(values):
	def modify_value(value):
		if isinstance(value, (list, tuple)):
			value = tuple(modify_values(value))

		elif isinstance(value, int):
			value = str(value)

		return value

	if not values or values == EmptyQueryValues:
		return values

	if isinstance(values, dict):
		for k, v in values.items():
			values[k] = modify_value(v)
	elif isinstance(values, (tuple, list)):
		new_values = []
		for val in values:
			new_values.append(modify_value(val))

		values = new_values
	else:
		values = modify_value(values)

	return values


def replace_locate_with_strpos(query):
	# strpos is the locate equivalent in postgres
	if LOCATE_QUERY_PATTERN.search(query):
		query = LOCATE_SUB_PATTERN.sub(r"strpos(\2\3, \1)", query)
	return query<|MERGE_RESOLUTION|>--- conflicted
+++ resolved
@@ -156,19 +156,12 @@
 		return LazyDecode(self._cursor.query)
 
 	def get_connection(self):
-<<<<<<< HEAD
-		conn = psycopg2.connect("host='{}' dbname='{}' user='{}' password='{}' port={}".format(
-			self.host, self.user, self.user, self.password, self.port
-		))
-		conn.set_isolation_level(ISOLATION_LEVEL_AUTOCOMMIT) # TODO: Remove this
-=======
 		conn = psycopg2.connect(
 			"host='{}' dbname='{}' user='{}' password='{}' port={}".format(
 				self.host, self.user, self.user, self.password, self.port
 			)
 		)
 		conn.set_isolation_level(ISOLATION_LEVEL_REPEATABLE_READ)
->>>>>>> c3390404
 
 		return conn
 

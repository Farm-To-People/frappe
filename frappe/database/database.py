--- conflicted
+++ resolved
@@ -10,24 +10,6 @@
 from contextlib import contextmanager, suppress
 from time import time
 
-<<<<<<< HEAD
-# pylint: disable=assigning-non-slot
-
-from __future__ import unicode_literals
-
-import datetime
-import os
-import re
-# import time
-from time import time
-
-# imports - compatibility imports
-from six import (
-	integer_types,
-	string_types,
-	text_type,
-	iteritems
-=======
 from pypika.terms import Criterion, NullValue
 
 import frappe
@@ -42,7 +24,6 @@
 	Query,
 	QueryValues,
 	is_query_type,
->>>>>>> c3390404
 )
 from frappe.exceptions import DoesNotExistError, ImplicitCommitError
 from frappe.model.utils.link_count import flush_local_link_count
@@ -57,24 +38,13 @@
 MULTI_WORD_PATTERN = re.compile(r'([`"])(tab([A-Z]\w+)( [A-Z]\w+)+)\1')
 
 
-<<<<<<< HEAD
-import frappe
-import frappe.defaults
-import frappe.model.meta
-from frappe import _
-from frappe.database.datahenge import SQLTransaction
-from frappe.utils import now, getdate, cast_fieldtype, get_datetime
-from frappe.model.utils.link_count import flush_local_link_count
-
-NoneType = type(None)
-env_value = os.environ.get('FTP_DEBUG_SQL_TRANSACTIONS')
-debug_mode = bool(env_value and int(env_value) == 1)
-
-
-class Database(object):
-=======
+from frappe.database.datahenge import SQLTransaction  # Datahenge
+NoneType = type(None)  # Datahenge
+env_value = os.environ.get('FTP_DEBUG_SQL_TRANSACTIONS')  # Datahenge
+debug_mode = bool(env_value and int(env_value) == 1)  # Datahenge
+
+
 class Database:
->>>>>>> c3390404
 	"""
 	Open a database connection with the given parmeters, if use_default is True, use the
 	login details from `conf.py`. This is called by the request handler and is accessible using
@@ -147,9 +117,9 @@
 	def connect(self):
 		"""Connects to a database as set in `site_config.json`."""
 		self.cur_db_name = self.user
-		self._conn = self.get_connection()  # pylint: disable=assignment-from-no-return
+		self._conn = self.get_connection()
 		self._cursor = self._conn.cursor()
-		frappe.local.rollback_observers = []  # pylint: disable=assigning-non-slot
+		frappe.local.rollback_observers = []
 
 		try:
 			if execution_timeout := get_query_execution_timeout():
@@ -205,7 +175,7 @@
 		:param debug: Print query and `EXPLAIN` in debug log.
 		:param ignore_ddl: Catch exception if table, column missing.
 		:param as_utf8: Encode values as UTF 8.
-		:param auto_commit: Adds two commits Before and After executing the query.
+		:param auto_commit: Commit after executing the query.
 		:param update: Update this dict to all rows (if returned `as_dict`).
 		:param run: Returns query without executing it if False.
 		Examples:
@@ -221,13 +191,6 @@
 		                {"name": "a%", "owner":"test@example.com"})
 
 		"""
-<<<<<<< HEAD
-		# print(f"executing sql query: '{query}'")
-
-		if re.search(r'ifnull\(', query, flags=re.IGNORECASE):
-			# replaces ifnull in query with coalesce
-			query = re.sub(r'ifnull\(', 'coalesce(', query, flags=re.IGNORECASE)
-=======
 		debug = debug or getattr(self, "debug", False)
 		query = str(query)
 		if not run:
@@ -238,7 +201,6 @@
 
 		# replaces ifnull in query with coalesce
 		query = IFNULL_PATTERN.sub("coalesce(", query)
->>>>>>> c3390404
 
 		if not self._conn:
 			self.connect()
@@ -247,45 +209,17 @@
 		self.check_transaction_status(query)
 		self.clear_db_table_cache(query)
 
-<<<<<<< HEAD
-		# autocommit
-		if auto_commit and query and (not query.startswith('commit')):
-			# print("WARNING: Performing an automatic commit!")
-			self.commit()
-
-		# execute
-		try:
-			# Datahenge: Display every Query that meets a condition.  Useful for discovering What Is Going On?
-			# import traceback
-			# if query.lower().startswith('delete'):
-			#	debug = True
-			#	explain = True
-			#	print("BEGIN TRACE------------------------------------------------------")
-			#	traceback.print_stack()
-			if debug:
-				time_start = time()
-=======
 		if auto_commit:
 			self.commit()
->>>>>>> c3390404
 
 		if debug:
 			time_start = time()
 
-<<<<<<< HEAD
-			#if query.lower().startswith('delete'):
-			#	print("END TRACE--------------------------------------------------------")
-
-			if values!=():
-				if isinstance(values, dict):
-					values = dict(values)
-=======
 		if values == EmptyQueryValues:
 			values = None
 		elif not isinstance(values, (tuple, dict, list)):
 			values = (values,)
 		query, values = self._transform_query(query, values)
->>>>>>> c3390404
 
 		try:
 			self._cursor.execute(query, values)
@@ -343,18 +277,10 @@
 		if pluck:
 			return [r[0] for r in self.last_result]
 
-<<<<<<< HEAD
-		if auto_commit:
-			self.commit()
-
-		if not self._cursor.description:
-			return ()
-=======
 		if as_utf8:
 			deprecation_warning("as_utf8 parameter is deprecated and will be removed in version 15.")
 		if formatted:
 			deprecation_warning("formatted parameter is deprecated and will be removed in version 15.")
->>>>>>> c3390404
 
 		# scrub output if required
 		if as_dict:
@@ -375,15 +301,11 @@
 			_query = _query or str(mogrified_query)
 			print(_query)
 
-<<<<<<< HEAD
 		# Datahenge: Warn about invalid combination:
 		if explain and (not debug):
 			import warnings
 			warnings.warn("Calling this function with 'explain', but without 'debug', will not explain the SQL query.", UserWarning)
 
-		# debug
-=======
->>>>>>> c3390404
 		if debug:
 			_query = _query or str(mogrified_query)
 			if explain and is_query_type(_query, "select"):
@@ -412,13 +334,6 @@
 		"""build the query string with values"""
 		if not values:
 			return query
-<<<<<<< HEAD
-		else:
-			try:
-				return self._cursor.mogrify(query, values)
-			except: # noqa: E722  pylint: disable=bare-except
-				return (query, values)
-=======
 
 		try:
 			return self._cursor.mogrify(query, values)
@@ -432,7 +347,6 @@
 	def lazy_mogrify(self, query: Query, values: QueryValues) -> LazyMogrify:
 		"""Wrap the object with str to generate mogrified query."""
 		return LazyMogrify(query, values)
->>>>>>> c3390404
 
 	def explain_query(self, query, values=None):
 		"""Print `EXPLAIN` in error log."""
@@ -465,31 +379,14 @@
 		"""Raises exception if more than 20,000 `INSERT`, `UPDATE` queries are
 		executed in one transaction. This is to ensure that writes are always flushed otherwise this
 		could cause the system to hang."""
-<<<<<<< HEAD
-
-		# Datahenge: Here, Frappe tries to detect implicit commits (there's surely a better way)
-		if self.transaction_writes and \
-			query and query.strip().split()[0].lower() in ['start', 'alter', 'drop', 'create', "begin", "truncate"]:
-			raise Exception(f"This statement can cause implicit commit:\n{query}")
-
-		# If the first word is 'commit' or 'rollback', then indicate there's no remaining transaction writes?
-		# This seems potentially wrong, when there is a larger depth of START TRANSACTION
-		if query and query.strip().lower() in ('commit', 'rollback'):
-=======
 		self.check_implicit_commit(query)
 
 		if query and is_query_type(query, ("commit", "rollback")):
->>>>>>> c3390404
 			self.transaction_writes = 0
 
 		if query[:6].lower() in ("update", "insert", "delete"):
 			self.transaction_writes += 1
-<<<<<<< HEAD
-			# print(f"----> Increased 'transaction_writes' to {self.transaction_writes}")
-			if self.transaction_writes > 200000:
-=======
 			if self.transaction_writes > self.MAX_WRITES_PER_TRANSACTION:
->>>>>>> c3390404
 				if self.auto_commit_on_many_writes:
 					self.commit()
 				else:
@@ -841,9 +738,6 @@
 	def get_list(*args, **kwargs):
 		return frappe.get_list(*args, **kwargs)
 
-<<<<<<< HEAD
-	def get_single_value(self, doctype, fieldname):  # DH - Removing unused cache argument.
-=======
 	def set_single_value(
 		self,
 		doctype: str,
@@ -866,7 +760,6 @@
 		return self.set_value(doctype, doctype, fieldname, value, *args, **kwargs)
 
 	def get_single_value(self, doctype, fieldname, cache=True):
->>>>>>> c3390404
 		"""Get property of Single DocType. Cache locally by default
 
 		:param doctype: DocType of the single object whose value is requested
@@ -891,20 +784,6 @@
 		).run()
 		val = val[0][0] if val else None
 
-<<<<<<< HEAD
-		docfield_metadata = frappe.get_meta(doctype).get_field(fieldname)
-		if not docfield_metadata:
-			frappe.throw(_('Invalid field name: {0}').format(frappe.bold(fieldname)), self.InvalidColumnName)
-
-		# Datahenge:  Another 'wow!' moment.  The datatype for a 'None' date was AUTOMATICALLY falling back to Today's Date!
-		val = cast_fieldtype(docfield_metadata.fieldtype, val)
-
-		# TODO:  Datahenge:  No Idea why repeating this check is necessary here.  The same code is written only 
-		#        10 lines above this.  But if I don't?  Then 'bench execute' fails with KeyError: 'Global Defaults'
-		#        Pretty crazy stuff.
-		if not doctype in self.value_cache:
-			self.value_cache = self.value_cache[doctype] = {}
-=======
 		df = frappe.get_meta(doctype).get_field(fieldname)
 
 		if not df:
@@ -913,7 +792,6 @@
 			)
 
 		val = cast_fieldtype(df.fieldtype, val)
->>>>>>> c3390404
 
 		# TODO:  Datahenge:  If the SQL result is a DateTime, would be great if framework applied a datetime.date format
 		#        immediately to what's in the cache.
@@ -921,14 +799,8 @@
 
 		return val
 
-	@frappe.debug_decorator
 	def get_singles_value(self, *args, **kwargs):
 		"""Alias for get_single_value"""
-		# Datahenge: No purpose having an alias, and it's rarely used.
-		import warnings
-		message = "Function 'get_singles_value' is deprecated, using 'get_single_value' instead."
-		frappe.throw(message, exc=None)
-		warnings.warn(message, DeprecationWarning)
 		return self.get_single_value(*args, **kwargs)
 
 	def _get_values_from_table(
@@ -1126,8 +998,9 @@
 		if key in defaults:
 			return defaults[key]
 
-<<<<<<< HEAD
-	def begin(self):
+		return defaults.get(frappe.scrub(key))
+
+	def begin(self, *, read_only=False):
 		"""
 		Start a new SQL transaction.
 		If a SQL Transaction already exists, it -automatically- committed (MySQL behavior) and a new Transaction created.
@@ -1139,15 +1012,10 @@
 			if hasattr(frappe.local, "dh_ignore_implicit_transactions") and frappe.local.dh_ignore_implicit_transactions:
 				raise Exception("ERROR: Skipping db.begin() because it would implicitly commit changes to the database, and variable 'frappe.local.dh_ignore_implicit_transactions' is already set.")
 
-		self.sql("START TRANSACTION")
-=======
-		return defaults.get(frappe.scrub(key))
-
-	def begin(self, *, read_only=False):
 		read_only = read_only or frappe.flags.read_only
 		mode = "READ ONLY" if read_only else ""
 		self.sql(f"START TRANSACTION {mode}")
->>>>>>> c3390404
+
 
 	def commit(self, end_rollback=False):
 		"""Commit current transaction. Calls SQL `COMMIT`."""
@@ -1178,16 +1046,12 @@
 		for method in frappe.local.before_commit:
 			frappe.call(method[0], *(method[1] or []), **(method[2] or {}))
 
-<<<<<<< HEAD
-		self.sql("COMMIT")
+		self.sql("commit")
 		if debug_mode:
-			frappe.whatis("--> SQL COMMIT (Releasing Row Locks)")
-=======
-		self.sql("commit")
+			frappe.whatis("--> SQL COMMIT (Releasing Row Locks)")		
 		self.begin()  # explicitly start a new transaction
->>>>>>> c3390404
-
-		frappe.local.rollback_observers = []  # pylint: disable=assigning-non-slot
+
+		frappe.local.rollback_observers = []
 		self.flush_realtime_log()
 		enqueue_jobs_after_commit()
 		flush_local_link_count()
@@ -1202,19 +1066,6 @@
 
 		frappe.local.realtime_log = []
 
-<<<<<<< HEAD
-	def rollback(self):
-		"""`ROLLBACK` current transaction."""
-		self.sql("rollback")
-
-		# Datahenge: Below is a 'self.begin()' written by Frappe.  And it makes absolutely NO sense to me.  So commenting it out.
-		# self.begin()
-
-		for obj in frappe.local.rollback_observers:
-			if hasattr(obj, "on_rollback"):
-				obj.on_rollback()
-		frappe.local.rollback_observers = []
-=======
 	def savepoint(self, save_point):
 		"""Savepoints work as a nested transaction.
 
@@ -1239,7 +1090,6 @@
 				if hasattr(obj, "on_rollback"):
 					obj.on_rollback()
 			frappe.local.rollback_observers = []
->>>>>>> c3390404
 
 	def field_exists(self, dt, fn):
 		"""Return true of field exists."""
@@ -1531,7 +1381,6 @@
 		return get_next_val(*args, **kwargs)
 
 
-
 def enqueue_jobs_after_commit():
 	from frappe.utils.background_jobs import (
 		RQ_JOB_FAILURE_TTL,

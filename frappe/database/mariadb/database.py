<<<<<<< HEAD
import re
from collections import defaultdict
from typing import TYPE_CHECKING, Dict, List, Tuple, Union

import mariadb
from mariadb.constants import FIELD_TYPE
from pymysql.constants import ER
from pymysql.converters import escape_sequence, escape_string
=======
import pymysql
from pymysql.constants import ER, FIELD_TYPE
from pymysql.converters import conversions, escape_string
>>>>>>> 261fbfcd

import frappe
from frappe.database.database import Database
from frappe.database.mariadb.schema import MariaDBTable
from frappe.utils import UnicodeWithAttrs, get_datetime, get_table_name

if TYPE_CHECKING:
	from mariadb import ConnectionPool

_FIND_ITER_PATTERN = re.compile("%s")
_PARAM_COMP = re.compile(r"%\([\w]*\)s")
_SITE_POOLS = defaultdict(frappe._dict)
_MAX_POOL_SIZE = 64
_POOL_SIZE = 1

# _POOL_SIZE is selected "arbitrarily" to avoid overloading the server and being mindful of multitenancy
# init size of connection pool will be _POOL_SIZE for each site. Replica setups will have separate pool.
# This means each site with a replica setup can have 2 active pools of size _POOL_SIZE each. Each pool may
# expand up to _MAX_POOL_SIZE as per requirement. This cannot be a function of @@global.max_connections,
# no. of sites since there may be multiple processes holding connections; and this defines the size for each
# of those processes/workers. Check MariaDBConnectionUtil for connection & pool management.


def is_connection_pooling_enabled() -> bool:
	"""Set `frappe.DISABLE_CONNECTION_POOLING` to enable/disable connection pooling for all on current
	process. This will override config key `disable_database_connection_pooling`. Set key
	`disable_database_connection_pooling` in site config for persistent settings across workers."""

	if frappe.DISABLE_DATABASE_CONNECTION_POOLING is not None:
		return not frappe.DISABLE_DATABASE_CONNECTION_POOLING
	return not frappe.local.conf.disable_database_connection_pooling


class MariaDBExceptionUtil:
	ProgrammingError = mariadb.ProgrammingError
	TableMissingError = mariadb.ProgrammingError
	OperationalError = mariadb.OperationalError
	InternalError = mariadb.InternalError
	SQLError = mariadb.ProgrammingError
	DataError = mariadb.DataError

	# match ER_SEQUENCE_RUN_OUT - https://mariadb.com/kb/en/mariadb-error-codes/
	SequenceGeneratorLimitExceeded = mariadb.ProgrammingError
	SequenceGeneratorLimitExceeded.errno = 4084

	@staticmethod
	def is_deadlocked(e: mariadb.Error) -> bool:
		return getattr(e, "errno", None) == ER.LOCK_DEADLOCK

	@staticmethod
	def is_timedout(e: mariadb.Error) -> bool:
		return getattr(e, "errno", None) == ER.LOCK_WAIT_TIMEOUT

	@staticmethod
	def is_table_missing(e: mariadb.Error) -> bool:
		return getattr(e, "errno", None) == ER.NO_SUCH_TABLE

	@staticmethod
	def is_missing_table(e: mariadb.Error) -> bool:
		return MariaDBDatabase.is_table_missing(e)

	@staticmethod
	def is_missing_column(e: mariadb.Error) -> bool:
		return getattr(e, "errno", None) == ER.BAD_FIELD_ERROR

	@staticmethod
	def is_duplicate_fieldname(e: mariadb.Error) -> bool:
		return getattr(e, "errno", None) == ER.DUP_FIELDNAME

	@staticmethod
	def is_duplicate_entry(e: mariadb.Error) -> bool:
		return getattr(e, "errno", None) == ER.DUP_ENTRY

	@staticmethod
	def is_access_denied(e: mariadb.Error) -> bool:
		return getattr(e, "errno", None) == ER.ACCESS_DENIED_ERROR

	@staticmethod
	def cant_drop_field_or_key(e: mariadb.Error) -> bool:
		return getattr(e, "errno", None) == ER.CANT_DROP_FIELD_OR_KEY

	@staticmethod
	def is_syntax_error(e: mariadb.Error) -> bool:
		return getattr(e, "errno", None) == ER.PARSE_ERROR

	@staticmethod
	def is_data_too_long(e: mariadb.Error) -> bool:
		return getattr(e, "errno", None) == ER.DATA_TOO_LONG

	@staticmethod
	def is_primary_key_violation(e: mariadb.Error) -> bool:
		return (
			MariaDBDatabase.is_duplicate_entry(e)
			and "PRIMARY" in e.errmsg
			and isinstance(e, mariadb.IntegrityError)
		)

	@staticmethod
	def is_unique_key_violation(e: mariadb.Error) -> bool:
		return (
			MariaDBDatabase.is_duplicate_entry(e)
			and "Duplicate" in e.errmsg
			and isinstance(e, mariadb.IntegrityError)
		)


class MariaDBConnectionUtil:
	def get_connection(self):
		conn = self._get_connection()
		conn.auto_reconnect = True
		return conn

	def _get_connection(self) -> "mariadb.Connection":
		"""Return MariaDB connection object.

		If frappe.conf.disable_database_connection_pooling is set, return a new connection
		object and close existing pool if exists. Else, return a connection from the pool.
		"""
		global _SITE_POOLS

		# don't pool root connections
		if self.user == "root":
			return self.create_connection()

		if not is_connection_pooling_enabled():
			self.close_connection_pools()
			return self.create_connection()

		if frappe.local.site not in _SITE_POOLS:
			site_pool = self.create_connection_pool()
		else:
			site_pool = self.get_connection_pool()

		try:
			conn = site_pool.get_connection()
		except mariadb.PoolError:
			# PoolError is raised when the pool is exhausted
			conn = self.create_connection()
			try:
				site_pool.add_connection(conn)
				# log this via frappe.logger & continue - site needs bigger pool...over _POOL_SIZE
			except mariadb.PoolError:
				# PoolError is raised when size limit is reached
				# log this via frappe.logger & continue - site needs a much bigger pool...over _MAX_POOL_SIZE
				pass

		return conn

	def close_connection_pools(self):
		if frappe.local.site in _SITE_POOLS:
			pools = _SITE_POOLS[frappe.local.site]
			for pool in pools.values():
				try:
					pool.close()
				except Exception:
					pass
			_SITE_POOLS.pop(frappe.local.site, None)

	def get_pool_name(self) -> str:
		pool_type = "read-only" if self.read_only else "default"
		return f"{frappe.local.site}-{pool_type}"

	def get_connection_pool(self) -> "ConnectionPool":
		"""Return MariaDB connection pool object.

		If `read_only` is True, return a read only pool.
		"""
		return _SITE_POOLS[frappe.local.site]["read_only" if self.read_only else "default"]

	def create_connection_pool(self):
		pool = mariadb.ConnectionPool(
			pool_name=self.get_pool_name(),
			pool_size=_MAX_POOL_SIZE,
			pool_reset_connection=False,
		)
		pool.set_config(**self.get_connection_settings())

		if self.read_only:
			_SITE_POOLS[frappe.local.site].read_only = pool
		else:
			_SITE_POOLS[frappe.local.site].default = pool

		for _ in range(_POOL_SIZE):
			pool.add_connection()

		return pool

	def create_connection(self):
		return mariadb.connect(**self.get_connection_settings())

	def get_connection_settings(self) -> Dict:
		conn_settings = {
			"host": self.host,
			"user": self.user,
			"password": self.password,
			"converter": {
				FIELD_TYPE.NEWDECIMAL: float,
				FIELD_TYPE.DATETIME: get_datetime,
				UnicodeWithAttrs: escape_string,
			},
		}

		if self.user != "root":
			conn_settings["database"] = self.user

		if self.port:
			conn_settings["port"] = int(self.port)

		if frappe.conf.local_infile:
			conn_settings["local_infile"] = frappe.conf.local_infile

		if frappe.conf.db_ssl_ca and frappe.conf.db_ssl_cert and frappe.conf.db_ssl_key:
			ssl_params = {
				"ssl": True,
				"ssl_ca": frappe.conf.db_ssl_ca,
				"ssl_cert": frappe.conf.db_ssl_cert,
				"ssl_key": frappe.conf.db_ssl_key,
			}
			conn_settings.update(ssl_params)
		return conn_settings

	def _transform_query(self, query: str, values: Dict) -> str:
		"""Converts a query with named placeholders to a query with %s and values dict to a tuple.

		This is a workaround since the MariaDB Python client (1.0.11) responds inconsistently
		depending on the substitions in the query & type of values passed.

		ref: https://jira.mariadb.org/projects/CONPY/issues/CONPY-205
		"""
		pos_values = []
		named_tokens = _PARAM_COMP.findall(query)

		for token in named_tokens:
			key = token[2:-2]
			val = values[key]
			if isinstance(val, (tuple, list)):
				val = escape_sequence(val)
			pos_values.append(val)
			query = query.replace(token, "%s", 1)

		if pos_values:
			values = pos_values

		# Handle sequences in values - PyMySQL & Psycopg allowed them but MariaDB client doesn't
		# This leads to a DataError. MariaDB connector expects a flat tuple. Build queries with
		# the ['%s'] * len(values) pattern to avoid this block.
		if isinstance(values, (tuple, list)) and any(isinstance(v, (tuple, list)) for v in values):
			values = list(values)
			find_iter = _FIND_ITER_PATTERN.finditer(query)

			for i, val in enumerate(values):
				pos = next(find_iter)
				if isinstance(val, (list, tuple)):
					query = (
						query[: pos.start()]
						+ escape_sequence(val, charset=self._conn.character_set)
						+ query[pos.end() :]
					)
					del values[i]

		return query, values


class MariaDBDatabase(MariaDBConnectionUtil, MariaDBExceptionUtil, Database):
	REGEX_CHARACTER = "regexp"

	# NOTE: using a very small cache - as during backup, if the sequence was used in anyform,
	# it drops the cache and uses the next non cached value in setval query and
	# puts that in the backup file, which will start the counter
	# from that value when inserting any new record in the doctype.
	# By default the cache is 1000 which will mess up the sequence when
	# using the system after a restore.
	# issue link: https://jira.mariadb.org/browse/MDEV-21786
	SEQUENCE_CACHE = 50

	def setup_type_map(self):
		self.db_type = "mariadb"
		self.type_map = {
			"Currency": ("decimal", "21,9"),
			"Int": ("int", "11"),
			"Long Int": ("bigint", "20"),
			"Float": ("decimal", "21,9"),
			"Percent": ("decimal", "21,9"),
			"Check": ("int", "1"),
			"Small Text": ("text", ""),
			"Long Text": ("longtext", ""),
			"Code": ("longtext", ""),
			"Text Editor": ("longtext", ""),
			"Markdown Editor": ("longtext", ""),
			"HTML Editor": ("longtext", ""),
			"Date": ("date", ""),
			"Datetime": ("datetime", "6"),
			"Time": ("time", "6"),
			"Text": ("text", ""),
			"Data": ("varchar", self.VARCHAR_LEN),
			"Link": ("varchar", self.VARCHAR_LEN),
			"Dynamic Link": ("varchar", self.VARCHAR_LEN),
			"Password": ("text", ""),
			"Select": ("varchar", self.VARCHAR_LEN),
			"Rating": ("decimal", "3,2"),
			"Read Only": ("varchar", self.VARCHAR_LEN),
			"Attach": ("text", ""),
			"Attach Image": ("text", ""),
			"Signature": ("longtext", ""),
			"Color": ("varchar", self.VARCHAR_LEN),
			"Barcode": ("longtext", ""),
			"Geolocation": ("longtext", ""),
			"Duration": ("decimal", "21,9"),
			"Icon": ("varchar", self.VARCHAR_LEN),
			"Phone": ("varchar", self.VARCHAR_LEN),
			"Autocomplete": ("varchar", self.VARCHAR_LEN),
			"JSON": ("json", ""),
		}

	def get_database_size(self):
		"""'Returns database size in MB"""
		db_size = self.sql(
			"""
			SELECT `table_schema` as `database_name`,
			SUM(`data_length` + `index_length`) / 1024 / 1024 AS `database_size`
			FROM information_schema.tables WHERE `table_schema` = %s GROUP BY `table_schema`
			""",
			self.db_name,
			as_dict=True,
		)

		return db_size[0].get("database_size")

	def log_query(self, query, values, debug, explain):
		self.last_query = super().log_query(query, values, debug, explain)
		return self.last_query

	@staticmethod
	def escape(s, percent=True):
		"""Excape quotes and percent in given string."""
		# Update: We've scrapped PyMySQL in favour of MariaDB's official Python client
		# Also, given we're promoting use of the PyPika builder via frappe.qb, the use
		# of this method should be limited.

		# pymysql expects unicode argument to escape_string with Python 3
		s = frappe.as_unicode(escape_string(frappe.as_unicode(s)), "utf-8").replace("`", "\\`")

		# NOTE separating % escape, because % escape should only be done when using LIKE operator
		# or when you use python format string to generate query that already has a %s
		# for example: sql("select name from `tabUser` where name=%s and {0}".format(conditions), something)
		# defaulting it to True, as this is the most frequent use case
		# ideally we shouldn't have to use ESCAPE and strive to pass values via the values argument of sql
		if percent:
			s = s.replace("%", "%%")

		return "'" + s + "'"

	# column type
	@staticmethod
	def is_type_number(code):
		return code == mariadb.NUMBER

	@staticmethod
	def is_type_datetime(code):
		return code == mariadb.DATETIME

	def rename_table(self, old_name: str, new_name: str) -> list | tuple:
		old_name = get_table_name(old_name)
		new_name = get_table_name(new_name)
		return self.sql(f"RENAME TABLE `{old_name}` TO `{new_name}`")

	def describe(self, doctype: str) -> list | tuple:
		table_name = get_table_name(doctype)
		return self.sql(f"DESC `{table_name}`")

	def change_column_type(
		self, doctype: str, column: str, type: str, nullable: bool = False
	) -> list | tuple:
		table_name = get_table_name(doctype)
		null_constraint = "NOT NULL" if not nullable else ""
		return self.sql_ddl(f"ALTER TABLE `{table_name}` MODIFY `{column}` {type} {null_constraint}")

	def create_auth_table(self):
		self.sql_ddl(
			"""create table if not exists `__Auth` (
				`doctype` VARCHAR(140) NOT NULL,
				`name` VARCHAR(255) NOT NULL,
				`fieldname` VARCHAR(140) NOT NULL,
				`password` TEXT NOT NULL,
				`encrypted` INT(1) NOT NULL DEFAULT 0,
				PRIMARY KEY (`doctype`, `name`, `fieldname`)
			) ENGINE=InnoDB ROW_FORMAT=DYNAMIC CHARACTER SET=utf8mb4 COLLATE=utf8mb4_unicode_ci"""
		)

	def create_global_search_table(self):
		if not "__global_search" in self.get_tables():
			self.sql(
				"""create table __global_search(
				doctype varchar(100),
				name varchar({0}),
				title varchar({0}),
				content text,
				fulltext(content),
				route varchar({0}),
				published int(1) not null default 0,
				unique `doctype_name` (doctype, name))
				COLLATE=utf8mb4_unicode_ci
				ENGINE=MyISAM
				CHARACTER SET=utf8mb4""".format(
					self.VARCHAR_LEN
				)
			)

	def create_user_settings_table(self):
		self.sql_ddl(
			"""create table if not exists __UserSettings (
			`user` VARCHAR(180) NOT NULL,
			`doctype` VARCHAR(180) NOT NULL,
			`data` TEXT,
			UNIQUE(user, doctype)
			) ENGINE=InnoDB DEFAULT CHARSET=utf8"""
		)

	@staticmethod
	def get_on_duplicate_update(key=None):
		return "ON DUPLICATE key UPDATE "

	def get_table_columns_description(self, table_name):
		"""Returns list of column and its description"""
		return self.sql(
			"""select
			column_name as 'name',
			column_type as 'type',
			column_default as 'default',
			COALESCE(
				(select 1
				from information_schema.statistics
				where table_name="{table_name}"
					and column_name=columns.column_name
					and NON_UNIQUE=1
					limit 1
			), 0) as 'index',
			column_key = 'UNI' as 'unique'
			from information_schema.columns as columns
			where table_name = '{table_name}' """.format(
				table_name=table_name
			),
			as_dict=1,
		)

	def has_index(self, table_name, index_name):
		return self.sql(
			"""SHOW INDEX FROM `{table_name}`
			WHERE Key_name='{index_name}'""".format(
				table_name=table_name, index_name=index_name
			)
		)

	def add_index(self, doctype: str, fields: list, index_name: str = None):
		"""Creates an index with given fields if not already created.
		Index name will be `fieldname1_fieldname2_index`"""
		index_name = index_name or self.get_index_name(fields)
		table_name = get_table_name(doctype)
		if not self.has_index(table_name, index_name):
			self.commit()
			self.sql(
				"""ALTER TABLE `%s`
				ADD INDEX `%s`(%s)"""
				% (table_name, index_name, ", ".join(fields))
			)

	def add_unique(self, doctype, fields, constraint_name=None):
		if isinstance(fields, str):
			fields = [fields]
		if not constraint_name:
			constraint_name = "unique_" + "_".join(fields)

		if not self.sql(
			"""select CONSTRAINT_NAME from information_schema.TABLE_CONSTRAINTS
			where table_name=%s and constraint_type='UNIQUE' and CONSTRAINT_NAME=%s""",
			("tab" + doctype, constraint_name),
		):
			self.commit()
			self.sql(
				"""alter table `tab%s`
					add unique `%s`(%s)"""
				% (doctype, constraint_name, ", ".join(fields))
			)

	def updatedb(self, doctype, meta=None):
		"""
		Syncs a `DocType` to the table
		* creates if required
		* updates columns
		* updates indices
		"""
		res = self.sql("select issingle from `tabDocType` where name=%s", (doctype,))
		if not res:
			raise Exception(f"Wrong doctype {doctype} in updatedb")

		if not res[0][0]:
			db_table = MariaDBTable(doctype, meta)
			db_table.validate()

			self.commit()
			db_table.sync()
			self.begin()

	def get_database_list(self):
		return self.sql("SHOW DATABASES", pluck=True)

	def get_tables(self, cached=True):
		"""Returns list of tables"""
		to_query = not cached

		if cached:
			tables = frappe.cache().get_value("db_tables")
			to_query = not tables

		if to_query:
			information_schema = frappe.qb.Schema("information_schema")

			tables = (
				frappe.qb.from_(information_schema.tables)
				.select(information_schema.tables.table_name)
				.where(information_schema.tables.table_schema != "information_schema")
				.run(pluck=True)
			)
			frappe.cache().set_value("db_tables", tables)

		return tables<|MERGE_RESOLUTION|>--- conflicted
+++ resolved
@@ -1,17 +1,11 @@
-<<<<<<< HEAD
 import re
 from collections import defaultdict
-from typing import TYPE_CHECKING, Dict, List, Tuple, Union
+from typing import TYPE_CHECKING
 
 import mariadb
 from mariadb.constants import FIELD_TYPE
 from pymysql.constants import ER
 from pymysql.converters import escape_sequence, escape_string
-=======
-import pymysql
-from pymysql.constants import ER, FIELD_TYPE
-from pymysql.converters import conversions, escape_string
->>>>>>> 261fbfcd
 
 import frappe
 from frappe.database.database import Database
@@ -202,7 +196,7 @@
 	def create_connection(self):
 		return mariadb.connect(**self.get_connection_settings())
 
-	def get_connection_settings(self) -> Dict:
+	def get_connection_settings(self) -> dict:
 		conn_settings = {
 			"host": self.host,
 			"user": self.user,
@@ -233,7 +227,7 @@
 			conn_settings.update(ssl_params)
 		return conn_settings
 
-	def _transform_query(self, query: str, values: Dict) -> str:
+	def _transform_query(self, query: str, values: dict) -> str:
 		"""Converts a query with named placeholders to a query with %s and values dict to a tuple.
 
 		This is a workaround since the MariaDB Python client (1.0.11) responds inconsistently

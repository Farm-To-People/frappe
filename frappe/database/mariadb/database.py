--- conflicted
+++ resolved
@@ -1,8 +1,5 @@
-<<<<<<< HEAD
-=======
 import re
 
->>>>>>> c3390404
 import pymysql
 from pymysql.constants import ER, FIELD_TYPE
 from pymysql.converters import conversions, escape_string
@@ -23,17 +20,6 @@
 	SQLError = pymysql.ProgrammingError
 	DataError = pymysql.DataError
 
-<<<<<<< HEAD
-	def get_connection(self):
-		usessl = 0
-		if frappe.conf.db_ssl_ca and frappe.conf.db_ssl_cert and frappe.conf.db_ssl_key:
-			usessl = 1
-			ssl_params = {
-				'ca':frappe.conf.db_ssl_ca,
-				'cert':frappe.conf.db_ssl_cert,
-				'key':frappe.conf.db_ssl_key
-			}
-=======
 	# match ER_SEQUENCE_RUN_OUT - https://mariadb.com/kb/en/mariadb-error-codes/
 	SequenceGeneratorLimitExceeded = pymysql.OperationalError
 	SequenceGeneratorLimitExceeded.errno = 4084
@@ -81,7 +67,6 @@
 	@staticmethod
 	def is_syntax_error(e: pymysql.Error) -> bool:
 		return e.args[0] == ER.PARSE_ERROR
->>>>>>> c3390404
 
 	@staticmethod
 	def is_statement_timeout(e: pymysql.Error) -> bool:

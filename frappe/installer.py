--- conflicted
+++ resolved
@@ -291,11 +291,7 @@
 	if name != "frappe":
 		add_module_defs(name, ignore_if_duplicate=force)
 
-<<<<<<< HEAD
-	sync_for(name, force=True, reset_permissions=True)
-=======
 	sync_for(name, force=force, reset_permissions=True)
->>>>>>> c3390404
 
 	add_to_installed_apps(name)
 
@@ -618,11 +614,7 @@
 		os.makedirs(path, exist_ok=True)
 
 
-<<<<<<< HEAD
-def add_module_defs(app):
-=======
 def add_module_defs(app, ignore_if_duplicate=False):
->>>>>>> c3390404
 	modules = frappe.get_module_list(app)
 	for module in modules:
 		d = frappe.new_doc("Module Def")

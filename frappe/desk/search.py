# Copyright (c) 2015, Frappe Technologies Pvt. Ltd. and Contributors
# License: MIT. See LICENSE

import functools
import json
import re

import frappe
from frappe import _, is_whitelisted
from frappe.database.schema import SPECIAL_CHAR_PATTERN
from frappe.permissions import has_permission
from frappe.utils import cint, cstr, unique


def sanitize_searchfield(searchfield):
	if not searchfield:
		return

	if SPECIAL_CHAR_PATTERN.search(searchfield):
		frappe.throw(_("Invalid Search Field {0}").format(searchfield), frappe.DataError)


# this is called by the Link Field
@frappe.whitelist()
def search_link(
	doctype,
	txt,
	query=None,
	filters=None,
	page_length=20,
	searchfield=None,
	reference_doctype=None,
	ignore_user_permissions=False,
):
	search_widget(
		doctype,
		txt.strip(),
		query,
		searchfield=searchfield,
		page_length=page_length,
		filters=filters,
		reference_doctype=reference_doctype,
		ignore_user_permissions=ignore_user_permissions,
	)

	frappe.response["results"] = build_for_autosuggest(frappe.response["values"], doctype=doctype)
	del frappe.response["values"]


# this is called by the search box
@frappe.whitelist()
def search_widget(
	doctype,
	txt,
	query=None,
	searchfield=None,
	start=0,
	page_length=20,
	filters=None,
	filter_fields=None,
	as_dict=False,
	reference_doctype=None,
	ignore_user_permissions=False,
):

	start = cint(start)

	if isinstance(filters, str):
		filters = json.loads(filters)

	if searchfield:
		sanitize_searchfield(searchfield)

	if not searchfield:
		searchfield = "name"

	standard_queries = frappe.get_hooks().standard_queries or {}

	if query and query.split(maxsplit=1)[0].lower() != "select":
		# by method
		try:
			is_whitelisted(frappe.get_attr(query))
			frappe.response["values"] = frappe.call(
				query, doctype, txt, searchfield, start, page_length, filters, as_dict=as_dict
			)
		except frappe.exceptions.PermissionError as e:
			if frappe.local.conf.developer_mode:
				raise e
			else:
				frappe.respond_as_web_page(
					title="Invalid Method",
					html="Method not found",
					indicator_color="red",
					http_status_code=404,
				)
			return
		except Exception as e:
			raise e
	elif not query and doctype in standard_queries:
		# from standard queries
		search_widget(
			doctype, txt, standard_queries[doctype][0], searchfield, start, page_length, filters
		)
	else:
		meta = frappe.get_meta(doctype)

		if query:
			frappe.throw(_("This query style is discontinued"))
			# custom query
			# frappe.response["values"] = frappe.db.sql(scrub_custom_query(query, searchfield, txt))
		else:
			if isinstance(filters, dict):
				filters_items = filters.items()
				filters = []
				for f in filters_items:
					if isinstance(f[1], (list, tuple)):
						filters.append([doctype, f[0], f[1][0], f[1][1]])
					else:
						filters.append([doctype, f[0], "=", f[1]])

			if filters is None:
				filters = []
			or_filters = []

			# build from doctype
			if txt:
				field_types = [
					"Data",
					"Text",
					"Small Text",
					"Long Text",
					"Link",
					"Select",
					"Read Only",
					"Text Editor",
				]
				search_fields = ["name"]
				if meta.title_field:
					search_fields.append(meta.title_field)

				if meta.search_fields:
					search_fields.extend(meta.get_search_fields())

				for f in search_fields:
					fmeta = meta.get_field(f.strip())
					if not meta.translated_doctype and (
						f == "name" or (fmeta and fmeta.fieldtype in field_types)
					):
						or_filters.append([doctype, f.strip(), "like", f"%{txt}%"])

			if meta.get("fields", {"fieldname": "enabled", "fieldtype": "Check"}):
				filters.append([doctype, "enabled", "=", 1])
			if meta.get("fields", {"fieldname": "disabled", "fieldtype": "Check"}):
				filters.append([doctype, "disabled", "!=", 1])

			# format a list of fields combining search fields and filter fields
			fields = get_std_fields_list(meta, searchfield or "name")
			if filter_fields:
				fields = list(set(fields + json.loads(filter_fields)))
			formatted_fields = [f"`tab{meta.name}`.`{f.strip()}`" for f in fields]

			# Insert title field query after name
			if meta.show_title_field_in_link:
				formatted_fields.insert(1, f"`tab{meta.name}`.{meta.title_field} as `label`")

			# In order_by, `idx` gets second priority, because it stores link count
			from frappe.model.db_query import get_order_by

			order_by_based_on_meta = get_order_by(doctype, meta)
			# 2 is the index of _relevance column
			order_by = f"{order_by_based_on_meta}, `tab{doctype}`.idx desc"

			if not meta.translated_doctype:
				formatted_fields.append(
					"""locate({_txt}, `tab{doctype}`.`name`) as `_relevance`""".format(
						_txt=frappe.db.escape((txt or "").replace("%", "").replace("@", "")),
						doctype=doctype,
					)
				)
				order_by = f"_relevance, {order_by}"

			ignore_permissions = (
				True
				if doctype == "DocType"
				else (
					cint(ignore_user_permissions)
					and has_permission(
						doctype,
						ptype="select" if frappe.only_has_select_perm(doctype) else "read",
					)
				)
			)

			values = frappe.get_list(
				doctype,
				filters=filters,
				fields=formatted_fields,
				or_filters=or_filters,
				limit_start=start,
				limit_page_length=None if meta.translated_doctype else page_length,
				order_by=order_by,
				ignore_permissions=ignore_permissions,
				reference_doctype=reference_doctype,
				as_list=not as_dict,
<<<<<<< HEAD
				strict=False)

			if doctype in UNTRANSLATED_DOCTYPES:
				# Filtering the values array so that query is included in very element
				values = (
					v for v in values
					if re.search(
						f"{re.escape(txt)}.*", _(v.name if as_dict else v[0]), re.IGNORECASE
=======
				strict=False,
			)

			if meta.translated_doctype:
				# Filtering the values array so that query is included in very element
				values = (
					result
					for result in values
					if any(
						re.search(f"{re.escape(txt)}.*", _(cstr(value)) or "", re.IGNORECASE)
						for value in (result.values() if as_dict else result)
>>>>>>> c3390404
					)
				)

			# Sorting the values array so that relevant results always come first
			# This will first bring elements on top in which query is a prefix of element
			# Then it will bring the rest of the elements and sort them in lexicographical order
<<<<<<< HEAD

			# Datahenge: If user hasn't typed any criteria, then obey the DocType metadata Sort suggestions.
			# Otherwise, do this 'relevance' stuff.
			if txt:
				values = sorted(values, key=lambda x: relevance_sorter(x, txt, as_dict))
=======
			values = sorted(values, key=lambda x: relevance_sorter(x, txt, as_dict))
>>>>>>> c3390404

			# remove _relevance from results
			if not meta.translated_doctype:
				if as_dict:
					for r in values:
						r.pop("_relevance")
				else:
					values = [r[:-1] for r in values]

			frappe.response["values"] = values


def get_std_fields_list(meta, key):
	# get additional search fields
	sflist = ["name"]
	if meta.search_fields:
		for d in meta.search_fields.split(","):
			if d.strip() not in sflist:
				sflist.append(d.strip())

	if meta.title_field and meta.title_field not in sflist:
		sflist.append(meta.title_field)

	if key not in sflist:
		sflist.append(key)

	return sflist


def build_for_autosuggest(res: list[tuple], doctype: str) -> list[dict]:
	def to_string(parts):
		return ", ".join(
			unique(_(cstr(part)) if meta.translated_doctype else cstr(part) for part in parts if part)
		)

	results = []
	meta = frappe.get_meta(doctype)
	if meta.show_title_field_in_link:
		for item in res:
			item = list(item)
			label = item[1]  # use title as label
			item[1] = item[0]  # show name in description instead of title
			if len(item) >= 3 and item[2] == label:
				# remove redundant title ("label") value
				del item[2]
			results.append({"value": item[0], "label": label, "description": to_string(item[1:])})
	else:
		results.extend({"value": item[0], "description": to_string(item[1:])} for item in res)

	return results


def scrub_custom_query(query, key, txt):
	if "%(key)s" in query:
		query = query.replace("%(key)s", key)
	if "%s" in query:
		query = query.replace("%s", ((txt or "") + "%"))
	return query

<<<<<<< HEAD
def relevance_sorter(key, query, as_dict):
	value = _(key.name if as_dict else key[0])
	return (
		value.lower().startswith(query.lower()) is not True,
		value
	)

@wrapt.decorator
def validate_and_sanitize_search_inputs(fn, instance, args, kwargs):
	kwargs.update(dict(zip(fn.__code__.co_varnames, args)))

	# Datahenge: A key error is being thrown when working with Pricing Rule's item-specific prices.
	# Not sure why.  In the meantime, going to improve this code:
	if 'searchfield' not in kwargs:
		return []
	kwargs['start'] = cint(kwargs['start'])
	kwargs['page_len'] = cint(kwargs['page_len'])
=======
>>>>>>> c3390404

def relevance_sorter(key, query, as_dict):
	value = _(key.name if as_dict else key[0])
	return (cstr(value).lower().startswith(query.lower()) is not True, value)


def validate_and_sanitize_search_inputs(fn):
	@functools.wraps(fn)
	def wrapper(*args, **kwargs):
		kwargs.update(dict(zip(fn.__code__.co_varnames, args)))
		sanitize_searchfield(kwargs["searchfield"])
		kwargs["start"] = cint(kwargs["start"])
		kwargs["page_len"] = cint(kwargs["page_len"])

		if kwargs["doctype"] and not frappe.db.exists("DocType", kwargs["doctype"]):
			return []

		return fn(**kwargs)

	return wrapper


@frappe.whitelist()
def get_names_for_mentions(search_term):
	users_for_mentions = frappe.cache().get_value("users_for_mentions", get_users_for_mentions)
	user_groups = frappe.cache().get_value("user_groups", get_user_groups)

	filtered_mentions = []
	for mention_data in users_for_mentions + user_groups:
		if search_term.lower() not in mention_data.value.lower():
			continue

		mention_data["link"] = frappe.utils.get_url_to_form(
			"User Group" if mention_data.get("is_group") else "User Profile", mention_data["id"]
		)

		filtered_mentions.append(mention_data)

	return sorted(filtered_mentions, key=lambda d: d["value"])


def get_users_for_mentions():
	return frappe.get_all(
		"User",
		fields=["name as id", "full_name as value"],
		filters={
			"name": ["not in", ("Administrator", "Guest")],
			"allowed_in_mentions": True,
			"user_type": "System User",
			"enabled": True,
		},
	)


def get_user_groups():
	return frappe.get_all(
		"User Group", fields=["name as id", "name as value"], update={"is_group": True}
	)


@frappe.whitelist()
def get_link_title(doctype, docname):
	meta = frappe.get_meta(doctype)

	if meta.show_title_field_in_link:
		return frappe.db.get_value(doctype, docname, meta.title_field)

	return docname<|MERGE_RESOLUTION|>--- conflicted
+++ resolved
@@ -202,16 +202,6 @@
 				ignore_permissions=ignore_permissions,
 				reference_doctype=reference_doctype,
 				as_list=not as_dict,
-<<<<<<< HEAD
-				strict=False)
-
-			if doctype in UNTRANSLATED_DOCTYPES:
-				# Filtering the values array so that query is included in very element
-				values = (
-					v for v in values
-					if re.search(
-						f"{re.escape(txt)}.*", _(v.name if as_dict else v[0]), re.IGNORECASE
-=======
 				strict=False,
 			)
 
@@ -223,22 +213,17 @@
 					if any(
 						re.search(f"{re.escape(txt)}.*", _(cstr(value)) or "", re.IGNORECASE)
 						for value in (result.values() if as_dict else result)
->>>>>>> c3390404
 					)
 				)
 
 			# Sorting the values array so that relevant results always come first
 			# This will first bring elements on top in which query is a prefix of element
 			# Then it will bring the rest of the elements and sort them in lexicographical order
-<<<<<<< HEAD
 
 			# Datahenge: If user hasn't typed any criteria, then obey the DocType metadata Sort suggestions.
 			# Otherwise, do this 'relevance' stuff.
 			if txt:
 				values = sorted(values, key=lambda x: relevance_sorter(x, txt, as_dict))
-=======
-			values = sorted(values, key=lambda x: relevance_sorter(x, txt, as_dict))
->>>>>>> c3390404
 
 			# remove _relevance from results
 			if not meta.translated_doctype:
@@ -298,26 +283,6 @@
 		query = query.replace("%s", ((txt or "") + "%"))
 	return query
 
-<<<<<<< HEAD
-def relevance_sorter(key, query, as_dict):
-	value = _(key.name if as_dict else key[0])
-	return (
-		value.lower().startswith(query.lower()) is not True,
-		value
-	)
-
-@wrapt.decorator
-def validate_and_sanitize_search_inputs(fn, instance, args, kwargs):
-	kwargs.update(dict(zip(fn.__code__.co_varnames, args)))
-
-	# Datahenge: A key error is being thrown when working with Pricing Rule's item-specific prices.
-	# Not sure why.  In the meantime, going to improve this code:
-	if 'searchfield' not in kwargs:
-		return []
-	kwargs['start'] = cint(kwargs['start'])
-	kwargs['page_len'] = cint(kwargs['page_len'])
-=======
->>>>>>> c3390404
 
 def relevance_sorter(key, query, as_dict):
 	value = _(key.name if as_dict else key[0])
@@ -325,6 +290,7 @@
 
 
 def validate_and_sanitize_search_inputs(fn):
+	# Datahenge: Keep an eye on this.  In V13, had to check if "searchfield" was present in kwargs.
 	@functools.wraps(fn)
 	def wrapper(*args, **kwargs):
 		kwargs.update(dict(zip(fn.__code__.co_varnames, args)))

# Copyright (c) 2020, Frappe Technologies Pvt. Ltd. and Contributors
# License: MIT. See LICENSE
# Author - Shivam Mishra <shivam@frappe.io>

from functools import wraps
from json import dumps, loads

import frappe
from frappe import DoesNotExistError, ValidationError, _, _dict
from frappe.boot import get_allowed_pages, get_allowed_reports
from frappe.cache_manager import (
	build_domain_restriced_doctype_cache,
	build_domain_restriced_page_cache,
	build_table_count_cache,
)
from frappe.core.doctype.custom_role.custom_role import get_custom_allowed_roles


def handle_not_exist(fn):
	@wraps(fn)
	def wrapper(*args, **kwargs):
		try:
			return fn(*args, **kwargs)
		except DoesNotExistError:
			if frappe.message_log:
				frappe.message_log.pop()
			return []

	return wrapper


class Workspace:
	def __init__(self, page, minimal=False):
		self.page_name = page.get("name")
		self.page_title = page.get("title")
		self.public_page = page.get("public")
		self.workspace_manager = "Workspace Manager" in frappe.get_roles()

		self.user = frappe.get_user()
		self.allowed_modules = self.get_cached("user_allowed_modules", self.get_allowed_modules)

		self.doc = frappe.get_cached_doc("Workspace", self.page_name)
		if (
			self.doc
			and self.doc.module
			and self.doc.module not in self.allowed_modules
			and not self.workspace_manager
		):
			raise frappe.PermissionError

		self.can_read = self.get_cached("user_perm_can_read", self.get_can_read_items)

		self.allowed_pages = get_allowed_pages(cache=True)
		self.allowed_reports = get_allowed_reports(cache=True)

		if not minimal:
			if self.doc.content:
				self.onboarding_list = [
					x["data"]["onboarding_name"] for x in loads(self.doc.content) if x["type"] == "onboarding"
				]
			self.onboardings = []

			self.table_counts = get_table_with_counts()
		self.restricted_doctypes = (
			frappe.cache().get_value("domain_restricted_doctypes") or build_domain_restriced_doctype_cache()
		)
		self.restricted_pages = (
			frappe.cache().get_value("domain_restricted_pages") or build_domain_restriced_page_cache()
		)

	def is_permitted(self):
		"""Returns true if Has Role is not set or the user is allowed."""
		from frappe.utils import has_common

		allowed = [
			d.role for d in frappe.get_all("Has Role", fields=["role"], filters={"parent": self.doc.name})
		]

		custom_roles = get_custom_allowed_roles("page", self.doc.name)
		allowed.extend(custom_roles)

		if not allowed:
			return True

		roles = frappe.get_roles()

		if has_common(roles, allowed):
			return True

	def get_cached(self, cache_key, fallback_fn):
		_cache = frappe.cache()

		value = _cache.get_value(cache_key, user=frappe.session.user)
		if value:
			return value

		value = fallback_fn()

		# Expire every six hour
		_cache.set_value(cache_key, value, frappe.session.user, 21600)
		return value

	def get_can_read_items(self):
		if not self.user.can_read:
			self.user.build_permissions()

		return self.user.can_read

	def get_allowed_modules(self):
		if not self.user.allow_modules:
			self.user.build_permissions()

		return self.user.allow_modules

	def get_onboarding_doc(self, onboarding):
		# Check if onboarding is enabled
		if not frappe.get_system_settings("enable_onboarding"):
			return None

		if not self.onboarding_list:
			return None

		if frappe.db.get_value("Module Onboarding", onboarding, "is_complete"):
			return None

		doc = frappe.get_doc("Module Onboarding", onboarding)

		# Check if user is allowed
		allowed_roles = set(doc.get_allowed_roles())
		user_roles = set(frappe.get_roles())
		if not allowed_roles & user_roles:
			return None

		# Check if already complete
		if doc.check_completion():
			return None

		return doc

	def is_item_allowed(self, name, item_type):
		if frappe.session.user == "Administrator":
			return True

		item_type = item_type.lower()

		if item_type == "doctype":
			return name in self.can_read or [] and name in self.restricted_doctypes or []
		if item_type == "page":
			return name in self.allowed_pages and name in self.restricted_pages
		if item_type == "report":
			return name in self.allowed_reports
		if item_type == "help":
			return True
		if item_type == "dashboard":
			return True

		return False

	def build_workspace(self):
		self.cards = {"items": self.get_links()}

		self.charts = {"items": self.get_charts()}

		self.shortcuts = {"items": self.get_shortcuts()}

		self.onboardings = {"items": self.get_onboardings()}

		self.quick_lists = {"items": self.get_quick_lists()}

	def _doctype_contains_a_record(self, name):
		exists = self.table_counts.get(name, False)

		if not exists and frappe.db.exists(name):
			if not frappe.db.get_value("DocType", name, "issingle"):
				exists = bool(frappe.get_all(name, limit=1))
			else:
				exists = True
			self.table_counts[name] = exists

		return exists

	def _prepare_item(self, item):
		if item.dependencies:

			dependencies = [dep.strip() for dep in item.dependencies.split(",")]

			incomplete_dependencies = [d for d in dependencies if not self._doctype_contains_a_record(d)]

			if len(incomplete_dependencies):
				item.incomplete_dependencies = incomplete_dependencies
			else:
				item.incomplete_dependencies = ""

		if item.onboard:
			# Mark Spotlights for initial
			if item.get("type") == "doctype":
				name = item.get("name")
				count = self._doctype_contains_a_record(name)

				item["count"] = count

		# Translate label
		item["label"] = _(item.label) if item.label else _(item.name)

		return item

	@handle_not_exist
	def get_links(self):
		cards = self.doc.get_link_groups()

		if not self.doc.hide_custom:
			cards = cards + get_custom_reports_and_doctypes(self.doc.module)

		default_country = frappe.db.get_default("country")

		new_data = []
		for card in cards:
			new_items = []
			card = _dict(card)

			links = card.get("links", [])

			for item in links:
				item = _dict(item)

				# Condition: based on country
				if item.country and item.country != default_country:
					continue

				# Check if user is allowed to view
				if self.is_item_allowed(item.link_to, item.link_type):
					prepared_item = self._prepare_item(item)
					new_items.append(prepared_item)

			if new_items:
				if isinstance(card, _dict):
					new_card = card.copy()
				else:
					new_card = card.as_dict().copy()
				new_card["links"] = new_items
				new_card["label"] = _(new_card["label"])
				new_data.append(new_card)

		return new_data

	@handle_not_exist
	def get_charts(self):
		all_charts = []
		if frappe.has_permission("Dashboard Chart", throw=False):
			charts = self.doc.charts

			for chart in charts:
				if frappe.has_permission("Dashboard Chart", doc=chart.chart_name):
					# Translate label
					chart.label = _(chart.label) if chart.label else _(chart.chart_name)
					all_charts.append(chart)

		return all_charts

	@handle_not_exist
	def get_shortcuts(self):
		def _in_active_domains(item):
			if not item.restrict_to_domain:
				return True
			else:
				return item.restrict_to_domain in frappe.get_active_domains()

		items = []
		shortcuts = self.doc.shortcuts

		for item in shortcuts:
			new_item = item.as_dict().copy()
			if self.is_item_allowed(item.link_to, item.type) and _in_active_domains(item):
				if item.type == "Report":
					report = self.allowed_reports.get(item.link_to, {})
					if report.get("report_type") in ["Query Report", "Script Report", "Custom Report"]:
						new_item["is_query_report"] = 1
					else:
						new_item["ref_doctype"] = report.get("ref_doctype")

				# Translate label
				new_item["label"] = _(item.label) if item.label else _(item.link_to)

				items.append(new_item)

		return items

	@handle_not_exist
	def get_quick_lists(self):
		items = []
		quick_lists = self.doc.quick_lists

		for item in quick_lists:
			if self.is_item_allowed(item.document_type, "doctype"):
				new_item = item.as_dict().copy()

				# Translate label
				new_item["label"] = _(item.label) if item.label else _(item.document_type)

				items.append(new_item)

		return items

	@handle_not_exist
	def get_onboardings(self):
		if self.onboarding_list:
			for onboarding in self.onboarding_list:
				onboarding_doc = self.get_onboarding_doc(onboarding)
				if onboarding_doc:
					item = {
						"label": _(onboarding),
						"title": _(onboarding_doc.title),
						"subtitle": _(onboarding_doc.subtitle),
						"success": _(onboarding_doc.success_message),
						"docs_url": onboarding_doc.documentation_url,
						"items": self.get_onboarding_steps(onboarding_doc),
					}
					self.onboardings.append(item)
		return self.onboardings

	@handle_not_exist
	def get_onboarding_steps(self, onboarding_doc):
		steps = []
		for doc in onboarding_doc.get_steps():
			step = doc.as_dict().copy()
			step.label = _(doc.title)
			if step.action == "Create Entry":
				step.is_submittable = frappe.db.get_value(
					"DocType", step.reference_document, "is_submittable", cache=True
				)
			steps.append(step)

		return steps


@frappe.whitelist()
@frappe.read_only()
def get_desktop_page(page):
	"""Applies permissions, customizations and returns the configruration for a page
	on desk.

	Args:
	        page (json): page data

	Returns:
	        dict: dictionary of cards, charts and shortcuts to be displayed on website
	"""
	try:
<<<<<<< HEAD
		wspace = Workspace(page)
		wspace.build_workspace()
		return {
			'charts': wspace.charts,
			'shortcuts': wspace.shortcuts,
			'cards': wspace.cards,
			'onboarding': wspace.onboarding,
			'allow_customization': not wspace.doc.disable_user_customization
		}
	except DoesNotExistError:
		frappe.log_error(frappe.get_traceback())
		return {}
=======
		workspace = Workspace(loads(page))
		workspace.build_workspace()
		return {
			"charts": workspace.charts,
			"shortcuts": workspace.shortcuts,
			"cards": workspace.cards,
			"onboardings": workspace.onboardings,
			"quick_lists": workspace.quick_lists,
		}
	except DoesNotExistError:
		frappe.log_error("Workspace Missing")
		return {}

>>>>>>> c3390404

@frappe.whitelist()
def get_workspace_sidebar_items():
	"""Get list of sidebar items for desk"""
	has_access = "Workspace Manager" in frappe.get_roles()

	# don't get domain restricted pages
	blocked_modules = frappe.get_doc("User", frappe.session.user).get_blocked_modules()
	blocked_modules.append("Dummy Module")

	filters = {
		"restrict_to_domain": ["in", frappe.get_active_domains()],
		"module": ["not in", blocked_modules],
	}

	if has_access:
		filters = []

	# pages sorted based on sequence id
	order_by = "sequence_id asc"
	fields = [
		"name",
		"title",
		"for_user",
		"parent_page",
		"content",
		"public",
		"module",
		"icon",
		"is_hidden",
	]
	all_pages = frappe.get_all(
		"Workspace", fields=fields, filters=filters, order_by=order_by, ignore_permissions=True
	)
	pages = []
	private_pages = []

	# Filter Page based on Permission
	for page in all_pages:
		try:
			workspace = Workspace(page, True)
			if has_access or workspace.is_permitted():
				if page.public and (has_access or not page.is_hidden):
					pages.append(page)
				elif page.for_user == frappe.session.user:
					private_pages.append(page)
				page["label"] = _(page.get("name"))
		except frappe.PermissionError:
			pass
	if private_pages:
		pages.extend(private_pages)

	return {"pages": pages, "has_access": has_access}


def get_table_with_counts():
	counts = frappe.cache().get_value("information_schema:counts")
	if not counts:
		counts = build_table_count_cache()

	return counts


def get_custom_reports_and_doctypes(module):
	return [
		_dict({"label": _("Custom Documents"), "links": get_custom_doctype_list(module)}),
		_dict({"label": _("Custom Reports"), "links": get_custom_report_list(module)}),
	]


def get_custom_doctype_list(module):
	doctypes = frappe.get_all(
		"DocType",
		fields=["name"],
		filters={"custom": 1, "istable": 0, "module": module},
		order_by="name",
	)

	out = []
	for d in doctypes:
		out.append({"type": "Link", "link_type": "doctype", "link_to": d.name, "label": _(d.name)})

	return out


def get_custom_report_list(module):
	"""Returns list on new style reports for modules."""
	reports = frappe.get_all(
		"Report",
		fields=["name", "ref_doctype", "report_type"],
		filters={"is_standard": "No", "disabled": 0, "module": module},
		order_by="name",
	)

	out = []
	for r in reports:
<<<<<<< HEAD
		out.append({
			"type": "Link",
			"link_type": "report",
			"doctype": r.ref_doctype,
			"dependencies": r.ref_doctype,
			"is_query_report": 1 if r.report_type in ("Query Report", "Script Report", "Custom Report") else 0,
			"label": _(r.name),
			"link_to": r.name,
		})
=======
		out.append(
			{
				"type": "Link",
				"link_type": "report",
				"doctype": r.ref_doctype,
				"dependencies": r.ref_doctype,
				"is_query_report": 1
				if r.report_type in ("Query Report", "Script Report", "Custom Report")
				else 0,
				"label": _(r.name),
				"link_to": r.name,
			}
		)
>>>>>>> c3390404

	return out


def save_new_widget(doc, page, blocks, new_widgets):
	if loads(new_widgets):
		widgets = _dict(loads(new_widgets))

		if widgets.chart:
			doc.charts.extend(new_widget(widgets.chart, "Workspace Chart", "charts"))
		if widgets.shortcut:
			doc.shortcuts.extend(new_widget(widgets.shortcut, "Workspace Shortcut", "shortcuts"))
		if widgets.quick_list:
			doc.quick_lists.extend(new_widget(widgets.quick_list, "Workspace Quick List", "quick_lists"))
		if widgets.card:
			doc.build_links_table_from_card(widgets.card)

	# remove duplicate and unwanted widgets
	clean_up(doc, blocks)

	try:
		doc.save(ignore_permissions=True)
	except (ValidationError, TypeError) as e:
		# Create a json string to log
		json_config = widgets and dumps(widgets, sort_keys=True, indent=4)

		# Error log body
		log = """
		page: {}
		config: {}
		exception: {}
		""".format(
			page, json_config, e
		)
		doc.log_error("Could not save customization", log)
		return False

	return True


def clean_up(original_page, blocks):
	page_widgets = {}

	for wid in ["shortcut", "card", "chart", "quick_list"]:
		# get list of widget's name from blocks
		page_widgets[wid] = [x["data"][wid + "_name"] for x in loads(blocks) if x["type"] == wid]

	# shortcut, chart & quick_list cleanup
	for wid in ["shortcut", "chart", "quick_list"]:
		updated_widgets = []
		original_page.get(wid + "s").reverse()

		for w in original_page.get(wid + "s"):
			if w.label in page_widgets[wid] and w.label not in [x.label for x in updated_widgets]:
				updated_widgets.append(w)
		original_page.set(wid + "s", updated_widgets)

	# card cleanup
	for i, v in enumerate(original_page.links):
		if v.type == "Card Break" and v.label not in page_widgets["card"]:
			del original_page.links[i : i + v.link_count + 1]


def new_widget(config, doctype, parentfield):
	if not config:
		return []
	prepare_widget_list = []
	for idx, widget in enumerate(config):
		# Some cleanup
		widget.pop("name", None)

		# New Doc
		doc = frappe.new_doc(doctype)
		doc.update(widget)

		# Manually Set IDX
		doc.idx = idx + 1

		# Set Parent Field
		doc.parentfield = parentfield

		prepare_widget_list.append(doc)
	return prepare_widget_list


def prepare_widget(config, doctype, parentfield):
	"""Create widget child table entries with parent details

	Args:
	        config (dict): Dictionary containing widget config
	        doctype (string): Doctype name of the child table
	        parentfield (string): Parent field for the child table

	Returns:
	        TYPE: List of Document objects
	"""
	if not config:
		return []
	order = config.get("order")
	widgets = config.get("widgets")
	prepare_widget_list = []
	for idx, name in enumerate(order):
		wid_config = widgets[name].copy()
		# Some cleanup
		wid_config.pop("name", None)

		# New Doc
		doc = frappe.new_doc(doctype)
		doc.update(wid_config)

		# Manually Set IDX
		doc.idx = idx + 1

		# Set Parent Field
		doc.parentfield = parentfield

		prepare_widget_list.append(doc)
	return prepare_widget_list


@frappe.whitelist()
def update_onboarding_step(name, field, value):
	"""Update status of onboaridng step

	Args:
	        name (string): Name of the doc
	        field (string): field to be updated
	        value: Value to be updated

	"""
<<<<<<< HEAD
	page_doc = get_custom_workspace_for_user(page)
	page_doc.delete()

def merge_cards_based_on_label(cards):
	"""Merge cards with common label."""
	cards_dict = {}
	for card in cards:
		label = card.get('label')
		if label in cards_dict:
			links = cards_dict[label].links + card.links
			cards_dict[label].update(dict(links=links))
			cards_dict[label] = cards_dict.pop(label)
		else:
			cards_dict[label] = card

	return list(cards_dict.values())
=======
	frappe.db.set_value("Onboarding Step", name, field, value)
>>>>>>> c3390404
<|MERGE_RESOLUTION|>--- conflicted
+++ resolved
@@ -346,20 +346,6 @@
 	        dict: dictionary of cards, charts and shortcuts to be displayed on website
 	"""
 	try:
-<<<<<<< HEAD
-		wspace = Workspace(page)
-		wspace.build_workspace()
-		return {
-			'charts': wspace.charts,
-			'shortcuts': wspace.shortcuts,
-			'cards': wspace.cards,
-			'onboarding': wspace.onboarding,
-			'allow_customization': not wspace.doc.disable_user_customization
-		}
-	except DoesNotExistError:
-		frappe.log_error(frappe.get_traceback())
-		return {}
-=======
 		workspace = Workspace(loads(page))
 		workspace.build_workspace()
 		return {
@@ -373,7 +359,6 @@
 		frappe.log_error("Workspace Missing")
 		return {}
 
->>>>>>> c3390404
 
 @frappe.whitelist()
 def get_workspace_sidebar_items():
@@ -470,17 +455,6 @@
 
 	out = []
 	for r in reports:
-<<<<<<< HEAD
-		out.append({
-			"type": "Link",
-			"link_type": "report",
-			"doctype": r.ref_doctype,
-			"dependencies": r.ref_doctype,
-			"is_query_report": 1 if r.report_type in ("Query Report", "Script Report", "Custom Report") else 0,
-			"label": _(r.name),
-			"link_to": r.name,
-		})
-=======
 		out.append(
 			{
 				"type": "Link",
@@ -494,7 +468,6 @@
 				"link_to": r.name,
 			}
 		)
->>>>>>> c3390404
 
 	return out
 
@@ -625,23 +598,4 @@
 	        value: Value to be updated
 
 	"""
-<<<<<<< HEAD
-	page_doc = get_custom_workspace_for_user(page)
-	page_doc.delete()
-
-def merge_cards_based_on_label(cards):
-	"""Merge cards with common label."""
-	cards_dict = {}
-	for card in cards:
-		label = card.get('label')
-		if label in cards_dict:
-			links = cards_dict[label].links + card.links
-			cards_dict[label].update(dict(links=links))
-			cards_dict[label] = cards_dict.pop(label)
-		else:
-			cards_dict[label] = card
-
-	return list(cards_dict.values())
-=======
-	frappe.db.set_value("Onboarding Step", name, field, value)
->>>>>>> c3390404
+	frappe.db.set_value("Onboarding Step", name, field, value)
# Copyright (c) 2015, Frappe Technologies Pvt. Ltd. and Contributors
# License: MIT. See LICENSE

<<<<<<< HEAD
from __future__ import unicode_literals
import json
# Third Party
from six import string_types
import frappe
import frappe.desk.form.meta
=======
import json
from typing import TYPE_CHECKING

import frappe
>>>>>>> c3390404
import frappe.desk.form.load
import frappe.desk.form.meta
from frappe import _
from frappe.core.doctype.file.utils import extract_images_from_html
from frappe.desk.form.document_follow import follow_document

<<<<<<< HEAD
from frappe import _

=======
if TYPE_CHECKING:
	from frappe.core.doctype.comment.comment import Comment
>>>>>>> c3390404


@frappe.whitelist(methods=["DELETE", "POST"])
def remove_attach():
	"""remove attachment"""
<<<<<<< HEAD
	fid = frappe.form_dict.get('fid')
	# Datahenge: Unused code
	# file_name = frappe.form_dict.get('file_name')
	frappe.delete_doc('File', fid)

@frappe.whitelist()
def validate_link():
	"""validate link when updated by user"""
	# import frappe
	import frappe.utils
=======
	fid = frappe.form_dict.get("fid")
	frappe.delete_doc("File", fid)

>>>>>>> c3390404

@frappe.whitelist(methods=["POST", "PUT"])
def add_comment(
	reference_doctype: str, reference_name: str, content: str, comment_email: str, comment_by: str
) -> "Comment":
	"""Allow logged user with permission to read document to add a comment"""
	reference_doc = frappe.get_doc(reference_doctype, reference_name)
	reference_doc.check_permission()

	comment = frappe.new_doc("Comment")
	comment.update(
		{
			"comment_type": "Comment",
			"reference_doctype": reference_doctype,
			"reference_name": reference_name,
			"comment_email": comment_email,
			"comment_by": comment_by,
			"content": extract_images_from_html(reference_doc, content, is_private=True),
		}
	)
	comment.insert(ignore_permissions=True)

<<<<<<< HEAD
	# Datahenge:
	# 	'value' is the value we're searching for.
	#   'options' is the name of the DocType.
	#   Who decided these variable names were okay?!

	valid_value = frappe.db.get_all(options, filters=dict(name=value), as_list=1, limit=1)
=======
	if frappe.get_cached_value("User", frappe.session.user, "follow_commented_documents"):
		follow_document(comment.reference_doctype, comment.reference_name, frappe.session.user)
>>>>>>> c3390404

	return comment


@frappe.whitelist()
def update_comment(name, content):
	"""allow only owner to update comment"""
	doc = frappe.get_doc("Comment", name)

	if frappe.session.user not in ["Administrator", doc.owner]:
		frappe.throw(_("Comment can only be edited by the owner"), frappe.PermissionError)

	doc.content = content
	doc.save(ignore_permissions=True)


@frappe.whitelist()
def get_next(doctype, value, prev, filters=None, sort_order="desc", sort_field="modified"):

	prev = int(prev)
	if not filters:
		filters = []
	if isinstance(filters, str):
		filters = json.loads(filters)

	# # condition based on sort order
	condition = ">" if sort_order.lower() == "asc" else "<"

	# switch the condition
	if prev:
		sort_order = "asc" if sort_order.lower() == "desc" else "desc"
		condition = "<" if condition == ">" else ">"

	# # add condition for next or prev item
	filters.append([doctype, sort_field, condition, frappe.get_value(doctype, value, sort_field)])

	res = frappe.get_list(
		doctype,
		fields=["name"],
		filters=filters,
		order_by=f"`tab{doctype}`.{sort_field}" + " " + sort_order,
		limit_start=0,
		limit_page_length=1,
		as_list=True,
	)

	if not res:
		frappe.msgprint(_("No further records"))
		return None
	else:
		return res[0][0]


def get_pdf_link(doctype, docname, print_format="Standard", no_letterhead=0):
	return "/api/method/frappe.utils.print_format.download_pdf?doctype={doctype}&name={docname}&format={print_format}&no_letterhead={no_letterhead}".format(
		doctype=doctype, docname=docname, print_format=print_format, no_letterhead=no_letterhead
	)<|MERGE_RESOLUTION|>--- conflicted
+++ resolved
@@ -1,53 +1,26 @@
 # Copyright (c) 2015, Frappe Technologies Pvt. Ltd. and Contributors
 # License: MIT. See LICENSE
 
-<<<<<<< HEAD
-from __future__ import unicode_literals
-import json
-# Third Party
-from six import string_types
-import frappe
-import frappe.desk.form.meta
-=======
 import json
 from typing import TYPE_CHECKING
 
 import frappe
->>>>>>> c3390404
 import frappe.desk.form.load
 import frappe.desk.form.meta
 from frappe import _
 from frappe.core.doctype.file.utils import extract_images_from_html
 from frappe.desk.form.document_follow import follow_document
 
-<<<<<<< HEAD
-from frappe import _
-
-=======
 if TYPE_CHECKING:
 	from frappe.core.doctype.comment.comment import Comment
->>>>>>> c3390404
 
 
 @frappe.whitelist(methods=["DELETE", "POST"])
 def remove_attach():
 	"""remove attachment"""
-<<<<<<< HEAD
-	fid = frappe.form_dict.get('fid')
-	# Datahenge: Unused code
-	# file_name = frappe.form_dict.get('file_name')
-	frappe.delete_doc('File', fid)
-
-@frappe.whitelist()
-def validate_link():
-	"""validate link when updated by user"""
-	# import frappe
-	import frappe.utils
-=======
 	fid = frappe.form_dict.get("fid")
 	frappe.delete_doc("File", fid)
 
->>>>>>> c3390404
 
 @frappe.whitelist(methods=["POST", "PUT"])
 def add_comment(
@@ -70,17 +43,8 @@
 	)
 	comment.insert(ignore_permissions=True)
 
-<<<<<<< HEAD
-	# Datahenge:
-	# 	'value' is the value we're searching for.
-	#   'options' is the name of the DocType.
-	#   Who decided these variable names were okay?!
-
-	valid_value = frappe.db.get_all(options, filters=dict(name=value), as_list=1, limit=1)
-=======
 	if frappe.get_cached_value("User", frappe.session.user, "follow_commented_documents"):
 		follow_document(comment.reference_doctype, comment.reference_name, frappe.session.user)
->>>>>>> c3390404
 
 	return comment
 

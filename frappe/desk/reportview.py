# Copyright (c) 2015, Frappe Technologies Pvt. Ltd. and Contributors
# License: MIT. See LICENSE

"""build query for doclistview and return results"""

import json
from io import StringIO

import frappe
import frappe.permissions
from frappe import _
from frappe.core.doctype.access_log.access_log import make_access_log
from frappe.model import child_table_fields, default_fields, optional_fields
from frappe.model.base_document import get_controller
from frappe.model.db_query import DatabaseQuery
from frappe.model.utils import is_virtual_doctype
from frappe.utils import add_user_info, cstr, format_duration


@frappe.whitelist()
@frappe.read_only()
def get():
	"""
	Datahenge:
		Not sure the point of this.  It's definitely not part of a "Report", so the module name reportview.py is misleading.

		It's throwing Permission errors for a few DocTypes, when Guest:
			BTU Task Log
			Web Subscription Cadence

		Not sure why it's attempting this; Guests cannot view those DocTypes.
	"""
	args = get_form_params()

	# Datahenge Bug Fix:
	if frappe.session.user == 'Guest':
		if args.doctype in ('BTU Task Log', 'Web Subscription Cadence'):
			# Don't waste time trying to query DocTypes you're not allowed to query:
			return None

	# If virtual doctype get data from controller het_list method
	if is_virtual_doctype(args.doctype):
		controller = get_controller(args.doctype)
		data = compress(controller.get_list(args))
	else:
		data = compress(execute(**args), args=args)
	return data


@frappe.whitelist()
@frappe.read_only()
def get_list():
	args = get_form_params()

	if is_virtual_doctype(args.doctype):
		controller = get_controller(args.doctype)
		data = controller.get_list(args)
	else:
		# uncompressed (refactored from frappe.model.db_query.get_list)
		data = execute(**args)

	return data


@frappe.whitelist()
@frappe.read_only()
def get_count():
	args = get_form_params()

	if is_virtual_doctype(args.doctype):
		controller = get_controller(args.doctype)
		data = controller.get_count(args)
	else:
		distinct = "distinct " if args.distinct == "true" else ""
		args.fields = [f"count({distinct}`tab{args.doctype}`.name) as total_count"]
		data = execute(**args)[0].get("total_count")

	return data


def execute(doctype, *args, **kwargs):
	return DatabaseQuery(doctype).execute(*args, **kwargs)


def get_form_params():
	"""Stringify GET request parameters."""
	data = frappe._dict(frappe.local.form_dict)
	clean_params(data)
	validate_args(data)
	return data


def validate_args(data):
	parse_json(data)
	setup_group_by(data)

	validate_fields(data)
	if data.filters:
		validate_filters(data, data.filters)
	if data.or_filters:
		validate_filters(data, data.or_filters)

	data.strict = None

	return data


def validate_fields(data):
	wildcard = update_wildcard_field_param(data)

	for field in list(data.fields or []):
		fieldname = extract_fieldname(field)
		if is_standard(fieldname):
			continue

		meta, df = get_meta_and_docfield(fieldname, data)

		if not df:
			if wildcard:
				continue
			else:
				raise_invalid_field(fieldname)

		# remove the field from the query if the report hide flag is set and current view is Report
		if df.report_hide and data.view == "Report":
			data.fields.remove(field)
			continue

		if df.fieldname in [_df.fieldname for _df in meta.get_high_permlevel_fields()]:
			if df.get("permlevel") not in meta.get_permlevel_access(parenttype=data.doctype):
				data.fields.remove(field)


def validate_filters(data, filters):
	if isinstance(filters, list):
		# filters as list
		for condition in filters:
			if len(condition) == 3:
				# [fieldname, condition, value]
				fieldname = condition[0]
				if is_standard(fieldname):
					continue
				meta, df = get_meta_and_docfield(fieldname, data)
				if not df:
					raise_invalid_field(condition[0])
			else:
				# [doctype, fieldname, condition, value]
				fieldname = condition[1]
				if is_standard(fieldname):
					continue
				meta = frappe.get_meta(condition[0])
				if not meta.get_field(fieldname):
					raise_invalid_field(fieldname)

	else:
		for fieldname in filters:
			if is_standard(fieldname):
				continue
			meta, df = get_meta_and_docfield(fieldname, data)
			if not df:
				raise_invalid_field(fieldname)


def setup_group_by(data):
	"""Add columns for aggregated values e.g. count(name)"""
	if data.group_by and data.aggregate_function:
		if data.aggregate_function.lower() not in ("count", "sum", "avg"):
			frappe.throw(_("Invalid aggregate function"))

		if frappe.db.has_column(data.aggregate_on_doctype, data.aggregate_on_field):
			data.fields.append(
				"{aggregate_function}(`tab{aggregate_on_doctype}`.`{aggregate_on_field}`) AS _aggregate_column".format(
					**data
				)
			)
			if data.aggregate_on_field:
				data.fields.append(f"`tab{data.aggregate_on_doctype}`.`{data.aggregate_on_field}`")
		else:
			raise_invalid_field(data.aggregate_on_field)

		data.pop("aggregate_on_doctype")
		data.pop("aggregate_on_field")
		data.pop("aggregate_function")


def raise_invalid_field(fieldname):
	frappe.throw(_("Field not permitted in query") + f": {fieldname}", frappe.DataError)


def is_standard(fieldname):
	if "." in fieldname:
		fieldname = fieldname.split(".")[1].strip("`")
	return (
		fieldname in default_fields or fieldname in optional_fields or fieldname in child_table_fields
	)


def extract_fieldname(field):
	for text in (",", "/*", "#"):
		if text in field:
			raise_invalid_field(field)

	fieldname = field
	for sep in (" as ", " AS "):
		if sep in fieldname:
			fieldname = fieldname.split(sep, 1)[0]

	# certain functions allowed, extract the fieldname from the function
	if fieldname.startswith("count(") or fieldname.startswith("sum(") or fieldname.startswith("avg("):
		if not fieldname.strip().endswith(")"):
			raise_invalid_field(field)
		fieldname = fieldname.split("(", 1)[1][:-1]

	return fieldname


def get_meta_and_docfield(fieldname, data):
	parenttype, fieldname = get_parenttype_and_fieldname(fieldname, data)
	meta = frappe.get_meta(parenttype)
	df = meta.get_field(fieldname)
	return meta, df


def update_wildcard_field_param(data):
	if (isinstance(data.fields, str) and data.fields == "*") or (
		isinstance(data.fields, (list, tuple)) and len(data.fields) == 1 and data.fields[0] == "*"
	):
		data.fields = frappe.db.get_table_columns(data.doctype)
		return True

	return False


def clean_params(data):
	for param in ("cmd", "data", "ignore_permissions", "view", "user", "csrf_token", "join"):
		data.pop(param, None)


def parse_json(data):
	if isinstance(data.get("filters"), str):
		data["filters"] = json.loads(data["filters"])
	if isinstance(data.get("or_filters"), str):
		data["or_filters"] = json.loads(data["or_filters"])
	if isinstance(data.get("fields"), str):
		data["fields"] = ["*"] if data["fields"] == "*" else json.loads(data["fields"])
	if isinstance(data.get("docstatus"), str):
		data["docstatus"] = json.loads(data["docstatus"])
	if isinstance(data.get("save_user_settings"), str):
		data["save_user_settings"] = json.loads(data["save_user_settings"])
	else:
		data["save_user_settings"] = True


def get_parenttype_and_fieldname(field, data):
	if "." in field:
		parts = field.split(".")
		parenttype = parts[0]
		fieldname = parts[1]
		if parenttype.startswith("`tab"):
			# `tabChild DocType`.`fieldname`
			parenttype = parenttype[4:-1]
			fieldname = fieldname.strip("`")
		else:
			# tablefield.fieldname
			parenttype = frappe.get_meta(data.doctype).get_field(parenttype).options
	else:
		parenttype = data.doctype
		fieldname = field.strip("`")

	return parenttype, fieldname


def compress(data, args=None):
	"""separate keys and values"""
	from frappe.desk.query_report import add_total_row

	user_info = {}

	if not data:
		return data
	if args is None:
		args = {}
	values = []
	keys = list(data[0])
	for row in data:
		new_row = []
		for key in keys:
			new_row.append(row.get(key))
		values.append(new_row)

		# add user info for assignments (avatar)
		if row.get("_assign", ""):
			for user in json.loads(row._assign):
				add_user_info(user, user_info)

	if args.get("add_total_row"):
		meta = frappe.get_meta(args.doctype)
		values = add_total_row(values, keys, meta)

	return {"keys": keys, "values": values, "user_info": user_info}


@frappe.whitelist()
def save_report(name, doctype, report_settings):
	"""Save reports of type Report Builder from Report View"""

	if frappe.db.exists("Report", name):
		report = frappe.get_doc("Report", name)
		if report.is_standard == "Yes":
			frappe.throw(_("Standard Reports cannot be edited"))

		if report.report_type != "Report Builder":
			frappe.throw(_("Only reports of type Report Builder can be edited"))

		if report.owner != frappe.session.user and not report.has_permission("write"):
			frappe.throw(_("Insufficient Permissions for editing Report"), frappe.PermissionError)
	else:
		report = frappe.new_doc("Report")
		report.report_name = name
		report.ref_doctype = doctype

	report.report_type = "Report Builder"
	report.json = report_settings
	report.save(ignore_permissions=True)
	frappe.msgprint(
		_("Report {0} saved").format(frappe.bold(report.name)),
		indicator="green",
		alert=True,
	)
	return report.name


@frappe.whitelist()
def delete_report(name):
	"""Delete reports of type Report Builder from Report View"""

	report = frappe.get_doc("Report", name)
	if report.is_standard == "Yes":
		frappe.throw(_("Standard Reports cannot be deleted"))

	if report.report_type != "Report Builder":
		frappe.throw(_("Only reports of type Report Builder can be deleted"))

	if report.owner != frappe.session.user and not report.has_permission("delete"):
		frappe.throw(_("Insufficient Permissions for deleting Report"), frappe.PermissionError)

	report.delete(ignore_permissions=True)
	frappe.msgprint(
		_("Report {0} deleted").format(frappe.bold(report.name)),
		indicator="green",
		alert=True,
	)


@frappe.whitelist()
@frappe.read_only()
def export_query():
	"""export from report builder"""
	title = frappe.form_dict.title
	frappe.form_dict.pop("title", None)

	form_params = get_form_params()
	form_params["limit_page_length"] = None
	form_params["as_list"] = True
	doctype = form_params.doctype
	add_totals_row = None
	file_format_type = form_params["file_format_type"]
	title = title or doctype

	del form_params["doctype"]
	del form_params["file_format_type"]

	if "add_totals_row" in form_params and form_params["add_totals_row"] == "1":
		add_totals_row = 1
		del form_params["add_totals_row"]

	frappe.permissions.can_export(doctype, raise_exception=True)

	if "selected_items" in form_params:
		si = json.loads(frappe.form_dict.get("selected_items"))
		form_params["filters"] = {"name": ("in", si)}
		del form_params["selected_items"]

	make_access_log(
		doctype=doctype,
		file_type=file_format_type,
		report_name=form_params.report_name,
		filters=form_params.filters,
	)

	db_query = DatabaseQuery(doctype)
	ret = db_query.execute(**form_params)

	if add_totals_row:
		ret = append_totals_row(ret)

	data = [[_("Sr")] + get_labels(db_query.fields, doctype)]
	for i, row in enumerate(ret):
		data.append([i + 1] + list(row))

	data = handle_duration_fieldtype_values(doctype, data, db_query.fields)

	if file_format_type == "CSV":

		# convert to csv
		import csv

		from frappe.utils.xlsxutils import handle_html

		f = StringIO()
		writer = csv.writer(f)
		for r in data:
			# encode only unicode type strings and not int, floats etc.
			writer.writerow([handle_html(frappe.as_unicode(v)) if isinstance(v, str) else v for v in r])

		f.seek(0)
		frappe.response["result"] = cstr(f.read())
		frappe.response["type"] = "csv"
		frappe.response["doctype"] = title

	elif file_format_type == "Excel":

		from frappe.utils.xlsxutils import make_xlsx

		xlsx_file = make_xlsx(data, doctype)

		frappe.response["filename"] = title + ".xlsx"
		frappe.response["filecontent"] = xlsx_file.getvalue()
		frappe.response["type"] = "binary"


def append_totals_row(data):
	if not data:
		return data
	data = list(data)
	totals = []
	totals.extend([""] * len(data[0]))

	for row in data:
		for i in range(len(row)):
			if isinstance(row[i], (float, int)):
				totals[i] = (totals[i] or 0) + row[i]

	if not isinstance(totals[0], (int, float)):
		totals[0] = "Total"

	data.append(totals)

	return data


def get_labels(fields, doctype):
	"""get column labels based on column names"""
	labels = []
	for key in fields:
		key = key.split(" as ")[0]

		if key.startswith(("count(", "sum(", "avg(")):
			continue

		if "." in key:
			parenttype, fieldname = key.split(".")[0][4:-1], key.split(".")[1].strip("`")
		else:
			parenttype = doctype
			fieldname = fieldname.strip("`")

		if parenttype == doctype and fieldname == "name":
			label = _("ID", context="Label of name column in report")
		else:
			df = frappe.get_meta(parenttype).get_field(fieldname)
			label = _(df.label if df else fieldname.title())
			if parenttype != doctype:
				# If the column is from a child table, append the child doctype.
				# For example, "Item Code (Sales Invoice Item)".
				label += f" ({ _(parenttype) })"

		labels.append(label)

	return labels


def handle_duration_fieldtype_values(doctype, data, fields):
	for field in fields:
		key = field.split(" as ")[0]

		if key.startswith(("count(", "sum(", "avg(")):
			continue

		if "." in key:
			parenttype, fieldname = key.split(".")[0][4:-1], key.split(".")[1].strip("`")
		else:
			parenttype = doctype
			fieldname = field.strip("`")

		df = frappe.get_meta(parenttype).get_field(fieldname)

		if df and df.fieldtype == "Duration":
			index = fields.index(field) + 1
			for i in range(1, len(data)):
				val_in_seconds = data[i][index]
				if val_in_seconds:
					duration_val = format_duration(val_in_seconds, df.hide_days)
					data[i][index] = duration_val
	return data


@frappe.whitelist()
def delete_items():
	"""delete selected items"""
	import json

	items = sorted(json.loads(frappe.form_dict.get("items")), reverse=True)
	doctype = frappe.form_dict.get("doctype")

	if len(items) > 10:
		frappe.enqueue("frappe.desk.reportview.delete_bulk", doctype=doctype, items=items)
	else:
		delete_bulk(doctype, items)


def delete_bulk(doctype, items):
	for i, d in enumerate(items):
		try:
			frappe.delete_doc(doctype, d)
			if len(items) >= 5:
				frappe.publish_realtime(
					"progress",
					dict(progress=[i + 1, len(items)], title=_("Deleting {0}").format(doctype), description=d),
					user=frappe.session.user,
				)
			# Commit after successful deletion
			frappe.db.commit()
		except Exception:
			# rollback if any record failed to delete
			# if not rollbacked, queries get committed on after_request method in app.py
			frappe.db.rollback()


@frappe.whitelist()
@frappe.read_only()
def get_sidebar_stats(stats, doctype, filters=None):
	if filters is None:
		filters = []

	if is_virtual_doctype(doctype):
		controller = get_controller(doctype)
		args = {"stats": stats, "filters": filters}
		data = controller.get_stats(args)
	else:
		data = get_stats(stats, doctype, filters)

	return {"stats": data}


@frappe.whitelist()
@frappe.read_only()
def get_stats(stats, doctype, filters=None):
	"""get tag info"""
	import json

	if filters is None:
		filters = []
	tags = json.loads(stats)
	if filters:
		filters = json.loads(filters)
	stats = {}

	try:
		columns = frappe.db.get_table_columns(doctype)
	except (frappe.db.InternalError, frappe.db.ProgrammingError):
		# raised when _user_tags column is added on the fly
		# raised if its a virtual doctype
		columns = []

	for tag in tags:
		if tag not in columns:
			continue
		try:
<<<<<<< HEAD
			tag_count = frappe.get_list(doctype,
				fields=[tag, "count(*)"],
				filters=filters + [[tag, '!=', '']],
=======
			tag_count = frappe.get_list(
				doctype,
				fields=[tag, "count(*)"],
				filters=filters + [[tag, "!=", ""]],
>>>>>>> c3390404
				group_by=tag,
				as_list=True,
				distinct=1,
			)

<<<<<<< HEAD
			if tag == '_user_tags':
				stats[tag] = scrub_user_tags(tag_count)
				no_tag_count = frappe.get_list(doctype,
					fields=[tag, "count(*)"],
					filters=filters + [[tag, "in", ('', ',')]],
=======
			if tag == "_user_tags":
				stats[tag] = scrub_user_tags(tag_count)
				no_tag_count = frappe.get_list(
					doctype,
					fields=[tag, "count(*)"],
					filters=filters + [[tag, "in", ("", ",")]],
>>>>>>> c3390404
					as_list=True,
					group_by=tag,
					order_by=tag,
				)

				no_tag_count = no_tag_count[0][1] if no_tag_count else 0

				stats[tag].append([_("No Tags"), no_tag_count])
			else:
				stats[tag] = tag_count

		except frappe.db.SQLError:
			pass
		except frappe.db.InternalError as e:
			# raised when _user_tags column is added on the fly
			pass

	return stats


@frappe.whitelist()
def get_filter_dashboard_data(stats, doctype, filters=None):
	"""get tags info"""
	import json

	tags = json.loads(stats)
	filters = json.loads(filters or [])
	stats = {}

	columns = frappe.db.get_table_columns(doctype)
	for tag in tags:
		if not tag["name"] in columns:
			continue
		tagcount = []
		if tag["type"] not in ["Date", "Datetime"]:
			tagcount = frappe.get_list(
				doctype,
				fields=[tag["name"], "count(*)"],
				filters=filters + ["ifnull(`%s`,'')!=''" % tag["name"]],
				group_by=tag["name"],
				as_list=True,
			)

		if tag["type"] not in [
			"Check",
			"Select",
			"Date",
			"Datetime",
			"Int",
			"Float",
			"Currency",
			"Percent",
		] and tag["name"] not in ["docstatus"]:
			stats[tag["name"]] = list(tagcount)
			if stats[tag["name"]]:
				data = [
					"No Data",
					frappe.get_list(
						doctype,
						fields=[tag["name"], "count(*)"],
						filters=filters + ["({0} = '' or {0} is null)".format(tag["name"])],
						as_list=True,
					)[0][1],
				]
				if data and data[1] != 0:

					stats[tag["name"]].append(data)
		else:
			stats[tag["name"]] = tagcount

	return stats


def scrub_user_tags(tagcount):
	"""rebuild tag list for tags"""
	rdict = {}
	tagdict = dict(tagcount)
	for t in tagdict:
		if not t:
			continue
		alltags = t.split(",")
		for tag in alltags:
			if tag:
				if tag not in rdict:
					rdict[tag] = 0

				rdict[tag] += tagdict[t]

	rlist = []
	for tag in rdict:
		rlist.append([tag, rdict[tag]])

	return rlist


# used in building query in queries.py
def get_match_cond(doctype, as_condition=True):
	cond = DatabaseQuery(doctype).build_match_conditions(as_condition=as_condition)
	if not as_condition:
		return cond

	return ((" and " + cond) if cond else "").replace("%", "%%")


def build_match_conditions(doctype, user=None, as_condition=True):
	match_conditions = DatabaseQuery(doctype, user=user).build_match_conditions(
		as_condition=as_condition
	)
	if as_condition:
		return match_conditions.replace("%", "%%")
	return match_conditions


def get_filters_cond(
	doctype, filters, conditions, ignore_permissions=None, with_match_conditions=False
):
	if isinstance(filters, str):
		filters = json.loads(filters)

	if filters:
		flt = filters
		if isinstance(filters, dict):
			filters = filters.items()
			flt = []
			for f in filters:
				if isinstance(f[1], str) and f[1][0] == "!":
					flt.append([doctype, f[0], "!=", f[1][1:]])
				elif isinstance(f[1], (list, tuple)) and f[1][0] in (
					">",
					"<",
					">=",
					"<=",
					"!=",
					"like",
					"not like",
					"in",
					"not in",
					"between",
				):

					flt.append([doctype, f[0], f[1][0], f[1][1]])
				else:
					flt.append([doctype, f[0], "=", f[1]])

		query = DatabaseQuery(doctype)
		query.filters = flt
		query.conditions = conditions

		if with_match_conditions:
			query.build_match_conditions()

		query.build_filter_conditions(flt, conditions, ignore_permissions)

		cond = " and " + " and ".join(query.conditions)
	else:
		cond = ""
	return cond<|MERGE_RESOLUTION|>--- conflicted
+++ resolved
@@ -20,24 +20,7 @@
 @frappe.whitelist()
 @frappe.read_only()
 def get():
-	"""
-	Datahenge:
-		Not sure the point of this.  It's definitely not part of a "Report", so the module name reportview.py is misleading.
-
-		It's throwing Permission errors for a few DocTypes, when Guest:
-			BTU Task Log
-			Web Subscription Cadence
-
-		Not sure why it's attempting this; Guests cannot view those DocTypes.
-	"""
 	args = get_form_params()
-
-	# Datahenge Bug Fix:
-	if frappe.session.user == 'Guest':
-		if args.doctype in ('BTU Task Log', 'Web Subscription Cadence'):
-			# Don't waste time trying to query DocTypes you're not allowed to query:
-			return None
-
 	# If virtual doctype get data from controller het_list method
 	if is_virtual_doctype(args.doctype):
 		controller = get_controller(args.doctype)
@@ -576,35 +559,21 @@
 		if tag not in columns:
 			continue
 		try:
-<<<<<<< HEAD
-			tag_count = frappe.get_list(doctype,
-				fields=[tag, "count(*)"],
-				filters=filters + [[tag, '!=', '']],
-=======
 			tag_count = frappe.get_list(
 				doctype,
 				fields=[tag, "count(*)"],
 				filters=filters + [[tag, "!=", ""]],
->>>>>>> c3390404
 				group_by=tag,
 				as_list=True,
 				distinct=1,
 			)
 
-<<<<<<< HEAD
-			if tag == '_user_tags':
-				stats[tag] = scrub_user_tags(tag_count)
-				no_tag_count = frappe.get_list(doctype,
-					fields=[tag, "count(*)"],
-					filters=filters + [[tag, "in", ('', ',')]],
-=======
 			if tag == "_user_tags":
 				stats[tag] = scrub_user_tags(tag_count)
 				no_tag_count = frappe.get_list(
 					doctype,
 					fields=[tag, "count(*)"],
 					filters=filters + [[tag, "in", ("", ",")]],
->>>>>>> c3390404
 					as_list=True,
 					group_by=tag,
 					order_by=tag,

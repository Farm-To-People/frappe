--- conflicted
+++ resolved
@@ -51,11 +51,7 @@
 
 	if filters and isinstance(filters, string_types):
 		filters = json.loads(filters)
-<<<<<<< HEAD
-	columns, result, message, chart, report_summary = [], [], None, None, None
-=======
-	columns, result, message, chart, data_to_be_printed, skip_total_row = [], [], None, None, None, 0
->>>>>>> 45e69c97
+	columns, result, message, chart, report_summary, skip_total_row = [], [], None, None, None, 0
 	if report.report_type == "Query Report":
 		if not report.query:
 			status = "error"
@@ -77,13 +73,9 @@
 		if len(res) > 3:
 			chart = res[3]
 		if len(res) > 4:
-<<<<<<< HEAD
 			report_summary = res[4]
-=======
-			data_to_be_printed = res[4]
 		if len(res) > 5:
 			skip_total_row = cint(res[5])
->>>>>>> 45e69c97
 
 		if report.custom_columns:
 			columns = json.loads(report.custom_columns)
@@ -100,12 +92,8 @@
 		"columns": columns,
 		"message": message,
 		"chart": chart,
-<<<<<<< HEAD
 		"report_summary": report_summary,
-=======
-		"data_to_be_printed": data_to_be_printed,
 		"skip_total_row": skip_total_row,
->>>>>>> 45e69c97
 		"status": status,
 		"execution_time": frappe.cache().hget('report_execution_time', report.name) or 0
 	}

# Copyright (c) 2015, Frappe Technologies Pvt. Ltd. and Contributors
# License: MIT. See LICENSE

import datetime
import json
import os
from datetime import timedelta

import frappe
import frappe.desk.reportview
from frappe import _
from frappe.core.utils import ljust_list
from frappe.model.utils import render_include
from frappe.modules import get_module_path, scrub
from frappe.monitor import add_data_to_monitor
from frappe.permissions import get_role_permissions
from frappe.utils import (
	cint,
	cstr,
	flt,
	format_duration,
	get_html_format,
	get_url_to_form,
	gzip_decompress,
)


def get_report_doc(report_name):
	doc = frappe.get_doc("Report", report_name)
	doc.custom_columns = []

	if doc.report_type == "Custom Report":
		custom_report_doc = doc
		reference_report = custom_report_doc.reference_report
		doc = frappe.get_doc("Report", reference_report)
		doc.custom_report = report_name
		if custom_report_doc.json:
			data = json.loads(custom_report_doc.json)
			if data:
				doc.custom_columns = data["columns"]
		doc.is_custom_report = True

	if not doc.is_permitted():
		frappe.throw(
			_("You don't have access to Report: {0}").format(report_name),
			frappe.PermissionError,
		)

	if not frappe.has_permission(doc.ref_doctype, "report"):
		frappe.throw(
			_("You don't have permission to get a report on: {0}").format(doc.ref_doctype),
			frappe.PermissionError,
		)

	if doc.disabled:
		frappe.throw(_("Report {0} is disabled").format(report_name))

	return doc


def get_report_result(report, filters):
	res = None

	if report.report_type == "Query Report":
		res = report.execute_query_report(filters)

	elif report.report_type == "Script Report":
		res = report.execute_script_report(filters)

	elif report.report_type == "Custom Report":
		ref_report = get_report_doc(report.report_name)
		res = get_report_result(ref_report, filters)

	return res


@frappe.read_only()
def generate_report_result(
	report, filters=None, user=None, custom_columns=None, is_tree=False, parent_field=None
):
	user = user or frappe.session.user
	filters = filters or []

	if filters and isinstance(filters, str):
		filters = json.loads(filters)

	res = get_report_result(report, filters) or []

	columns, result, message, chart, report_summary, skip_total_row = ljust_list(res, 6)
	columns = [get_column_as_dict(col) for col in (columns or [])]
	report_column_names = [col["fieldname"] for col in columns]

	# convert to list of dicts
	result = normalize_result(result, columns)

	if report.custom_columns:
		# saved columns (with custom columns / with different column order)
		columns = report.custom_columns

	# unsaved custom_columns
	if custom_columns:
		for custom_column in custom_columns:
			columns.insert(custom_column["insert_after_index"] + 1, custom_column)

	# all columns which are not in original report
	report_custom_columns = [
		column for column in columns if column["fieldname"] not in report_column_names
	]

	if report_custom_columns:
		result = add_custom_column_data(report_custom_columns, result)

	if result:
		result = get_filtered_data(report.ref_doctype, columns, result, user)

	if cint(report.add_total_row) and result and not skip_total_row:
		result = add_total_row(result, columns, is_tree=is_tree, parent_field=parent_field)

	return {
		"result": result,
		"columns": columns,
		"message": message,
		"chart": chart,
		"report_summary": report_summary,
		"skip_total_row": skip_total_row or 0,
		"status": None,
		"execution_time": frappe.cache().hget("report_execution_time", report.name) or 0,
	}


def normalize_result(result, columns):
	# Converts to list of dicts from list of lists/tuples
	data = []
	column_names = [column["fieldname"] for column in columns]
	if result and isinstance(result[0], (list, tuple)):
		for row in result:
			row_obj = {}
			for idx, column_name in enumerate(column_names):
				row_obj[column_name] = row[idx]
			data.append(row_obj)
	else:
		data = result

	return data


@frappe.whitelist()
def background_enqueue_run(report_name, filters=None, user=None):
	"""run reports in background"""
	from frappe.core.doctype.prepared_report.prepared_report import (
		process_filters_for_prepared_report,
	)

	if not user:
		user = frappe.session.user
	report = get_report_doc(report_name)
	track_instance = frappe.get_doc(
		{
			"doctype": "Prepared Report",
			"report_name": report_name,
			"filters": process_filters_for_prepared_report(filters),
			"ref_report_doctype": report_name,
			"report_type": report.report_type,
			"query": report.query,
			"module": report.module,
		}
	)
	track_instance.insert(ignore_permissions=True)
	frappe.db.commit()
	track_instance.enqueue_report()

	return {
		"name": track_instance.name,
		"redirect_url": get_url_to_form("Prepared Report", track_instance.name),
	}


@frappe.whitelist()
def get_script(report_name):
	report = get_report_doc(report_name)
	module = report.module or frappe.db.get_value("DocType", report.ref_doctype, "module")

	is_custom_module = frappe.get_cached_value("Module Def", module, "custom")

	# custom modules are virtual modules those exists in DB but not in disk.
	module_path = "" if is_custom_module else get_module_path(module)
	report_folder = module_path and os.path.join(module_path, "report", scrub(report.name))
	script_path = report_folder and os.path.join(report_folder, scrub(report.name) + ".js")
	print_path = report_folder and os.path.join(report_folder, scrub(report.name) + ".html")

	script = None
	if os.path.exists(script_path):
		with open(script_path) as f:
			script = f.read()
			script += f"\n\n//# sourceURL={scrub(report.name)}.js"

	html_format = get_html_format(print_path)

	if not script and report.javascript:
		script = report.javascript
		script += f"\n\n//# sourceURL={scrub(report.name)}__custom"

	if not script:
		script = "frappe.query_reports['%s']={}" % report_name

	return {
		"script": render_include(script),
		"html_format": html_format,
		"execution_time": frappe.cache().hget("report_execution_time", report_name) or 0,
	}


@frappe.whitelist()
@frappe.read_only()
def run(
	report_name,
	filters=None,
	user=None,
	ignore_prepared_report=False,
	custom_columns=None,
	is_tree=False,
	parent_field=None,
):
	report = get_report_doc(report_name)
	if not user:
		user = frappe.session.user
	if not frappe.has_permission(report.ref_doctype, "report"):
		frappe.msgprint(
			_("Must have report permission to access this report."),
			raise_exception=True,
		)

	result = None

	if (
		report.prepared_report
		and not report.disable_prepared_report
		and not ignore_prepared_report
		and not custom_columns
	):
		if filters:
			if isinstance(filters, str):
				filters = json.loads(filters)

			dn = filters.get("prepared_report_name")
			filters.pop("prepared_report_name", None)
		else:
			dn = ""
		result = get_prepared_report_result(report, filters, dn, user)
	else:
		result = generate_report_result(report, filters, user, custom_columns, is_tree, parent_field)
		add_data_to_monitor(report=report.reference_report or report.name)

	result["add_total_row"] = report.add_total_row and not result.get("skip_total_row", False)

	return result


def add_custom_column_data(custom_columns, result):
	custom_column_data = get_data_for_custom_report(custom_columns)

	for column in custom_columns:
		key = (column.get("doctype"), column.get("fieldname"))
		if key in custom_column_data:
			for row in result:
				row_reference = row.get(column.get("link_field"))
				# possible if the row is empty
				if not row_reference:
					continue
				row[column.get("fieldname")] = custom_column_data.get(key).get(row_reference)

	return result


def get_prepared_report_result(report, filters, dn="", user=None):
	from frappe.core.doctype.prepared_report.prepared_report import (
		process_filters_for_prepared_report,
	)

	latest_report_data = {}
	doc = None
	if dn:
		# Get specified dn
		doc = frappe.get_doc("Prepared Report", dn)
	else:
		# Only look for completed prepared reports with given filters.
		doc_list = frappe.get_all(
			"Prepared Report",
			filters={
				"status": "Completed",
				"filters": process_filters_for_prepared_report(filters),
				"owner": user,
				"report_name": report.get("custom_report") or report.get("report_name"),
			},
			order_by="creation desc",
		)

		if doc_list:
			# Get latest
			doc = frappe.get_doc("Prepared Report", doc_list[0])

	if doc:
		try:
			# Prepared Report data is stored in a GZip compressed JSON file
			attached_file_name = frappe.db.get_value(
				"File",
				{"attached_to_doctype": doc.doctype, "attached_to_name": doc.name},
				"name",
			)
			attached_file = frappe.get_doc("File", attached_file_name)
			compressed_content = attached_file.get_content()
			uncompressed_content = gzip_decompress(compressed_content)
			data = json.loads(uncompressed_content.decode("utf-8"))
			if data:
				columns = json.loads(doc.columns) if doc.columns else data[0]

				for column in columns:
					if isinstance(column, dict) and column.get("label"):
						column["label"] = _(column["label"])

				latest_report_data = {"columns": columns, "result": data}
		except Exception:
			doc.log_error("Prepared report failed")
			frappe.delete_doc("Prepared Report", doc.name)
			frappe.db.commit()
			doc = None

	latest_report_data.update({"prepared_report": True, "doc": doc})

	return latest_report_data


@frappe.whitelist()
def export_query():
	"""export from query reports"""
	data = frappe._dict(frappe.local.form_dict)
	data.pop("cmd", None)
	data.pop("csrf_token", None)

	if isinstance(data.get("filters"), str):
		filters = json.loads(data["filters"])

	if data.get("report_name"):
		report_name = data["report_name"]
		frappe.permissions.can_export(
			frappe.get_cached_value("Report", report_name, "ref_doctype"),
			raise_exception=True,
		)

	file_format_type = data.get("file_format_type")
	custom_columns = frappe.parse_json(data.get("custom_columns", "[]"))
	include_indentation = data.get("include_indentation")
	visible_idx = data.get("visible_idx")

	if isinstance(visible_idx, str):
		visible_idx = json.loads(visible_idx)

	if file_format_type == "Excel":
		data = run(report_name, filters, custom_columns=custom_columns)
		data = frappe._dict(data)
		if not data.columns:
			frappe.respond_as_web_page(
				_("No data to export"),
				_("You can try changing the filters of your report."),
			)
			return

		from frappe.utils.xlsxutils import make_xlsx

		format_duration_fields(data)
		xlsx_data, column_widths = build_xlsx_data(data, visible_idx, include_indentation)
		xlsx_file = make_xlsx(xlsx_data, "Query Report", column_widths=column_widths)

		frappe.response["filename"] = report_name + ".xlsx"
		frappe.response["filecontent"] = xlsx_file.getvalue()
		frappe.response["type"] = "binary"


def format_duration_fields(data: frappe._dict) -> None:
	for i, col in enumerate(data.columns):
		if col.get("fieldtype") != "Duration":
			continue

		for row in data.result:
			index = col.get("fieldname") if isinstance(row, dict) else i
			if row[index]:
				row[index] = format_duration(row[index])


def build_xlsx_data(data, visible_idx, include_indentation, ignore_visible_idx=False):
	EXCEL_TYPES = (
		str,
		bool,
		type(None),
		int,
		float,
		datetime.datetime,
		datetime.date,
		datetime.time,
		datetime.timedelta,
	)

	result = [[]]
	column_widths = []

	for column in data.columns:
		if column.get("hidden"):
			continue
		result[0].append(_(column.get("label")))
		column_width = cint(column.get("width", 0))
		# to convert into scale accepted by openpyxl
		column_width /= 10
		column_widths.append(column_width)

	# build table from result
	for row_idx, row in enumerate(data.result):
		# only pick up rows that are visible in the report
		if ignore_visible_idx or row_idx in visible_idx:
			row_data = []
			if isinstance(row, dict):
				for col_idx, column in enumerate(data.columns):
					if column.get("hidden"):
						continue
					label = column.get("label")
					fieldname = column.get("fieldname")
					cell_value = row.get(fieldname, row.get(label, ""))
					if not isinstance(cell_value, EXCEL_TYPES):
						cell_value = cstr(cell_value)

					if cint(include_indentation) and "indent" in row and col_idx == 0:
						cell_value = ("    " * cint(row["indent"])) + cstr(cell_value)
					row_data.append(cell_value)
			elif row:
				row_data = row

			result.append(row_data)

	return result, column_widths


def add_total_row(result, columns, meta=None, is_tree=False, parent_field=None):
	total_row = [""] * len(columns)
	has_percent = []

	for i, col in enumerate(columns):
		fieldtype, options, fieldname = None, None, None
		if isinstance(col, str):
			if meta:
				# get fieldtype from the meta
				field = meta.get_field(col)
				if field:
					fieldtype = meta.get_field(col).fieldtype
					fieldname = meta.get_field(col).fieldname
			else:
				col = col.split(":")
				if len(col) > 1:
					if col[1]:
						fieldtype = col[1]
						if "/" in fieldtype:
							fieldtype, options = fieldtype.split("/")
					else:
						fieldtype = "Data"
		else:
			fieldtype = col.get("fieldtype")
			fieldname = col.get("fieldname")
			options = col.get("options")

		for row in result:
			if i >= len(row):
				continue
			cell = row.get(fieldname) if isinstance(row, dict) else row[i]
			if fieldtype in ["Currency", "Int", "Float", "Percent", "Duration"] and flt(cell):
				if not (is_tree and row.get(parent_field)):
					total_row[i] = flt(total_row[i]) + flt(cell)

			if fieldtype == "Percent" and i not in has_percent:
				has_percent.append(i)

			if fieldtype == "Time" and cell:
				if not total_row[i]:
					total_row[i] = timedelta(hours=0, minutes=0, seconds=0)
				total_row[i] = total_row[i] + cell

		if fieldtype == "Link" and options == "Currency":
			total_row[i] = result[0].get(fieldname) if isinstance(result[0], dict) else result[0][i]

	for i in has_percent:
		total_row[i] = flt(total_row[i]) / len(result)

	first_col_fieldtype = None
	if isinstance(columns[0], str):
		first_col = columns[0].split(":")
		if len(first_col) > 1:
			first_col_fieldtype = first_col[1].split("/", 1)[0]
	else:
		first_col_fieldtype = columns[0].get("fieldtype")

	if first_col_fieldtype not in ["Currency", "Int", "Float", "Percent", "Date"]:
		total_row[0] = _("Total")

	result.append(total_row)
	return result


@frappe.whitelist()
def get_data_for_custom_field(doctype, fieldname, field=None):

	if not frappe.has_permission(doctype, "read"):
		frappe.throw(_("Not Permitted"), frappe.PermissionError)

	if field:
		custom_field = field + " as " + fieldname
	else:
		custom_field = fieldname

	value_map = frappe._dict(frappe.get_all(doctype, fields=["name", custom_field], as_list=1))

	return value_map


def get_data_for_custom_report(columns):
	doc_field_value_map = {}

	for column in columns:
		if column.get("link_field"):
			fieldname = column.get("fieldname")
			doctype = column.get("doctype")
<<<<<<< HEAD
			field = column.get("field")
			doc_field_value_map[(doctype, fieldname)] = get_data_for_custom_field(
				doctype, fieldname, field
			)
=======
			doc_field_value_map[(doctype, fieldname)] = get_data_for_custom_field(doctype, fieldname)
>>>>>>> c3390404

	return doc_field_value_map


@frappe.whitelist()
def save_report(reference_report, report_name, columns):
	report_doc = get_report_doc(reference_report)

	docname = frappe.db.exists(
		"Report",
		{
			"report_name": report_name,
			"is_standard": "No",
			"report_type": "Custom Report",
		},
	)

	if docname:
		report = frappe.get_doc("Report", docname)
		existing_jd = json.loads(report.json)
		existing_jd["columns"] = json.loads(columns)
		report.update({"json": json.dumps(existing_jd, separators=(",", ":"))})
		report.save()
		frappe.msgprint(_("Report updated successfully"))

		return docname
	else:
		new_report = frappe.get_doc(
			{
				"doctype": "Report",
				"report_name": report_name,
				"json": f'{{"columns":{columns}}}',
				"ref_doctype": report_doc.ref_doctype,
				"is_standard": "No",
				"report_type": "Custom Report",
				"reference_report": reference_report,
			}
		).insert(ignore_permissions=True)
		frappe.msgprint(_("{0} saved successfully").format(new_report.name))
		return new_report.name


def get_filtered_data(ref_doctype, columns, data, user):
	result = []
	linked_doctypes = get_linked_doctypes(columns, data)
	match_filters_per_doctype = get_user_match_filters(linked_doctypes, user=user)
	shared = frappe.share.get_shared(ref_doctype, user)
	columns_dict = get_columns_dict(columns)

	role_permissions = get_role_permissions(frappe.get_meta(ref_doctype), user)
	if_owner = role_permissions.get("if_owner", {}).get("report")

	if match_filters_per_doctype:
		for row in data:
			# Why linked_doctypes.get(ref_doctype)? because if column is empty, linked_doctypes[ref_doctype] is removed
			if linked_doctypes.get(ref_doctype) and shared and row[linked_doctypes[ref_doctype]] in shared:
				result.append(row)

			elif has_match(
				row,
				linked_doctypes,
				match_filters_per_doctype,
				ref_doctype,
				if_owner,
				columns_dict,
				user,
			):
				result.append(row)
	else:
		result = list(data)

	return result


def has_match(
	row,
	linked_doctypes,
	doctype_match_filters,
	ref_doctype,
	if_owner,
	columns_dict,
	user,
):
	"""Returns True if after evaluating permissions for each linked doctype
	- There is an owner match for the ref_doctype
	- `and` There is a user permission match for all linked doctypes

	Returns True if the row is empty

	Note:
	Each doctype could have multiple conflicting user permission doctypes.
	Hence even if one of the sets allows a match, it is true.
	This behavior is equivalent to the trickling of user permissions of linked doctypes to the ref doctype.
	"""
	resultant_match = True

	if not row:
		# allow empty rows :)
		return resultant_match

	for doctype, filter_list in doctype_match_filters.items():
		matched_for_doctype = False

		if doctype == ref_doctype and if_owner:
			idx = linked_doctypes.get("User")
			if idx is not None and row[idx] == user and columns_dict[idx] == columns_dict.get("owner"):
				# owner match is true
				matched_for_doctype = True

		if not matched_for_doctype:
			for match_filters in filter_list:
				match = True
				for dt, idx in linked_doctypes.items():
					# case handled above
					if dt == "User" and columns_dict[idx] == columns_dict.get("owner"):
						continue

					cell_value = None
					if isinstance(row, dict):
						cell_value = row.get(idx)
					elif isinstance(row, (list, tuple)):
						cell_value = row[idx]

					if (
						dt in match_filters
						and cell_value not in match_filters.get(dt)
						and frappe.db.exists(dt, cell_value)
					):
						match = False
						break

				# each doctype could have multiple conflicting user permission doctypes, hence using OR
				# so that even if one of the sets allows a match, it is true
				matched_for_doctype = matched_for_doctype or match

				if matched_for_doctype:
					break

		# each doctype's user permissions should match the row! hence using AND
		resultant_match = resultant_match and matched_for_doctype

		if not resultant_match:
			break

	return resultant_match


def get_linked_doctypes(columns, data):
	linked_doctypes = {}

	columns_dict = get_columns_dict(columns)

	for idx, col in enumerate(columns):
		df = columns_dict[idx]
		if df.get("fieldtype") == "Link":
			if data and isinstance(data[0], (list, tuple)):
				linked_doctypes[df["options"]] = idx
			else:
				# dict
				linked_doctypes[df["options"]] = df["fieldname"]

	# remove doctype if column is empty
	columns_with_value = []
	for row in data:
		if row:
			if len(row) != len(columns_with_value):
				if isinstance(row, (list, tuple)):
					row = enumerate(row)
				elif isinstance(row, dict):
					row = row.items()

				for col, val in row:
					if val and col not in columns_with_value:
						columns_with_value.append(col)

	items = list(linked_doctypes.items())

	for doctype, key in items:
		if key not in columns_with_value:
			del linked_doctypes[doctype]

	return linked_doctypes


def get_columns_dict(columns):
	"""Returns a dict with column docfield values as dict
	The keys for the dict are both idx and fieldname,
	so either index or fieldname can be used to search for a column's docfield properties
	"""
	columns_dict = frappe._dict()
	for idx, col in enumerate(columns):
		col_dict = get_column_as_dict(col)
		columns_dict[idx] = col_dict
		columns_dict[col_dict["fieldname"]] = col_dict

	return columns_dict


def get_column_as_dict(col):
	col_dict = frappe._dict()

	# string
	if isinstance(col, str):
		col = col.split(":")
		if len(col) > 1:
			if "/" in col[1]:
				col_dict["fieldtype"], col_dict["options"] = col[1].split("/")
			else:
				col_dict["fieldtype"] = col[1]
			if len(col) == 3:
				col_dict["width"] = col[2]

		col_dict["label"] = col[0]
		col_dict["fieldname"] = frappe.scrub(col[0])

	# dict
	else:
		col_dict.update(col)
		if "fieldname" not in col_dict:
			col_dict["fieldname"] = frappe.scrub(col_dict["label"])

	return col_dict


def get_user_match_filters(doctypes, user):
	match_filters = {}

	for dt in doctypes:
		filter_list = frappe.desk.reportview.build_match_conditions(dt, user, False)
		if filter_list:
			match_filters[dt] = filter_list

	return match_filters<|MERGE_RESOLUTION|>--- conflicted
+++ resolved
@@ -503,17 +503,12 @@
 
 
 @frappe.whitelist()
-def get_data_for_custom_field(doctype, fieldname, field=None):
+def get_data_for_custom_field(doctype, field):
 
 	if not frappe.has_permission(doctype, "read"):
 		frappe.throw(_("Not Permitted"), frappe.PermissionError)
 
-	if field:
-		custom_field = field + " as " + fieldname
-	else:
-		custom_field = fieldname
-
-	value_map = frappe._dict(frappe.get_all(doctype, fields=["name", custom_field], as_list=1))
+	value_map = frappe._dict(frappe.get_all(doctype, fields=["name", field], as_list=1))
 
 	return value_map
 
@@ -525,14 +520,7 @@
 		if column.get("link_field"):
 			fieldname = column.get("fieldname")
 			doctype = column.get("doctype")
-<<<<<<< HEAD
-			field = column.get("field")
-			doc_field_value_map[(doctype, fieldname)] = get_data_for_custom_field(
-				doctype, fieldname, field
-			)
-=======
 			doc_field_value_map[(doctype, fieldname)] = get_data_for_custom_field(doctype, fieldname)
->>>>>>> c3390404
 
 	return doc_field_value_map
 

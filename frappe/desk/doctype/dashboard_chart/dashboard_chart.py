# Copyright (c) 2019, Frappe Technologies and contributors
# License: MIT. See LICENSE

import datetime
import json

import frappe
from frappe import _
from frappe.boot import get_allowed_report_names
from frappe.config import get_modules_from_all_apps_for_user
from frappe.model.document import Document
from frappe.model.naming import append_number_if_name_exists
from frappe.modules.export_file import export_to_files
from frappe.utils import cint, get_datetime, getdate, has_common, now_datetime, nowdate
from frappe.utils.dashboard import cache_source
from frappe.utils.data import format_date
from frappe.utils.dateutils import (
	get_dates_from_timegrain,
	get_from_date_from_timespan,
	get_period,
	get_period_beginning,
)


def get_permission_query_conditions(user):
	if not user:
		user = frappe.session.user

	if user == "Administrator":
		return

	roles = frappe.get_roles(user)
	if "System Manager" in roles:
		return None

	doctype_condition = False
	report_condition = False
	module_condition = False

	allowed_doctypes = [
		frappe.db.escape(doctype) for doctype in frappe.permissions.get_doctypes_with_read()
	]
	allowed_reports = [frappe.db.escape(report) for report in get_allowed_report_names()]
	allowed_modules = [
		frappe.db.escape(module.get("module_name")) for module in get_modules_from_all_apps_for_user()
	]

	if allowed_doctypes:
		doctype_condition = "`tabDashboard Chart`.`document_type` in ({allowed_doctypes})".format(
			allowed_doctypes=",".join(allowed_doctypes)
		)
	if allowed_reports:
		report_condition = "`tabDashboard Chart`.`report_name` in ({allowed_reports})".format(
			allowed_reports=",".join(allowed_reports)
		)
	if allowed_modules:
		module_condition = """`tabDashboard Chart`.`module` in ({allowed_modules})
			or `tabDashboard Chart`.`module` is NULL""".format(
			allowed_modules=",".join(allowed_modules)
		)

	return """
		((`tabDashboard Chart`.`chart_type` in ('Count', 'Sum', 'Average')
		and {doctype_condition})
		or
		(`tabDashboard Chart`.`chart_type` = 'Report'
		and {report_condition}))
		and
		({module_condition})
	""".format(
		doctype_condition=doctype_condition,
		report_condition=report_condition,
		module_condition=module_condition,
	)


def has_permission(doc, ptype, user):
	roles = frappe.get_roles(user)
	if "System Manager" in roles:
		return True

	if doc.chart_type == "Report":
		if doc.report_name in get_allowed_report_names():
			return True
	else:
		allowed_doctypes = frappe.permissions.get_doctypes_with_read()
		if doc.document_type in allowed_doctypes:
			return True

	if doc.roles:
		allowed = [d.role for d in doc.roles]
		if has_common(roles, allowed):
			return True

	return False


@frappe.whitelist()
@cache_source
def get(
	chart_name=None,
	chart=None,
	no_cache=None,
	filters=None,
	from_date=None,
	to_date=None,
	timespan=None,
	time_interval=None,
	heatmap_year=None,
	refresh=None,
):
	if chart_name:
		chart = frappe.get_doc("Dashboard Chart", chart_name)
	else:
		chart = frappe._dict(frappe.parse_json(chart))

	heatmap_year = heatmap_year or chart.heatmap_year
	timespan = timespan or chart.timespan

	if timespan == "Select Date Range":
		if from_date and len(from_date):
			from_date = get_datetime(from_date)
		else:
			from_date = chart.from_date

		if to_date and len(to_date):
			to_date = get_datetime(to_date)
		else:
			to_date = get_datetime(chart.to_date)

	timegrain = time_interval or chart.time_interval
	filters = frappe.parse_json(filters) or frappe.parse_json(chart.filters_json)
	if not filters:
		filters = []

	# don't include cancelled documents
	filters.append([chart.document_type, "docstatus", "<", 2, False])

	if chart.chart_type == "Group By":
		chart_config = get_group_by_chart_config(chart, filters)
	else:
		if chart.type == "Heatmap":
			chart_config = get_heatmap_chart_config(chart, filters, heatmap_year)
		else:
			chart_config = get_chart_config(chart, filters, timespan, timegrain, from_date, to_date)

	return chart_config


@frappe.whitelist()
def create_dashboard_chart(args):
	args = frappe.parse_json(args)
	doc = frappe.new_doc("Dashboard Chart")

	doc.update(args)

	if args.get("custom_options"):
		doc.custom_options = json.dumps(args.get("custom_options"))

	if frappe.db.exists("Dashboard Chart", args.chart_name):
		args.chart_name = append_number_if_name_exists("Dashboard Chart", args.chart_name)
		doc.chart_name = args.chart_name
	doc.insert(ignore_permissions=True)
	return doc


@frappe.whitelist()
def create_report_chart(args):
	doc = create_dashboard_chart(args)
	args = frappe.parse_json(args)
	args.chart_name = doc.chart_name
	if args.dashboard:
		add_chart_to_dashboard(json.dumps(args))


@frappe.whitelist()
def add_chart_to_dashboard(args):
	args = frappe.parse_json(args)

	dashboard = frappe.get_doc("Dashboard", args.dashboard)
	dashboard_link = frappe.new_doc("Dashboard Chart Link")
	dashboard_link.chart = args.chart_name or args.name

	if args.set_standard and dashboard.is_standard:
		chart = frappe.get_doc("Dashboard Chart", dashboard_link.chart)
		chart.is_standard = 1
		chart.module = dashboard.module
		chart.save()

	dashboard.append("charts", dashboard_link)
	dashboard.save()
	frappe.db.commit()


def get_chart_config(chart, filters, timespan, timegrain, from_date, to_date):
	if not from_date:
		from_date = get_from_date_from_timespan(to_date, timespan)
		from_date = get_period_beginning(from_date, timegrain)
	if not to_date:
		to_date = now_datetime()

	doctype = chart.document_type
	datefield = chart.based_on
	value_field = chart.value_based_on or "1"
	from_date = from_date.strftime("%Y-%m-%d")
	to_date = to_date

	filters.append([doctype, datefield, ">=", from_date, False])
	filters.append([doctype, datefield, "<=", to_date, False])

	data = frappe.db.get_list(
		doctype,
		fields=[f"{datefield} as _unit", f"SUM({value_field})", "COUNT(*)"],
		filters=filters,
		group_by="_unit",
		order_by="_unit asc",
		as_list=True,
	)

	result = get_result(data, timegrain, from_date, to_date, chart.chart_type)

	return {
		"labels": [
			format_date(get_period(r[0], timegrain), parse_day_first=True)
			if timegrain in ("Daily", "Weekly")
			else get_period(r[0], timegrain)
			for r in result
		],
		"datasets": [{"name": chart.name, "values": [r[1] for r in result]}],
	}


def get_heatmap_chart_config(chart, filters, heatmap_year):
	aggregate_function = get_aggregate_function(chart.chart_type)
	value_field = chart.value_based_on or "1"
	doctype = chart.document_type
	datefield = chart.based_on
	year = cint(heatmap_year) if heatmap_year else getdate(nowdate()).year
	year_start_date = datetime.date(year, 1, 1).strftime("%Y-%m-%d")
	next_year_start_date = datetime.date(year + 1, 1, 1).strftime("%Y-%m-%d")

	filters.append([doctype, datefield, ">", f"{year_start_date}", False])
	filters.append([doctype, datefield, "<", f"{next_year_start_date}", False])

	if frappe.db.db_type == "mariadb":
		timestamp_field = f"unix_timestamp({datefield})"
	else:
		timestamp_field = f"extract(epoch from timestamp {datefield})"

	data = dict(
		frappe.get_all(
			doctype,
			fields=[
				timestamp_field,
				"{aggregate_function}({value_field})".format(
					aggregate_function=aggregate_function, value_field=value_field
				),
			],
			filters=filters,
			group_by=f"date({datefield})",
			as_list=1,
			order_by=f"{datefield} asc",
			ignore_ifnull=True,
		)
	)

	chart_config = {
		"labels": [],
		"dataPoints": data,
	}
	return chart_config


def get_group_by_chart_config(chart, filters):

	aggregate_function = get_aggregate_function(chart.group_by_type)
	value_field = chart.aggregate_function_based_on or "1"
	group_by_field = chart.group_by_based_on
	doctype = chart.document_type

	data = frappe.db.get_list(
		doctype,
		fields=[
			f"{group_by_field} as name",
			"{aggregate_function}({value_field}) as count".format(
				aggregate_function=aggregate_function, value_field=value_field
			),
		],
		filters=filters,
		group_by=group_by_field,
		order_by="count desc",
		ignore_ifnull=True,
	)

	if data:
		chart_config = {
			"labels": [item["name"] if item["name"] else "Not Specified" for item in data],
			"datasets": [{"name": chart.name, "values": [item["count"] for item in data]}],
		}

		return chart_config
	else:
		return None


def get_aggregate_function(chart_type):
	return {
		"Sum": "SUM",
		"Count": "COUNT",
		"Average": "AVG",
	}[chart_type]


def get_result(data, timegrain, from_date, to_date, chart_type):
	dates = get_dates_from_timegrain(from_date, to_date, timegrain)
	result = [[date, 0] for date in dates]
	data_index = 0
	if data:
		for i, d in enumerate(result):
			count = 0
			while data_index < len(data) and getdate(data[data_index][0]) <= d[0]:
				d[1] += data[data_index][1]
				count += data[data_index][2]
				data_index += 1
			if chart_type == "Average" and not count == 0:
				d[1] = d[1] / count
			if chart_type == "Count":
				d[1] = count

	return result


@frappe.whitelist()
@frappe.validate_and_sanitize_search_inputs
def get_charts_for_user(doctype, txt, searchfield, start, page_len, filters):
	or_filters = {"owner": frappe.session.user, "is_public": 1}
	return frappe.db.get_list(
		"Dashboard Chart", fields=["name"], filters=filters, or_filters=or_filters, as_list=1
	)


class DashboardChart(Document):
	def on_update(self):
		frappe.cache().delete_key(f"chart-data:{self.name}")
		if frappe.conf.developer_mode and self.is_standard:
			export_to_files(record_list=[["Dashboard Chart", self.name]], record_module=self.module)

	def validate(self):
		if not frappe.conf.developer_mode and self.is_standard:
<<<<<<< HEAD
			frappe.throw(_('Cannot edit Standard charts'))
		if self.chart_type != 'Custom' and self.chart_type != 'Report':
=======
			frappe.throw(_("Cannot edit Standard charts"))
		if self.chart_type != "Custom" and self.chart_type != "Report":
>>>>>>> c3390404
			self.check_required_field()
			self.check_document_type()

		self.validate_custom_options()

	def check_required_field(self):
		if not self.document_type:
			frappe.throw(_("Document type is required to create a dashboard chart"))

		if (
			self.document_type
			and frappe.get_meta(self.document_type).istable
			and not self.parent_document_type
		):
			frappe.throw(_("Parent document type is required to create a dashboard chart"))

		if self.chart_type == "Group By":
			if not self.group_by_based_on:
				frappe.throw(_("Group By field is required to create a dashboard chart"))
			if self.group_by_type in ["Sum", "Average"] and not self.aggregate_function_based_on:
				frappe.throw(_("Aggregate Function field is required to create a dashboard chart"))
		else:
			if not self.based_on:
				frappe.throw(_("Time series based on is required to create a dashboard chart"))

	def check_document_type(self):
		if frappe.get_meta(self.document_type).issingle:
			frappe.throw(_("You cannot create a dashboard chart from single DocTypes"))

	def validate_custom_options(self):
		if self.custom_options:
			try:
				json.loads(self.custom_options)
			except ValueError as error:
				frappe.throw(_("Invalid json added in the custom options: {0}").format(error))


@frappe.whitelist()
def get_parent_doctypes(child_type: str) -> list[str]:
	"""Get all parent doctypes that have the child doctype."""
	assert isinstance(child_type, str)

	standard = frappe.get_all(
		"DocField",
		fields="parent",
		filters={"fieldtype": "Table", "options": child_type},
		pluck="parent",
	)

	custom = frappe.get_all(
		"Custom Field",
		fields="dt",
		filters={"fieldtype": "Table", "options": child_type},
		pluck="dt",
	)

	return standard + custom<|MERGE_RESOLUTION|>--- conflicted
+++ resolved
@@ -347,13 +347,8 @@
 
 	def validate(self):
 		if not frappe.conf.developer_mode and self.is_standard:
-<<<<<<< HEAD
-			frappe.throw(_('Cannot edit Standard charts'))
-		if self.chart_type != 'Custom' and self.chart_type != 'Report':
-=======
 			frappe.throw(_("Cannot edit Standard charts"))
 		if self.chart_type != "Custom" and self.chart_type != "Report":
->>>>>>> c3390404
 			self.check_required_field()
 			self.check_document_type()
 

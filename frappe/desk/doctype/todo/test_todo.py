# Copyright (c) 2015, Frappe Technologies Pvt. Ltd. and Contributors
# License: MIT. See LICENSE
import frappe
from frappe.core.doctype.doctype.doctype import clear_permissions_cache
from frappe.model.db_query import DatabaseQuery
from frappe.permissions import add_permission, reset_perms
from frappe.tests.utils import FrappeTestCase

test_dependencies = ["User"]

<<<<<<< HEAD
test_dependencies = ['User']
=======
>>>>>>> c3390404

class TestToDo(FrappeTestCase):
	def test_delete(self):
		todo = frappe.get_doc(
			dict(doctype="ToDo", description="test todo", assigned_by="Administrator")
		).insert()

		frappe.db.delete("Deleted Document")
		todo.delete()

		deleted = frappe.get_doc(
			"Deleted Document", dict(deleted_doctype=todo.doctype, deleted_name=todo.name)
		)
		self.assertEqual(todo.as_json(), deleted.data)

	def test_fetch(self):
		todo = frappe.get_doc(
			dict(doctype="ToDo", description="test todo", assigned_by="Administrator")
		).insert()
		self.assertEqual(
			todo.assigned_by_full_name, frappe.db.get_value("User", todo.assigned_by, "full_name")
		)

	def test_fetch_setup(self):
		frappe.db.delete("ToDo")

		todo_meta = frappe.get_doc("DocType", "ToDo")
		todo_meta.get("fields", dict(fieldname="assigned_by_full_name"))[0].fetch_from = ""
		todo_meta.save()

		frappe.clear_cache(doctype="ToDo")

		todo = frappe.get_doc(
			dict(doctype="ToDo", description="test todo", assigned_by="Administrator")
		).insert()
		self.assertFalse(todo.assigned_by_full_name)

		todo_meta = frappe.get_doc("DocType", "ToDo")
		todo_meta.get("fields", dict(fieldname="assigned_by_full_name"))[
			0
		].fetch_from = "assigned_by.full_name"
		todo_meta.save()

		todo.reload()

		self.assertEqual(
			todo.assigned_by_full_name, frappe.db.get_value("User", todo.assigned_by, "full_name")
		)

	def test_todo_list_access(self):
		create_new_todo("Test1", "testperm@example.com")

		frappe.set_user("test4@example.com")
		create_new_todo("Test2", "test4@example.com")
		test_user_data = DatabaseQuery("ToDo").execute()

		frappe.set_user("testperm@example.com")
		system_manager_data = DatabaseQuery("ToDo").execute()

		self.assertNotEqual(test_user_data, system_manager_data)

		frappe.set_user("Administrator")
		frappe.db.rollback()

	def test_doc_read_access(self):
		# owner and assigned_by is testperm
		todo1 = create_new_todo("Test1", "testperm@example.com")
		test_user = frappe.get_doc("User", "test4@example.com")

		# owner is testperm, but assigned_by is test4
		todo2 = create_new_todo("Test2", "test4@example.com")

		frappe.set_user("test4@example.com")
		# owner and assigned_by is test4
		todo3 = create_new_todo("Test3", "test4@example.com")

<<<<<<< HEAD
		frappe.set_user('test4@example.com')
		#owner and assigned_by is test4
		todo3 = create_new_todo('Test3', 'test4@example.com')

=======
>>>>>>> c3390404
		# user without any role to read or write todo document
		self.assertFalse(todo1.has_permission("read"))
		self.assertFalse(todo1.has_permission("write"))

		# user without any role but he/she is assigned_by of that todo document
		self.assertTrue(todo2.has_permission("read"))
		self.assertTrue(todo2.has_permission("write"))

		# user is the owner and assigned_by of the todo document
		self.assertTrue(todo3.has_permission("read"))
		self.assertTrue(todo3.has_permission("write"))

		frappe.set_user("Administrator")

		test_user.add_roles("Blogger")
		add_permission("ToDo", "Blogger")

		frappe.set_user("test4@example.com")

		# user with only read access to todo document, not an owner or assigned_by
		self.assertTrue(todo1.has_permission("read"))
		self.assertFalse(todo1.has_permission("write"))

		frappe.set_user("Administrator")
		test_user.remove_roles("Blogger")
		reset_perms("ToDo")
		clear_permissions_cache("ToDo")
		frappe.db.rollback()

	def test_fetch_if_empty(self):
		frappe.db.delete("ToDo")

		# Allow user changes
		todo_meta = frappe.get_doc("DocType", "ToDo")
		field = todo_meta.get("fields", dict(fieldname="assigned_by_full_name"))[0]
		field.fetch_from = "assigned_by.full_name"
		field.fetch_if_empty = 1
		todo_meta.save()

		frappe.clear_cache(doctype="ToDo")

		todo = frappe.get_doc(
			dict(
				doctype="ToDo",
				description="test todo",
				assigned_by="Administrator",
				assigned_by_full_name="Admin",
			)
		).insert()

		self.assertEqual(todo.assigned_by_full_name, "Admin")

		# Overwrite user changes
		todo.meta.get("fields", dict(fieldname="assigned_by_full_name"))[0].fetch_if_empty = 0
		todo.meta.save()

		todo.reload()
		todo.save()

		self.assertEqual(
			todo.assigned_by_full_name, frappe.db.get_value("User", todo.assigned_by, "full_name")
		)


def create_new_todo(description, assigned_by):
	todo = {"doctype": "ToDo", "description": description, "assigned_by": assigned_by}
	return frappe.get_doc(todo).insert()<|MERGE_RESOLUTION|>--- conflicted
+++ resolved
@@ -8,10 +8,6 @@
 
 test_dependencies = ["User"]
 
-<<<<<<< HEAD
-test_dependencies = ['User']
-=======
->>>>>>> c3390404
 
 class TestToDo(FrappeTestCase):
 	def test_delete(self):
@@ -88,13 +84,6 @@
 		# owner and assigned_by is test4
 		todo3 = create_new_todo("Test3", "test4@example.com")
 
-<<<<<<< HEAD
-		frappe.set_user('test4@example.com')
-		#owner and assigned_by is test4
-		todo3 = create_new_todo('Test3', 'test4@example.com')
-
-=======
->>>>>>> c3390404
 		# user without any role to read or write todo document
 		self.assertFalse(todo1.has_permission("read"))
 		self.assertFalse(todo1.has_permission("write"))

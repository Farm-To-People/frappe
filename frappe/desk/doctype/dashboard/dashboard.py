--- conflicted
+++ resolved
@@ -28,11 +28,7 @@
 
 	def validate(self):
 		if not frappe.conf.developer_mode and self.is_standard:
-<<<<<<< HEAD
-			frappe.throw(_('Cannot edit Standard Dashboards'))
-=======
 			frappe.throw(_("Cannot edit Standard Dashboards"))
->>>>>>> c3390404
 
 		if self.is_standard:
 			non_standard_docs_map = {

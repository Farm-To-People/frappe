--- conflicted
+++ resolved
@@ -38,12 +38,7 @@
    "in_list_view": 1,
    "in_standard_filter": 1,
    "label": "Type",
-<<<<<<< HEAD
-   "options": "Mention\nEnergy Point\nAssignment\nShare\nAlert",
-   "search_index": 1
-=======
    "options": "Mention\nEnergy Point\nAssignment\nShare\nAlert"
->>>>>>> c3390404
   },
   {
    "fieldname": "email_content",
@@ -55,12 +50,7 @@
    "fieldtype": "Link",
    "hidden": 1,
    "label": "Document Type",
-<<<<<<< HEAD
-   "options": "DocType",
-   "search_index": 1
-=======
    "options": "DocType"
->>>>>>> c3390404
   },
   {
    "fieldname": "document_name",
@@ -106,11 +96,7 @@
  "hide_toolbar": 1,
  "in_create": 1,
  "links": [],
-<<<<<<< HEAD
- "modified": "2022-01-17 18:06:30.618889",
-=======
  "modified": "2022-09-13 16:08:48.153934",
->>>>>>> c3390404
  "modified_by": "Administrator",
  "module": "Desk",
  "name": "Notification Log",
@@ -124,16 +110,6 @@
    "report": 1,
    "role": "All",
    "share": 1
-  },
-  {
-   "delete": 1,
-   "email": 1,
-   "export": 1,
-   "print": 1,
-   "read": 1,
-   "report": 1,
-   "role": "System Manager",
-   "share": 1
   }
  ],
  "sort_field": "modified",

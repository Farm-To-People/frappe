{
 "actions": [],
 "creation": "2020-11-16 15:30:45.784417",
 "doctype": "DocType",
 "editable_grid": 1,
 "engine": "InnoDB",
 "field_order": [
  "type",
  "label",
  "icon",
  "description",
  "hidden",
  "link_details_section",
  "link_type",
  "link_to",
  "report_ref_doctype",
  "column_break_7",
  "dependencies",
  "only_for",
  "onboard",
  "is_query_report",
  "link_count"
 ],
 "fields": [
  {
   "default": "Link",
   "fieldname": "type",
   "fieldtype": "Select",
   "in_list_view": 1,
   "label": "Type",
   "options": "Link\nCard Break",
   "reqd": 1
  },
  {
   "fieldname": "label",
   "fieldtype": "Data",
   "in_list_view": 1,
   "label": "Label",
   "reqd": 1
  },
  {
   "depends_on": "eval:doc.type == \"Card Break\"",
   "fieldname": "icon",
   "fieldtype": "Data",
   "label": "Icon"
  },
  {
   "default": "0",
   "depends_on": "eval:doc.type == \"Card Break\"",
   "fieldname": "hidden",
   "fieldtype": "Check",
   "label": "Hidden"
  },
  {
   "depends_on": "eval:doc.type == \"Link\"",
   "fieldname": "link_details_section",
   "fieldtype": "Section Break",
   "label": "Link Details"
  },
  {
   "fieldname": "link_type",
   "fieldtype": "Select",
   "in_list_view": 1,
   "label": "Link Type",
   "mandatory_depends_on": "eval:doc.type==\"Link\"",
   "options": "DocType\nPage\nReport",
   "read_only_depends_on": "eval:doc.type!=\"Link\""
  },
  {
   "fieldname": "link_to",
   "fieldtype": "Dynamic Link",
   "in_list_view": 1,
   "label": "Link To",
   "mandatory_depends_on": "eval:doc.type==\"Link\"",
   "options": "link_type",
   "read_only_depends_on": "eval:doc.type!=\"Link\""
  },
  {
   "fieldname": "column_break_7",
   "fieldtype": "Column Break"
  },
  {
   "fieldname": "dependencies",
   "fieldtype": "Data",
   "label": "Dependencies"
  },
  {
   "fieldname": "only_for",
   "fieldtype": "Link",
   "label": "Only for Country",
   "options": "Country"
  },
  {
   "default": "0",
   "fieldname": "onboard",
   "fieldtype": "Check",
   "label": "Onboard"
  },
  {
   "default": "0",
   "depends_on": "eval:doc.link_type == \"Report\"",
   "fieldname": "is_query_report",
   "fieldtype": "Check",
   "label": "Is Query Report"
  },
  {
   "depends_on": "eval:doc.type == \"Card Break\"",
   "fieldname": "link_count",
   "fieldtype": "Int",
   "hidden": 1,
   "label": "Link Count"
  },
  {
   "depends_on": "eval:doc.type == \"Card Break\"",
   "fieldname": "description",
   "fieldtype": "HTML Editor",
   "ignore_xss_filter": 1,
   "label": "Description",
   "max_height": "7rem"
  },
  {
   "fieldname": "report_ref_doctype",
   "fieldtype": "Link",
   "label": "Report Ref DocType",
   "options": "DocType",
   "read_only": 1
  }
 ],
 "index_web_pages_for_search": 1,
 "istable": 1,
 "links": [],
<<<<<<< HEAD
 "modified": "2024-09-01 17:39:16.833318",
=======
 "modified": "2024-09-10 14:16:11.991216",
>>>>>>> e6e3cc14
 "modified_by": "Administrator",
 "module": "Desk",
 "name": "Workspace Link",
 "owner": "Administrator",
 "permissions": [],
 "quick_entry": 1,
 "sort_field": "modified",
 "sort_order": "DESC",
 "states": [],
 "track_changes": 1
}<|MERGE_RESOLUTION|>--- conflicted
+++ resolved
@@ -129,11 +129,7 @@
  "index_web_pages_for_search": 1,
  "istable": 1,
  "links": [],
-<<<<<<< HEAD
- "modified": "2024-09-01 17:39:16.833318",
-=======
  "modified": "2024-09-10 14:16:11.991216",
->>>>>>> e6e3cc14
  "modified_by": "Administrator",
  "module": "Desk",
  "name": "Workspace Link",

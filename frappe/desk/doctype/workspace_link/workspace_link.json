--- conflicted
+++ resolved
@@ -85,11 +85,7 @@
   {
    "fieldname": "only_for",
    "fieldtype": "Link",
-<<<<<<< HEAD
    "label": "Only for Country",
-=======
-   "label": "Only for",
->>>>>>> c3390404
    "options": "Country"
   },
   {
@@ -116,11 +112,7 @@
  "index_web_pages_for_search": 1,
  "istable": 1,
  "links": [],
-<<<<<<< HEAD
  "modified": "2022-09-17 14:18:34.778330",
-=======
- "modified": "2021-06-01 11:23:28.990593",
->>>>>>> c3390404
  "modified_by": "Administrator",
  "module": "Desk",
  "name": "Workspace Link",

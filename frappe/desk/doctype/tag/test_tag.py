--- conflicted
+++ resolved
@@ -1,32 +1,3 @@
-<<<<<<< HEAD
-from __future__ import unicode_literals
-import unittest
-import frappe
-
-from frappe.desk.reportview import get_stats
-from frappe.desk.doctype.tag.tag import add_tag
-
-class TestTag(unittest.TestCase):
-	def setUp(self) -> None:
-		frappe.db.sql("DELETE from `tabTag`")
-		frappe.db.sql("UPDATE `tabDocType` set _user_tags=''")
-
-	def test_tag_count_query(self):
-		self.assertDictEqual(get_stats('["_user_tags"]', 'DocType'),
-			{'_user_tags': [['No Tags', frappe.db.count('DocType')]]})
-		add_tag('Standard', 'DocType', 'User')
-		add_tag('Standard', 'DocType', 'ToDo')
-
-		# count with no filter
-		self.assertDictEqual(get_stats('["_user_tags"]', 'DocType'),
-			{'_user_tags': [['Standard', 2], ['No Tags', frappe.db.count('DocType') - 2]]})
-
-		# count with child table field filter
-		self.assertDictEqual(get_stats('["_user_tags"]',
-			'DocType',
-			filters='[["DocField", "fieldname", "like", "%last_name%"], ["DocType", "name", "like", "%use%"]]'),
-			{'_user_tags': [['Standard', 1], ['No Tags', 0]]})
-=======
 import frappe
 from frappe.desk.doctype.tag.tag import add_tag
 from frappe.desk.reportview import get_stats
@@ -60,5 +31,4 @@
 				filters='[["DocField", "fieldname", "like", "%last_name%"], ["DocType", "name", "like", "%use%"]]',
 			),
 			{"_user_tags": [["Standard", 1], ["No Tags", 0]]},
-		)
->>>>>>> c3390404
+		)
--- conflicted
+++ resolved
@@ -25,15 +25,6 @@
 			frappe.throw(_("Content data shoud be a list"))
 
 	def on_update(self):
-<<<<<<< HEAD
-		if disable_saving_as_standard():
-			frappe.msgprint("Workspace changes will not be written to disk. (disable_saving_as_standard)")
-			return
-
-		if frappe.conf.developer_mode and self.is_standard:
-			export_to_files(record_list=[['Workspace', self.name]], record_module=self.module)
-			frappe.msgprint("Saved changes to JSON file on disk.")
-=======
 		if disable_saving_as_public():
 			return
 
@@ -56,7 +47,6 @@
 
 		if self.module and frappe.conf.developer_mode:
 			delete_folder(self.module, "Workspace", self.title)
->>>>>>> c3390404
 
 	@staticmethod
 	def get_module_page_map():
@@ -68,14 +58,6 @@
 
 	def get_link_groups(self):
 		cards = []
-<<<<<<< HEAD
-		current_card = frappe._dict({
-			"label": "Link",
-			"type": "Card Break",
-			"icon": None,
-			"hidden": False,
-		})
-=======
 		current_card = frappe._dict(
 			{
 				"label": "Link",
@@ -84,23 +66,17 @@
 				"hidden": False,
 			}
 		)
->>>>>>> c3390404
 
 		card_links = []
 
 		for link in self.links:
 			link = link.as_dict()
 			if link.type == "Card Break":
-<<<<<<< HEAD
-				if card_links and (not current_card.only_for or current_card.only_for == frappe.get_system_settings('country')):
-					current_card['links'] = card_links
-=======
 				if card_links and (
 					not current_card.get("only_for")
 					or current_card.get("only_for") == frappe.get_system_settings("country")
 				):
 					current_card["links"] = card_links
->>>>>>> c3390404
 					cards.append(current_card)
 
 				current_card = link

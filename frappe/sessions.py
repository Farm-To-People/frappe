--- conflicted
+++ resolved
@@ -86,17 +86,6 @@
 
 	return query.run(pluck=True)
 
-<<<<<<< HEAD
-	return frappe.db.sql_list("""
-		SELECT `sid` FROM `tabSessions`
-		WHERE `tabSessions`.user=%(user)s
-		AND device in %(device)s
-		{condition}
-		ORDER BY `lastupdate` DESC
-		LIMIT 100 OFFSET {offset}""".format(condition=condition, offset=offset),
-		{"user": user, "device": device})
-=======
->>>>>>> c3390404
 
 def delete_session(sid=None, user=None, reason="Session Expired"):
 	from frappe.core.doctype.activity_log.feed import logout_feed

# Copyright (c) 2015, Frappe Technologies Pvt. Ltd. and Contributors
<<<<<<< HEAD
# MIT License. See license.txt

# pylint: disable=assigning-non-slot

from __future__ import unicode_literals

import os
import logging
from six import iteritems
=======
# License: MIT. See LICENSE

import logging
import os
>>>>>>> c3390404

from werkzeug.exceptions import HTTPException, NotFound
from werkzeug.local import LocalManager
from werkzeug.middleware.profiler import ProfilerMiddleware
from werkzeug.middleware.shared_data import SharedDataMiddleware
from werkzeug.wrappers import Request, Response

import frappe
import frappe.api
import frappe.auth
import frappe.handler
import frappe.monitor
import frappe.rate_limiter
import frappe.recorder
import frappe.utils.response
from frappe import _
from frappe.core.doctype.comment.comment import update_comments_in_parent_after_request
from frappe.middlewares import StaticDataMiddleware
from frappe.utils import cint, get_site_name, sanitize_html
from frappe.utils.error import make_error_snapshot
from frappe.website.serve import get_response

local_manager = LocalManager(frappe.local)

_site = None
_sites_path = os.environ.get("SITES_PATH", ".")
SAFE_HTTP_METHODS = ("GET", "HEAD", "OPTIONS")
UNSAFE_HTTP_METHODS = ("POST", "PUT", "DELETE", "PATCH")


class RequestContext:
	def __init__(self, environ):
		self.request = Request(environ)

	def __enter__(self):
		init_request(self.request)

	def __exit__(self, type, value, traceback):
		frappe.destroy()


@local_manager.middleware
@Request.application
def application(request: Request):
	response = None

	try:
		rollback = True

		init_request(request)

		frappe.api.validate_auth()

		if request.method == "OPTIONS":
			response = Response()

		elif frappe.form_dict.cmd:
			response = frappe.handler.handle()

		elif request.path.startswith("/api/"):
			response = frappe.api.handle()

		elif request.path.startswith("/backups"):
			response = frappe.utils.response.download_backup(request.path)

		elif request.path.startswith("/private/files/"):
			response = frappe.utils.response.download_private_file(request.path)

		elif request.method in ("GET", "HEAD", "POST"):
			response = get_response()

		else:
			raise NotFound

	except HTTPException as e:
		return e

	except Exception as e:
		response = handle_exception(e)

	else:
		rollback = sync_database(rollback)

	finally:
		if request.method in UNSAFE_HTTP_METHODS and frappe.db and rollback:
			frappe.db.rollback()

<<<<<<< HEAD
		frappe.rate_limiter.update()
		frappe.monitor.stop(response)
		frappe.recorder.dump()
=======
		for after_request_task in frappe.get_hooks("after_request"):
			frappe.call(after_request_task, response=response, request=request)
>>>>>>> c3390404

		log_request(request, response)
		process_response(response)
		frappe.destroy()

	return response


def init_request(request):
	frappe.local.request = request
	frappe.local.is_ajax = frappe.get_request_header("X-Requested-With") == "XMLHttpRequest"

	site = _site or request.headers.get("X-Frappe-Site-Name") or get_site_name(request.host)
	frappe.init(site=site, sites_path=_sites_path)

	if not (frappe.local.conf and frappe.local.conf.db_name):
		# site does not exist
		raise NotFound

	if frappe.local.conf.maintenance_mode:
		frappe.connect()
		if frappe.local.conf.allow_reads_during_maintenance:
			setup_read_only_mode()
		else:
			raise frappe.SessionStopped("Session Stopped")
	else:
		frappe.connect(set_admin_as_user=False)

	request.max_content_length = cint(frappe.local.conf.get("max_file_size")) or 10 * 1024 * 1024

	make_form_dict(request)

	if request.method != "OPTIONS":
		frappe.local.http_request = frappe.auth.HTTPRequest()

<<<<<<< HEAD
def log_request(request, response):
	if hasattr(frappe.local, 'conf') and frappe.local.conf.enable_frappe_logger:
		frappe.logger("frappe.web", allow_site=frappe.local.site).info({
			"site": get_site_name(request.host),
			"remote_addr": getattr(request, "remote_addr", "NOTFOUND"),
			"base_url": getattr(request, "base_url", "NOTFOUND"),
			"full_path": getattr(request, "full_path", "NOTFOUND"),
			"method": getattr(request, "method", "NOTFOUND"),
			"scheme": getattr(request, "scheme", "NOTFOUND"),
			"http_status_code": getattr(response, "status_code", "NOTFOUND")
		})
=======
	for before_request_task in frappe.get_hooks("before_request"):
		frappe.call(before_request_task)


def setup_read_only_mode():
	"""During maintenance_mode reads to DB can still be performed to reduce downtime. This
	function sets up read only mode

	- Setting global flag so other pages, desk and database can know that we are in read only mode.
	- Setup read only database access either by:
	    - Connecting to read replica if one exists
	    - Or setting up read only SQL transactions.
	"""
	frappe.flags.read_only = True

	# If replica is available then just connect replica, else setup read only transaction.
	if frappe.conf.read_from_replica:
		frappe.connect_replica()
	else:
		frappe.db.begin(read_only=True)


def log_request(request, response):
	if hasattr(frappe.local, "conf") and frappe.local.conf.enable_frappe_logger:
		frappe.logger("frappe.web", allow_site=frappe.local.site).info(
			{
				"site": get_site_name(request.host),
				"remote_addr": getattr(request, "remote_addr", "NOTFOUND"),
				"base_url": getattr(request, "base_url", "NOTFOUND"),
				"full_path": getattr(request, "full_path", "NOTFOUND"),
				"method": getattr(request, "method", "NOTFOUND"),
				"scheme": getattr(request, "scheme", "NOTFOUND"),
				"http_status_code": getattr(response, "status_code", "NOTFOUND"),
			}
		)
>>>>>>> c3390404


def process_response(response):
	if not response:
		return

	# set cookies
	if hasattr(frappe.local, "cookie_manager"):
		frappe.local.cookie_manager.flush_cookies(response=response)

	# rate limiter headers
	if hasattr(frappe.local, "rate_limiter"):
		response.headers.extend(frappe.local.rate_limiter.headers())

	# CORS headers
	if hasattr(frappe.local, "conf"):
		set_cors_headers(response)


def set_cors_headers(response):
	if not (
		(allowed_origins := frappe.conf.allow_cors)
		and (request := frappe.local.request)
		and (origin := request.headers.get("Origin"))
	):
		return

	if allowed_origins != "*":
		if not isinstance(allowed_origins, list):
			allowed_origins = [allowed_origins]

		if origin not in allowed_origins:
			return

	cors_headers = {
		"Access-Control-Allow-Credentials": "true",
		"Access-Control-Allow-Origin": origin,
		"Vary": "Origin",
	}

	# only required for preflight requests
	if request.method == "OPTIONS":
		cors_headers["Access-Control-Allow-Methods"] = request.headers.get(
			"Access-Control-Request-Method"
		)

		if allowed_headers := request.headers.get("Access-Control-Request-Headers"):
			cors_headers["Access-Control-Allow-Headers"] = allowed_headers

		# allow browsers to cache preflight requests for upto a day
		if not frappe.conf.developer_mode:
			cors_headers["Access-Control-Max-Age"] = "86400"

	response.headers.extend(cors_headers)


def make_form_dict(request):
	import json

	request_data = request.get_data(as_text=True)
<<<<<<< HEAD

	if 'application/json' in (request.content_type or '') and request_data:
=======
	if "application/json" in (request.content_type or "") and request_data:
>>>>>>> c3390404
		args = json.loads(request_data)
	else:
		args = {}
		args.update(request.args or {})
		args.update(request.form or {})

	if not isinstance(args, dict):
<<<<<<< HEAD
		frappe.throw(f"Invalid request arguments: {args}")
=======
		frappe.throw(_("Invalid request arguments"))
>>>>>>> c3390404

	frappe.local.form_dict = frappe._dict(args)

	if "_" in frappe.local.form_dict:
		# _ is passed by $.ajax so that the request is not cached by the browser. So, remove _ from form_dict
		frappe.local.form_dict.pop("_")


def handle_exception(e):
	response = None
	http_status_code = getattr(e, "http_status_code", 500)
	return_as_message = False
	accept_header = frappe.get_request_header("Accept") or ""
	respond_as_json = (
		frappe.get_request_header("Accept")
		and (frappe.local.is_ajax or "application/json" in accept_header)
		or (frappe.local.request.path.startswith("/api/") and not accept_header.startswith("text"))
	)

	if not frappe.session.user:
		# If session creation fails then user won't be unset. This causes a lot of code that
		# assumes presence of this to fail. Session creation fails => guest or expired login
		# usually.
		frappe.session.user = "Guest"

	if respond_as_json:
		# handle ajax responses first
		# if the request is ajax, send back the trace or error message
		response = frappe.utils.response.report_error(http_status_code)

	elif isinstance(e, frappe.SessionStopped):
		response = frappe.utils.response.handle_session_stopped()

	elif (
		http_status_code == 500
		and (frappe.db and isinstance(e, frappe.db.InternalError))
		and (frappe.db and (frappe.db.is_deadlocked(e) or frappe.db.is_timedout(e)))
	):
		http_status_code = 508

	elif http_status_code == 401:
		frappe.respond_as_web_page(
			_("Session Expired"),
			_("Your session has expired, please login again to continue."),
			http_status_code=http_status_code,
			indicator_color="red",
		)
		return_as_message = True

	elif http_status_code == 403:
		frappe.respond_as_web_page(
			_("Not Permitted"),
			_("You do not have enough permissions to complete the action"),
			http_status_code=http_status_code,
			indicator_color="red",
		)
		return_as_message = True

	elif http_status_code == 404:
		frappe.respond_as_web_page(
			_("Not Found"),
			_("The resource you are looking for is not available"),
			http_status_code=http_status_code,
			indicator_color="red",
		)
		return_as_message = True

	elif http_status_code == 429:
		response = frappe.rate_limiter.respond()

	else:
		traceback = "<pre>" + sanitize_html(frappe.get_traceback()) + "</pre>"
		# disable traceback in production if flag is set
		if frappe.local.flags.disable_traceback and not frappe.local.dev_server:
			traceback = ""

		frappe.respond_as_web_page(
			"Server Error", traceback, http_status_code=http_status_code, indicator_color="red", width=640
		)
		return_as_message = True

	if e.__class__ == frappe.AuthenticationError:
		if hasattr(frappe.local, "login_manager"):
			frappe.local.login_manager.clear_cookies()

	if http_status_code >= 500:
		make_error_snapshot(e)

	if return_as_message:
		response = get_response("message", http_status_code=http_status_code)

	if frappe.conf.get("developer_mode") and not respond_as_json:
		# don't fail silently for non-json response errors
		print(frappe.get_traceback())

	return response

<<<<<<< HEAD
def after_request(rollback):
	if (frappe.local.request.method in ("POST", "PUT") or frappe.local.flags.commit) and frappe.db:
		if frappe.db.transaction_writes:
			# Datahenge: Definitely some bugs in 'transaction_writes' logic, but for another day.
			frappe.db.commit()
			rollback = False
=======

def sync_database(rollback: bool) -> bool:
	# if HTTP method would change server state, commit if necessary
	if (
		frappe.db
		and (frappe.local.flags.commit or frappe.local.request.method in UNSAFE_HTTP_METHODS)
		and frappe.db.transaction_writes
	):
		frappe.db.commit()
		rollback = False
	elif frappe.db:
		frappe.db.rollback()
		rollback = False
>>>>>>> c3390404

	# update session
	if session := getattr(frappe.local, "session_obj", None):
		if session.update():
			frappe.db.commit()
			rollback = False

	update_comments_in_parent_after_request()

	return rollback


def serve(
	port=8000, profile=False, no_reload=False, no_threading=False, site=None, sites_path="."
):
	global application, _site, _sites_path
	_site = site
	_sites_path = sites_path

	from werkzeug.serving import run_simple

	if profile or os.environ.get("USE_PROFILER"):
		application = ProfilerMiddleware(application, sort_by=("cumtime", "calls"))

	if not os.environ.get("NO_STATICS"):
		application = SharedDataMiddleware(
			application, {"/assets": str(os.path.join(sites_path, "assets"))}
		)

		application = StaticDataMiddleware(application, {"/files": str(os.path.abspath(sites_path))})

	application.debug = True
	application.config = {"SERVER_NAME": "localhost:8000"}

	log = logging.getLogger("werkzeug")
	log.propagate = False

	in_test_env = os.environ.get("CI")
	if in_test_env:
		log.setLevel(logging.ERROR)

	run_simple(
		"0.0.0.0",
		int(port),
		application,
		exclude_patterns=["test_*"],
		use_reloader=False if in_test_env else not no_reload,
		use_debugger=not in_test_env,
		use_evalex=not in_test_env,
		threaded=not no_threading,
	)<|MERGE_RESOLUTION|>--- conflicted
+++ resolved
@@ -1,20 +1,8 @@
 # Copyright (c) 2015, Frappe Technologies Pvt. Ltd. and Contributors
-<<<<<<< HEAD
-# MIT License. See license.txt
-
-# pylint: disable=assigning-non-slot
-
-from __future__ import unicode_literals
-
-import os
-import logging
-from six import iteritems
-=======
 # License: MIT. See LICENSE
 
 import logging
 import os
->>>>>>> c3390404
 
 from werkzeug.exceptions import HTTPException, NotFound
 from werkzeug.local import LocalManager
@@ -102,14 +90,8 @@
 		if request.method in UNSAFE_HTTP_METHODS and frappe.db and rollback:
 			frappe.db.rollback()
 
-<<<<<<< HEAD
-		frappe.rate_limiter.update()
-		frappe.monitor.stop(response)
-		frappe.recorder.dump()
-=======
 		for after_request_task in frappe.get_hooks("after_request"):
 			frappe.call(after_request_task, response=response, request=request)
->>>>>>> c3390404
 
 		log_request(request, response)
 		process_response(response)
@@ -145,19 +127,6 @@
 	if request.method != "OPTIONS":
 		frappe.local.http_request = frappe.auth.HTTPRequest()
 
-<<<<<<< HEAD
-def log_request(request, response):
-	if hasattr(frappe.local, 'conf') and frappe.local.conf.enable_frappe_logger:
-		frappe.logger("frappe.web", allow_site=frappe.local.site).info({
-			"site": get_site_name(request.host),
-			"remote_addr": getattr(request, "remote_addr", "NOTFOUND"),
-			"base_url": getattr(request, "base_url", "NOTFOUND"),
-			"full_path": getattr(request, "full_path", "NOTFOUND"),
-			"method": getattr(request, "method", "NOTFOUND"),
-			"scheme": getattr(request, "scheme", "NOTFOUND"),
-			"http_status_code": getattr(response, "status_code", "NOTFOUND")
-		})
-=======
 	for before_request_task in frappe.get_hooks("before_request"):
 		frappe.call(before_request_task)
 
@@ -193,7 +162,6 @@
 				"http_status_code": getattr(response, "status_code", "NOTFOUND"),
 			}
 		)
->>>>>>> c3390404
 
 
 def process_response(response):
@@ -254,12 +222,7 @@
 	import json
 
 	request_data = request.get_data(as_text=True)
-<<<<<<< HEAD
-
-	if 'application/json' in (request.content_type or '') and request_data:
-=======
 	if "application/json" in (request.content_type or "") and request_data:
->>>>>>> c3390404
 		args = json.loads(request_data)
 	else:
 		args = {}
@@ -267,11 +230,7 @@
 		args.update(request.form or {})
 
 	if not isinstance(args, dict):
-<<<<<<< HEAD
-		frappe.throw(f"Invalid request arguments: {args}")
-=======
 		frappe.throw(_("Invalid request arguments"))
->>>>>>> c3390404
 
 	frappe.local.form_dict = frappe._dict(args)
 
@@ -369,14 +328,6 @@
 
 	return response
 
-<<<<<<< HEAD
-def after_request(rollback):
-	if (frappe.local.request.method in ("POST", "PUT") or frappe.local.flags.commit) and frappe.db:
-		if frappe.db.transaction_writes:
-			# Datahenge: Definitely some bugs in 'transaction_writes' logic, but for another day.
-			frappe.db.commit()
-			rollback = False
-=======
 
 def sync_database(rollback: bool) -> bool:
 	# if HTTP method would change server state, commit if necessary
@@ -390,7 +341,6 @@
 	elif frappe.db:
 		frappe.db.rollback()
 		rollback = False
->>>>>>> c3390404
 
 	# update session
 	if session := getattr(frappe.local, "session_obj", None):

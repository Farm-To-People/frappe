<div class="comment-view mb-6">
	{% if not comment_list %}
		<div class="no-comment">
			<p class="text-muted small">{{ _("No comments yet. ") }}
				<span class="hidden login-required">
					<a href="/login?redirect-to={{ pathname }}">{{ _("Login to start a new discussion") }}</a>
				</span>
				<span class="hidden start-discussion">{{ _("Start a new discussion") }}</span>
			</p>
		</div>
	{% endif %}

	{% if not is_communication %}
		<div class="add-comment-section mb-5">
			<div class="comment-form-wrapper">
				<div id="comment-form">
					<form class="new-comment">
						<fieldset class="new-comment-fields">
							<div class="user-details row" style="margin-bottom: 15px; display:none;">
								<div class="comment-by col-sm-6 pb-4">
									<div class="form-label mb-1">{{ _("Your Name") }}</div>
									<input class="form-control comment_by" name="comment_by" type="text">
								</div>
								<div class="col-sm-6">
									<div class="form-label mb-1">{{ _("Email") }}</div>
									<input class="form-control comment_email" name="comment_email" type="email">
								</div>
							</div>
							<div class="comment-text-area">
								<div class="form-label mb-1">{{ _("Add a comment") }}</div>
								<textarea class="form-control" name="comment" rows=5 ></textarea>
								<div class="text-muted small mt-1 mb-4">{{ _("Ctrl+Enter to add comment") }}</div>
							</div>
							<button class="btn btn-sm small" id="submit-comment">{{ _("Comment") }}</button>
						</fieldset>
					</form>
				</div>
			</div>
		</div>
	{% endif %}

	<hr class="add-comment-hr my-5">

	<div itemscope itemtype="http://schema.org/UserComments" id="comment-list">
		<div class="add-comment mb-5">
			<div class="timeline-dot"></div>
			<button class="btn btn-sm small add-comment-button">{{ _("Add a comment") }}</button>
		</div>
		<div class="comment-list">
			{% for comment in comment_list %}
				{% include "templates/includes/comments/comment.html" %}
			{% endfor %}
		</div>
	</div>
</div>

<script>
	frappe.ready(function() {
<<<<<<< HEAD
		let guest_allowed = "{{ guest_allowed or ''}}";

		if (!frappe.is_user_logged_in()) {
			!guest_allowed && $(".login-required, .comment-form-wrapper").toggleClass("hidden");
=======
		let guest_allowed = parseInt("{{ guest_allowed or 0}}");
		let comment_count = "{{ comment_count }}";
		let full_name = ""
		let user_id = "";

		let update_timeline_line_length = function(direction, size) {
			if ($('.blog-container').length) {
				if (direction == 'top') {
					$('.blog-container')[0].style.setProperty('--comment-timeline-top', size);
				} else {
					let comment_timeline_bottom = $('.comment-list .comment-row:last-child').height() - 10;
					$('.blog-container')[0].style.setProperty('--comment-timeline-bottom', comment_timeline_bottom +'px');
				}
			}
		}

		let show_comment_box = function() {
			$('.comment-form-wrapper').show();
			update_timeline_line_length('top', '-20px');
			$('.add-comment-hr').hide();
			$('.add-comment').hide();
		}

		let hide_comment_box = function() {
			$('.comment-form-wrapper').hide();
			update_timeline_line_length('top', '8px');
			update_timeline_line_length('bottom');
			$('.add-comment-hr').show();
			$('.add-comment').show();
		}

		let $comment_count = $(`
			<div class="feedback-item comments">
				<span class="comment-icon">${frappe.utils.icon('small-message', 'md')}</span>
				<span class="comment-count">${comment_count}</span>
			</div>
		`);

		$('form').keydown(function(event) {
			if (event.ctrlKey && event.keyCode === 13) {
				$(this).find('#submit-comment').trigger('click');
			}
		})

		if (!frappe.is_user_logged_in()) {
			$(".user-details").toggle('hide');
			if (guest_allowed) {
				$('.start-discussion').removeClass('hidden');
			} else {
				$(".login-required, .comment-form-wrapper").toggleClass("hidden");

				$('.add-comment-button').text('{{ _("Login to comment") }}');
				$('.add-comment-button').click(() => {
					window.location.href = '/login?redirect-to={{ pathname }}';
				});
			}
>>>>>>> c3390404
		} else {
			$('input.comment_by').prop("disabled", true);
			$('input.comment_email').prop("disabled", true);

			full_name = frappe.get_cookie("full_name");
			user_id = frappe.get_cookie("user_id");
			if(user_id != "Guest") {
				$("[name='comment_email']").val(user_id);
				$("[name='comment_by']").val(full_name);
			}

			$('.start-discussion').removeClass('hidden');
		}

		$('.blog-feedback').append($comment_count);
		$("#comment-form textarea").val("");

		update_timeline_line_length('bottom');

		let n_comments = $(".comment-row").length;
		n_comments ? $(".no_comment").toggle(false) : show_comment_box();

		if(n_comments > 50) {
			$(".add-comment").toggle(false)
				.parent().append("<div class='text-muted'>Comments are closed.</div>")
		}

		$('.add-comment-button').click(() => {
			show_comment_box();
		});

		$("#submit-comment").click(function() {
			var args = {
				comment_by: $("[name='comment_by']").val(),
				comment_email: $("[name='comment_email']").val(),
				comment: $("[name='comment']").val(),
				reference_doctype: "{{ reference_doctype or doctype }}",
				reference_name: "{{ reference_name or name }}",
				comment_type: "Comment",
				route: "{{ pathname }}",
			}

			if(!args.comment_by || !args.comment_email || !args.comment) {
<<<<<<< HEAD
				frappe.msgprint("{{ _("All fields are necessary to submit the comment.") }}");
=======
				frappe.msgprint('{{ _("All fields are necessary to submit the comment.") }}');
>>>>>>> c3390404
				return false;
			}

			if (args.comment_email!=='Administrator' && !validate_email(args.comment_email)) {
<<<<<<< HEAD
				frappe.msgprint("{{ _("Please enter a valid email address.") }}");
=======
				frappe.msgprint('{{ _("Please enter a valid email address.") }}');
>>>>>>> c3390404
				return false;
			}

			if(!args.comment || !args.comment.trim()) {
				frappe.msgprint('{{ _("Please add a valid comment.") }}');
				return false;
			}

			frappe.call({
				btn: this,
				type: "POST",
				method: "frappe.templates.includes.comments.comments.add_comment",
				args: args,
				callback: function(r) {
					if(r.exc) {
						if(r._server_messages)
							frappe.msgprint(r._server_messages);
					} else {
						if (r.message) {
							$(r.message).prependTo(".comment-list");
							comment_count = cint(comment_count) + 1;
							$('.comment-count').text(comment_count);
						}
						$(".no-comment").toggle(false);
						$("#comment-form textarea").val("");
						hide_comment_box();
					}
				}
			})

			return false;
		});
	});
</script>

<style>

.add-comment-button {
	margin-left: 35px;
}

.timeline-dot {
	width: 16px;
	height: 16px;
	border-radius: 50%;
	position: absolute;
	top: 8px;
	left: 22px;
	background-color: var(--fg-color);
	border: 1px solid var(--dark-border-color);
}

.timeline-dot::before {
	content: ' ';
	background: var(--gray-600);
	position: absolute;
	top: 5px;
	left: 5px;
	border-radius: 50%;
	height: 4px;
	width: 4px;
}

.comment-form-wrapper {
	display: none;
}

.login-required {
	padding: var(--padding-sm);
	border-radius: var(--border-radius-sm);
	box-shadow: var(--card-shadow);
}

.new-comment {
	display: flex;
	padding: var(--padding-lg);
	box-shadow: var(--card-shadow);
	border-radius: var(--border-radius-md);
	background-color: var(--fg-color);
}

.new-comment-fields {
	flex: 1;
}

.new-comment .form-label {
	font-weight: var(--text-bold);
}

.new-comment .comment-text-area textarea {
	resize: none;
}

@media (min-width: 576px) {
	.comment-by {
		padding-right: 0px !important;
		padding-bottom: 0px !important;
	}
}

#comment-list {
	position: relative;
	padding-left: var(--padding-xl);
}

#comment-list::before {
	content: " ";
	position: absolute;
	top: var(--comment-timeline-top);
	bottom: var(--comment-timeline-bottom);
	border-left: 1px solid var(--dark-border-color);
}

.comment-row {
	position: relative;
}
.comment-avatar {
	position: absolute;
	top: 10px;
	left: -17px;
}

.comment-content {
	box-shadow: var(--card-shadow);
	background-color: var(--fg-color);
	border-radius: var(--border-radius-md);
	padding: var(--padding-md);
	margin-left: 35px;
	flex: 1;
}

.comment-content .content p{
	margin-bottom: 0px;
}

</style><|MERGE_RESOLUTION|>--- conflicted
+++ resolved
@@ -56,12 +56,6 @@
 
 <script>
 	frappe.ready(function() {
-<<<<<<< HEAD
-		let guest_allowed = "{{ guest_allowed or ''}}";
-
-		if (!frappe.is_user_logged_in()) {
-			!guest_allowed && $(".login-required, .comment-form-wrapper").toggleClass("hidden");
-=======
 		let guest_allowed = parseInt("{{ guest_allowed or 0}}");
 		let comment_count = "{{ comment_count }}";
 		let full_name = ""
@@ -118,7 +112,6 @@
 					window.location.href = '/login?redirect-to={{ pathname }}';
 				});
 			}
->>>>>>> c3390404
 		} else {
 			$('input.comment_by').prop("disabled", true);
 			$('input.comment_email').prop("disabled", true);
@@ -162,20 +155,12 @@
 			}
 
 			if(!args.comment_by || !args.comment_email || !args.comment) {
-<<<<<<< HEAD
-				frappe.msgprint("{{ _("All fields are necessary to submit the comment.") }}");
-=======
 				frappe.msgprint('{{ _("All fields are necessary to submit the comment.") }}');
->>>>>>> c3390404
 				return false;
 			}
 
 			if (args.comment_email!=='Administrator' && !validate_email(args.comment_email)) {
-<<<<<<< HEAD
-				frappe.msgprint("{{ _("Please enter a valid email address.") }}");
-=======
 				frappe.msgprint('{{ _("Please enter a valid email address.") }}');
->>>>>>> c3390404
 				return false;
 			}
 

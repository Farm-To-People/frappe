# Copyright (c) 2015, Frappe Technologies Pvt. Ltd. and Contributors
# License: MIT. See LICENSE
import re

import frappe
from frappe import _, scrub
from frappe.rate_limiter import rate_limit
from frappe.utils.html_utils import clean_html
from frappe.website.doctype.blog_settings.blog_settings import get_comment_limit
from frappe.website.utils import clear_cache

URLS_COMMENT_PATTERN = re.compile(
	r"http[s]?://(?:[a-zA-Z]|[0-9]|[$-_@.&+]|[!*\(\),]|(?:%[0-9a-fA-F][0-9a-fA-F]))+", re.IGNORECASE
)
EMAIL_PATTERN = re.compile(r"(^[a-zA-Z0-9_.+-]+@[a-zA-Z0-9-]+\.[a-zA-Z0-9-.]+$)", re.IGNORECASE)


@frappe.whitelist(allow_guest=True)
<<<<<<< HEAD
def add_comment(comment, comment_email, comment_by, reference_doctype, reference_name, route):
	doc = frappe.get_doc(reference_doctype, reference_name)

	if frappe.session.user == 'Guest' and doc.doctype not in ['Blog Post', 'Web Page']:
		return

	if not comment.strip():
		frappe.msgprint(_('The comment cannot be empty'))
		return False

	url_regex = re.compile(r"http[s]?://(?:[a-zA-Z]|[0-9]|[$-_@.&+]|[!*\(\),]|(?:%[0-9a-fA-F][0-9a-fA-F]))+", re.IGNORECASE)
	email_regex = re.compile(r"(^[a-zA-Z0-9_.+-]+@[a-zA-Z0-9-]+\.[a-zA-Z0-9-.]+$)", re.IGNORECASE)
=======
@rate_limit(key="reference_name", limit=get_comment_limit, seconds=60 * 60)
def add_comment(comment, comment_email, comment_by, reference_doctype, reference_name, route):
	doc = frappe.get_doc(reference_doctype, reference_name)

	if frappe.session.user == "Guest" and doc.doctype not in ["Blog Post", "Web Page"]:
		return
>>>>>>> c3390404

	if not comment.strip():
		frappe.msgprint(_("The comment cannot be empty"))
		return False

<<<<<<< HEAD
	comments_count = frappe.db.count("Comment", {
		"comment_type": "Comment",
		"comment_email": comment_email,
		"creation": (">", add_to_date(now(), hours=-1))
	})

	if comments_count > 20:
		frappe.msgprint(_('Hourly comment limit reached for: {0}').format(frappe.bold(comment_email)))
=======
	if URLS_COMMENT_PATTERN.search(comment) or EMAIL_PATTERN.search(comment):
		frappe.msgprint(_("Comments cannot have links or email addresses"))
>>>>>>> c3390404
		return False

	comment = doc.add_comment(
		text=clean_html(comment), comment_email=comment_email, comment_by=comment_by
	)

	comment.db_set("published", 1)

	# since comments are embedded in the page, clear the web cache
	if route:
		clear_cache(route)

	if doc.get("route"):
		url = f"{frappe.utils.get_request_site_address()}/{doc.route}#{comment.name}"
	else:
		url = f"{frappe.utils.get_request_site_address()}/app/{scrub(doc.doctype)}/{doc.name}#comment-{comment.name}"

	content = comment.content + "<p><a href='{}' style='font-size: 80%'>{}</a></p>".format(
		url, _("View Comment")
	)

	if doc.doctype == "Blog Post" and not doc.enable_email_notification:
		pass
	else:
		# notify creator
		creator_email = frappe.db.get_value("User", doc.owner, "email") or doc.owner
		subject = _("New Comment on {0}: {1}").format(doc.doctype, doc.get_title())

		frappe.sendmail(
			recipients=creator_email,
			subject=subject,
			message=content,
			reference_doctype=doc.doctype,
			reference_name=doc.name,
		)

	# revert with template if all clear (no backlinks)
	template = frappe.get_template("templates/includes/comments/comment.html")
	return template.render({"comment": comment.as_dict()})<|MERGE_RESOLUTION|>--- conflicted
+++ resolved
@@ -16,45 +16,19 @@
 
 
 @frappe.whitelist(allow_guest=True)
-<<<<<<< HEAD
-def add_comment(comment, comment_email, comment_by, reference_doctype, reference_name, route):
-	doc = frappe.get_doc(reference_doctype, reference_name)
-
-	if frappe.session.user == 'Guest' and doc.doctype not in ['Blog Post', 'Web Page']:
-		return
-
-	if not comment.strip():
-		frappe.msgprint(_('The comment cannot be empty'))
-		return False
-
-	url_regex = re.compile(r"http[s]?://(?:[a-zA-Z]|[0-9]|[$-_@.&+]|[!*\(\),]|(?:%[0-9a-fA-F][0-9a-fA-F]))+", re.IGNORECASE)
-	email_regex = re.compile(r"(^[a-zA-Z0-9_.+-]+@[a-zA-Z0-9-]+\.[a-zA-Z0-9-.]+$)", re.IGNORECASE)
-=======
 @rate_limit(key="reference_name", limit=get_comment_limit, seconds=60 * 60)
 def add_comment(comment, comment_email, comment_by, reference_doctype, reference_name, route):
 	doc = frappe.get_doc(reference_doctype, reference_name)
 
 	if frappe.session.user == "Guest" and doc.doctype not in ["Blog Post", "Web Page"]:
 		return
->>>>>>> c3390404
 
 	if not comment.strip():
 		frappe.msgprint(_("The comment cannot be empty"))
 		return False
 
-<<<<<<< HEAD
-	comments_count = frappe.db.count("Comment", {
-		"comment_type": "Comment",
-		"comment_email": comment_email,
-		"creation": (">", add_to_date(now(), hours=-1))
-	})
-
-	if comments_count > 20:
-		frappe.msgprint(_('Hourly comment limit reached for: {0}').format(frappe.bold(comment_email)))
-=======
 	if URLS_COMMENT_PATTERN.search(comment) or EMAIL_PATTERN.search(comment):
 		frappe.msgprint(_("Comments cannot have links or email addresses"))
->>>>>>> c3390404
 		return False
 
 	comment = doc.add_comment(

--- conflicted
+++ resolved
@@ -8,16 +8,12 @@
 
 import frappe
 import frappe.sessions
-<<<<<<< HEAD
-from frappe.utils.jinja import is_rtl
-=======
 from frappe import _
 from frappe.utils.jinja_globals import is_rtl
 
 SCRIPT_TAG_PATTERN = re.compile(r"\<script[^<]*\</script\>")
 CLOSING_SCRIPT_TAG_PATTERN = re.compile(r"</script\>")
 
->>>>>>> c3390404
 
 def get_context(context):
 	if frappe.session.user == "Guest":
@@ -41,38 +37,6 @@
 	boot_json = frappe.as_json(boot, indent=None, separators=(",", ":"))
 
 	# remove script tags from boot
-<<<<<<< HEAD
-	boot_json = re.sub(r"\<script[^<]*\</script\>", "", boot_json)
-
-	# TODO: Find better fix
-	boot_json = re.sub(r"</script\>", "", boot_json)
-
-	style_urls = hooks["app_include_css"]
-
-	context.update({
-		"no_cache": 1,
-		"build_version": frappe.utils.get_build_version(),
-		"include_js": hooks["app_include_js"],
-		"include_css": get_rtl_styles(style_urls) if is_rtl() else style_urls,
-		"layout_direction": "rtl" if is_rtl() else "ltr",
-		"lang": frappe.local.lang,
-		"sounds": hooks["sounds"],
-		"boot": boot if context.get("for_mobile") else boot_json,
-		"desk_theme": desk_theme or "Light",
-		"csrf_token": csrf_token,
-		"google_analytics_id": frappe.conf.get("google_analytics_id"),
-		"google_analytics_anonymize_ip": frappe.conf.get("google_analytics_anonymize_ip"),
-		"mixpanel_id": frappe.conf.get("mixpanel_id")
-	})
-
-	return context
-
-def get_rtl_styles(style_urls):
-	rtl_style_urls = []
-	for style_url in style_urls:
-		rtl_style_urls.append(style_url.replace('/css/', '/css-rtl/'))
-	return rtl_style_urls
-=======
 	boot_json = SCRIPT_TAG_PATTERN.sub("", boot_json)
 
 	# TODO: Find better fix
@@ -102,7 +66,6 @@
 
 	return context
 
->>>>>>> c3390404
 
 @frappe.whitelist()
 def get_desk_assets(build_version):

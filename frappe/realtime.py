--- conflicted
+++ resolved
@@ -1,11 +1,6 @@
 # Copyright (c) 2015, Frappe Technologies Pvt. Ltd. and contributors
 # License: MIT. See LICENSE
 
-<<<<<<< HEAD
-import frappe
-import os
-import redis
-=======
 import os
 from contextlib import suppress
 
@@ -13,26 +8,10 @@
 
 import frappe
 from frappe.utils.data import cstr
->>>>>>> c3390404
 
 redis_server = None
 
 
-<<<<<<< HEAD
-@frappe.whitelist()
-def get_pending_tasks_for_doc(doctype, docname):
-	return frappe.db.sql_list("select name from `tabAsync Task` where status in ('Queued', 'Running') and reference_doctype=%s and reference_name=%s", (doctype, docname))
-
-
-def publish_progress(percent, title=None, doctype=None, docname=None, description=None):
-	publish_realtime('progress', {'percent': percent, 'title': title, 'description': description},
-		user=frappe.session.user, doctype=doctype, docname=docname)
-
-
-def publish_realtime(event=None, message=None, room=None,
-	user=None, doctype=None, docname=None, task_id=None,
-	after_commit=False):
-=======
 def publish_progress(percent, title=None, doctype=None, docname=None, description=None):
 	publish_realtime(
 		"progress",
@@ -53,7 +32,6 @@
 	task_id: str = None,
 	after_commit: bool = False,
 ):
->>>>>>> c3390404
 	"""Publish real-time updates
 
 	:param event: Event name, like `task_progress` etc. that will be handled by the client (default is `task_progress` if within task or `global`)
@@ -109,26 +87,16 @@
 	:param message: JSON message object. For async must contain `task_id`
 	:param room: name of the room"""
 
-<<<<<<< HEAD
-=======
 	with suppress(redis.exceptions.ConnectionError):
 		r = get_redis_server()
 		r.publish("events", frappe.as_json({"event": event, "message": message, "room": room}))
 
->>>>>>> c3390404
 
 def get_redis_server():
 	"""returns redis_socketio connection."""
 	global redis_server
 	if not redis_server:
 		from redis import Redis
-<<<<<<< HEAD
-		redis_server = Redis.from_url(frappe.conf.redis_socketio
-			or "redis://localhost:12311")
-	return redis_server
-
-
-=======
 
 		redis_server = Redis.from_url(frappe.conf.redis_socketio or "redis://localhost:12311")
 	return redis_server
@@ -149,7 +117,6 @@
 	return True
 
 
->>>>>>> c3390404
 @frappe.whitelist(allow_guest=True)
 def can_subscribe_doctype(doctype: str) -> bool:
 	from frappe.exceptions import PermissionError
@@ -191,13 +158,6 @@
 def get_task_progress_room(task_id):
 	return f"{frappe.local.site}:task_progress:{task_id}"
 
-<<<<<<< HEAD
-def get_chat_room(room):
-	room = ''.join([frappe.local.site, ":room:", room])
-
-	return room
-=======
 
 def get_website_room():
-	return f"{frappe.local.site}:website"
->>>>>>> c3390404
+	return f"{frappe.local.site}:website"
{
 "actions": [],
 "creation": "2022-01-06 03:18:16.326761",
 "doctype": "DocType",
 "document_type": "System",
 "engine": "InnoDB",
 "field_order": [
  "localization",
  "app_name",
  "country",
  "language",
  "column_break_3",
  "time_zone",
  "currency",
  "enable_onboarding",
  "setup_complete",
  "disable_document_sharing",
  "date_and_number_format",
  "date_format",
  "time_format",
  "number_format",
  "use_number_format_from_currency",
  "first_day_of_the_week",
  "column_break_7",
  "float_precision",
  "currency_precision",
  "rounding_method",
  "permissions",
  "apply_strict_user_permissions",
  "column_break_21",
  "allow_older_web_view_links",
  "security_tab",
  "security",
  "session_expiry",
  "document_share_key_expiry",
  "column_break_txqh",
  "deny_multiple_sessions",
  "disable_user_pass_login",
  "login_methods_section",
  "allow_login_using_mobile_number",
  "allow_login_using_user_name",
  "column_break_uhqk",
  "login_with_email_link",
  "login_with_email_link_expiry",
  "rate_limit_email_link_login",
  "brute_force_security",
  "allow_consecutive_login_attempts",
  "column_break_34",
  "allow_login_after_fail",
  "two_factor_authentication",
  "enable_two_factor_auth",
  "bypass_2fa_for_retricted_ip_users",
  "bypass_restrict_ip_check_if_2fa_enabled",
  "two_factor_method",
  "enqueue_otp_email",
  "lifespan_qrcode_image",
  "otp_issuer_name",
  "password_tab",
  "password_settings",
  "logout_on_password_reset",
  "force_user_to_reset_password",
  "reset_password_link_expiry_duration",
  "password_reset_limit",
  "column_break_31",
  "enable_password_policy",
  "minimum_password_score",
  "email_tab",
  "email",
  "email_footer_address",
  "email_retry_limit",
  "column_break_18",
  "disable_standard_email_footer",
  "hide_footer_in_auto_email_reports",
  "attach_view_link",
  "store_attached_pdf_document",
  "welcome_email_template",
  "reset_password_template",
  "files_tab",
  "files_section",
  "max_file_size",
  "allow_guests_to_upload_files",
  "force_web_capture_mode_for_uploads",
  "strip_exif_metadata_from_uploaded_images",
  "column_break_uqma",
  "allowed_file_extensions",
  "app_tab",
  "default_app",
  "updates_tab",
  "system_updates_section",
  "disable_system_update_notification",
  "disable_change_log_notification",
  "backups_tab",
  "sec_backup_limit",
  "backup_limit",
  "encrypt_backup",
  "advanced_tab",
  "prepared_report_section",
  "max_auto_email_report_per_user",
  "background_workers",
  "enable_scheduler",
  "dormant_days",
  "telemetry_section",
  "allow_error_traceback",
  "enable_telemetry",
  "search_section",
  "link_field_results_limit"
 ],
 "fields": [
  {
   "fieldname": "localization",
   "fieldtype": "Section Break"
  },
  {
   "fieldname": "country",
   "fieldtype": "Link",
   "label": "Country",
   "options": "Country"
  },
  {
   "fieldname": "language",
   "fieldtype": "Link",
   "in_list_view": 1,
   "label": "Language",
   "options": "Language",
   "reqd": 1
  },
  {
   "fieldname": "column_break_3",
   "fieldtype": "Column Break"
  },
  {
   "fieldname": "time_zone",
   "fieldtype": "Select",
   "label": "Time Zone",
   "read_only": 1,
   "reqd": 1
  },
  {
   "default": "0",
   "fieldname": "setup_complete",
   "fieldtype": "Check",
   "hidden": 1,
   "label": "Setup Complete",
   "read_only": 1
  },
  {
   "fieldname": "date_and_number_format",
   "fieldtype": "Section Break",
   "label": "Date and Number Format"
  },
  {
   "fieldname": "date_format",
   "fieldtype": "Select",
   "label": "Date Format",
   "options": "yyyy-mm-dd\ndd-mm-yyyy\ndd/mm/yyyy\ndd.mm.yyyy\nmm/dd/yyyy\nmm-dd-yyyy",
   "reqd": 1
  },
  {
   "default": "HH:mm:ss",
   "fieldname": "time_format",
   "fieldtype": "Select",
   "label": "Time Format",
   "options": "HH:mm:ss\nHH:mm",
   "reqd": 1
  },
  {
   "fieldname": "column_break_7",
   "fieldtype": "Column Break"
  },
  {
   "fieldname": "number_format",
   "fieldtype": "Select",
   "label": "Number Format",
   "options": "#,###.##\n#.###,##\n# ###.##\n# ###,##\n#'###.##\n#, ###.##\n#,##,###.##\n#,###.###\n#.###\n#,###",
   "reqd": 1
  },
  {
   "fieldname": "float_precision",
   "fieldtype": "Select",
   "label": "Float Precision",
   "options": "\n2\n3\n4\n5\n6\n7\n8\n9"
  },
  {
   "description": "If not set, the currency precision will depend on number format",
   "fieldname": "currency_precision",
   "fieldtype": "Select",
   "label": "Currency Precision",
   "options": "\n0\n1\n2\n3\n4\n5\n6\n7\n8\n9"
  },
  {
   "fieldname": "sec_backup_limit",
   "fieldtype": "Section Break"
  },
  {
   "default": "3",
   "description": "Older backups will be automatically deleted",
   "fieldname": "backup_limit",
   "fieldtype": "Int",
   "label": "Number of Backups"
  },
  {
   "fieldname": "background_workers",
   "fieldtype": "Section Break",
   "label": "Background Workers"
  },
  {
   "default": "0",
   "description": "Run scheduled jobs only if checked",
   "fieldname": "enable_scheduler",
   "fieldtype": "Check",
   "hidden": 1,
   "label": "Enable Scheduled Jobs"
  },
  {
   "fieldname": "permissions",
   "fieldtype": "Section Break",
   "label": "Permissions"
  },
  {
   "default": "0",
   "description": "If Apply Strict User Permission is checked and User Permission is defined for a DocType for a User, then all the documents where value of the link is blank, will not be shown to that User",
   "fieldname": "apply_strict_user_permissions",
   "fieldtype": "Check",
   "label": "Apply Strict User Permissions"
  },
  {
   "fieldname": "security",
   "fieldtype": "Section Break"
  },
  {
   "default": "170:00",
   "description": "Example: Setting this to 24:00 will log out a user if they are not active for 24:00 hours.",
   "fieldname": "session_expiry",
   "fieldtype": "Data",
   "label": "Session Expiry (idle timeout)"
  },
  {
   "default": "0",
   "description": "Note: Multiple sessions will be allowed in case of mobile device",
   "fieldname": "deny_multiple_sessions",
   "fieldtype": "Check",
   "label": "Allow only one session per user"
  },
  {
   "default": "0",
   "description": "User can login using Email id or Mobile number",
   "fieldname": "allow_login_using_mobile_number",
   "fieldtype": "Check",
   "label": "Allow Login using Mobile Number"
  },
  {
   "default": "0",
   "description": "User can login using Email id or User Name",
   "fieldname": "allow_login_using_user_name",
   "fieldtype": "Check",
   "label": "Allow Login using User Name"
  },
  {
   "default": "1",
   "fieldname": "allow_error_traceback",
   "fieldtype": "Check",
   "label": "Show Full Error and Allow Reporting of Issues to the Developer"
  },
  {
   "fieldname": "password_settings",
   "fieldtype": "Section Break",
   "label": "Password"
  },
  {
   "description": "In Days",
   "fieldname": "force_user_to_reset_password",
   "fieldtype": "Int",
   "label": "Force User to Reset Password"
  },
  {
   "fieldname": "column_break_31",
   "fieldtype": "Column Break"
  },
  {
   "default": "1",
   "description": "If enabled, the password strength will be enforced based on the Minimum Password Score value. A value of 2 being medium strong and 4 being very strong.",
   "fieldname": "enable_password_policy",
   "fieldtype": "Check",
   "label": "Enable Password Policy"
  },
  {
   "default": "2",
   "depends_on": "eval:doc.enable_password_policy==1",
   "fieldname": "minimum_password_score",
   "fieldtype": "Select",
   "label": "Minimum Password Score",
   "options": "2\n3\n4"
  },
  {
   "fieldname": "brute_force_security",
   "fieldtype": "Section Break",
   "label": "Brute Force Security"
  },
  {
   "default": "10",
   "fieldname": "allow_consecutive_login_attempts",
   "fieldtype": "Int",
   "label": "Allow Consecutive Login Attempts "
  },
  {
   "fieldname": "column_break_34",
   "fieldtype": "Column Break"
  },
  {
   "default": "60",
   "description": "In seconds",
   "fieldname": "allow_login_after_fail",
   "fieldtype": "Int",
   "label": "Allow Login After Fail"
  },
  {
   "fieldname": "two_factor_authentication",
   "fieldtype": "Section Break",
   "label": "Two Factor Authentication"
  },
  {
   "default": "0",
   "fieldname": "enable_two_factor_auth",
   "fieldtype": "Check",
   "label": "Enable Two Factor Auth"
  },
  {
   "default": "0",
   "depends_on": "enable_two_factor_auth",
   "description": "If enabled, users who login from Restricted IP Address, won't be prompted for Two Factor Auth",
   "fieldname": "bypass_2fa_for_retricted_ip_users",
   "fieldtype": "Check",
   "label": "Bypass Two Factor Auth for users who login from restricted IP Address"
  },
  {
   "default": "0",
   "depends_on": "enable_two_factor_auth",
   "description": "If enabled, all users can login from any IP Address using Two Factor Auth. This can also be set only for specific user(s) in User Page",
   "fieldname": "bypass_restrict_ip_check_if_2fa_enabled",
   "fieldtype": "Check",
   "label": "Bypass restricted IP Address check If Two Factor Auth Enabled"
  },
  {
   "default": "OTP App",
   "depends_on": "enable_two_factor_auth",
   "description": "Choose authentication method to be used by all users",
   "fieldname": "two_factor_method",
   "fieldtype": "Select",
   "label": "Two Factor Authentication method",
   "options": "OTP App\nSMS\nEmail"
  },
  {
   "depends_on": "eval:doc.enable_two_factor_auth && doc.two_factor_method == \"OTP App\"",
   "description": "Time in seconds to retain QR code image on server. Min:<strong>240</strong>",
   "fieldname": "lifespan_qrcode_image",
   "fieldtype": "Int",
   "label": "Expiry time of QR Code Image Page"
  },
  {
   "default": "Frappe Framework",
   "depends_on": "enable_two_factor_auth",
   "fieldname": "otp_issuer_name",
   "fieldtype": "Data",
   "label": "OTP Issuer Name"
  },
  {
   "fieldname": "email",
   "fieldtype": "Section Break"
  },
  {
   "description": "Your organization name and address for the email footer.",
   "fieldname": "email_footer_address",
   "fieldtype": "Small Text",
   "label": "Email Footer Address"
  },
  {
   "fieldname": "column_break_18",
   "fieldtype": "Column Break"
  },
  {
   "default": "0",
   "fieldname": "disable_standard_email_footer",
   "fieldtype": "Check",
   "label": "Disable Standard Email Footer"
  },
  {
   "default": "0",
   "fieldname": "hide_footer_in_auto_email_reports",
   "fieldtype": "Check",
   "label": "Hide footer in auto email reports"
  },
  {
   "fieldname": "column_break_21",
   "fieldtype": "Column Break"
  },
  {
   "default": "0",
   "description": "When enabled this will allow guests to upload files to your application, You can enable this if you wish to collect files from user without having them to log in, for example in job applications web form.",
   "fieldname": "allow_guests_to_upload_files",
   "fieldtype": "Check",
   "label": "Allow Guests to Upload Files"
  },
  {
   "default": "4",
   "description": "Will run scheduled jobs only once a day for inactive sites. Default 4 days if set to 0.",
   "fieldname": "dormant_days",
   "fieldtype": "Int",
   "label": "Run Jobs only Daily if Inactive For (Days)"
  },
  {
   "default": "3",
   "description": "Hourly rate limit for generating password reset links",
   "fieldname": "password_reset_limit",
   "fieldtype": "Int",
   "label": "Password Reset Link Generation Limit"
  },
  {
   "default": "1",
   "fieldname": "logout_on_password_reset",
   "fieldtype": "Check",
   "label": "Logout All Sessions on Password Reset"
  },
  {
   "default": "0",
   "fieldname": "enable_onboarding",
   "fieldtype": "Check",
   "label": "Enable Onboarding"
  },
  {
   "default": "1",
   "fieldname": "attach_view_link",
   "fieldtype": "Check",
   "label": "Include Web View Link in Email"
  },
  {
   "fieldname": "prepared_report_section",
   "fieldtype": "Section Break",
   "label": "Reports"
  },
  {
   "default": "Frappe",
   "description": "The application name will be used in the Login page.",
   "fieldname": "app_name",
   "fieldtype": "Data",
   "hidden": 1,
   "label": "Application Name"
  },
  {
   "default": "1",
   "fieldname": "strip_exif_metadata_from_uploaded_images",
   "fieldtype": "Check",
   "label": "Strip EXIF tags from uploaded images"
  },
  {
   "default": "0",
   "fieldname": "encrypt_backup",
   "fieldtype": "Check",
   "label": "Encrypt Backups"
  },
  {
   "fieldname": "system_updates_section",
   "fieldtype": "Section Break"
  },
  {
   "default": "0",
   "fieldname": "disable_system_update_notification",
   "fieldtype": "Check",
   "label": "Disable System Update Notification"
  },
  {
   "default": "Sunday",
   "fieldname": "first_day_of_the_week",
   "fieldtype": "Select",
   "label": "First Day of the Week",
   "options": "Sunday\nMonday\nTuesday\nWednesday\nThursday\nFriday\nSaturday"
  },
  {
   "default": "30",
   "description": "Number of days after which the document Web View link shared on email will be expired",
   "fieldname": "document_share_key_expiry",
   "fieldtype": "Int",
   "label": "Document Share Key Expiry (in Days)"
  },
  {
   "default": "0",
   "fieldname": "allow_older_web_view_links",
   "fieldtype": "Check",
   "label": "Allow Older Web View Links (Insecure)"
  },
  {
   "default": "20",
   "fieldname": "max_auto_email_report_per_user",
   "fieldtype": "Int",
   "label": "Max auto email report per user"
  },
  {
   "default": "0",
   "fieldname": "disable_change_log_notification",
   "fieldtype": "Check",
   "label": "Disable Change Log Notification"
  },
  {
   "default": "1200",
   "fieldname": "reset_password_link_expiry_duration",
   "fieldtype": "Duration",
   "label": "Reset Password Link Expiry Duration",
   "non_negative": 1
  },
  {
   "default": "3",
   "fieldname": "email_retry_limit",
   "fieldtype": "Int",
   "label": "Email Retry Limit"
  },
  {
   "default": "0",
   "description": "Make sure to configure a Social Login Key before disabling to prevent lockout",
   "fieldname": "disable_user_pass_login",
   "fieldtype": "Check",
   "label": "Disable Username/Password Login"
  },
  {
   "default": "1",
   "description": "Allow users to log in without a password, using a login link sent to their email",
   "fieldname": "login_with_email_link",
   "fieldtype": "Check",
   "label": "Login with email link"
  },
  {
   "default": "10",
   "depends_on": "login_with_email_link",
   "fieldname": "login_with_email_link_expiry",
   "fieldtype": "Int",
   "label": "Login with email link expiry (in minutes)"
  },
  {
   "default": "Banker's Rounding (legacy)",
   "fieldname": "rounding_method",
   "fieldtype": "Select",
   "label": "Rounding Method",
   "options": "Banker's Rounding (legacy)\nBanker's Rounding\nCommercial Rounding"
  },
  {
   "default": "0",
   "fieldname": "disable_document_sharing",
   "fieldtype": "Check",
   "label": "Disable Document Sharing"
  },
  {
   "fieldname": "telemetry_section",
   "fieldtype": "Section Break",
   "label": "Telemetry"
  },
  {
   "default": "1",
   "fieldname": "enable_telemetry",
   "fieldtype": "Check",
   "label": "Allow Sending Usage Data for Improving Applications"
  },
  {
   "fieldname": "welcome_email_template",
   "fieldtype": "Link",
   "label": "Welcome Email Template",
   "options": "Email Template"
  },
  {
   "fieldname": "reset_password_template",
   "fieldtype": "Link",
   "label": "Reset Password Template",
   "options": "Email Template"
  },
  {
   "default": "0",
   "description": "When uploading files, force the use of the web-based image capture. If this is unchecked, the default behavior is to use the mobile native camera when use from a mobile is detected.",
   "fieldname": "force_web_capture_mode_for_uploads",
   "fieldtype": "Check",
   "label": "Force Web Capture Mode for Uploads"
  },
  {
   "fieldname": "files_section",
   "fieldtype": "Section Break"
  },
  {
   "fieldname": "max_file_size",
   "fieldtype": "Int",
   "label": "Max File Size (MB)",
   "non_negative": 1
  },
  {
   "fieldname": "column_break_uqma",
   "fieldtype": "Column Break"
  },
  {
   "description": "Provide a list of allowed file extensions for file uploads. Each line should contain one allowed file type. If unset, all file extensions are allowed. Example: <br>CSV<br>JPG<br>PNG",
   "fieldname": "allowed_file_extensions",
   "fieldtype": "Small Text",
   "label": "Allowed File Extensions"
  },
  {
   "fieldname": "security_tab",
   "fieldtype": "Tab Break",
   "label": "Login"
  },
  {
   "fieldname": "email_tab",
   "fieldtype": "Tab Break",
   "label": "Email"
  },
  {
   "fieldname": "files_tab",
   "fieldtype": "Tab Break",
   "label": "Files"
  },
  {
   "fieldname": "updates_tab",
   "fieldtype": "Tab Break",
   "label": "Updates"
  },
  {
   "fieldname": "backups_tab",
   "fieldtype": "Tab Break",
   "label": "Backups"
  },
  {
   "fieldname": "advanced_tab",
   "fieldtype": "Tab Break",
   "label": "Advanced"
  },
  {
   "fieldname": "password_tab",
   "fieldtype": "Tab Break",
   "label": "Password"
  },
  {
   "fieldname": "column_break_txqh",
   "fieldtype": "Column Break"
  },
  {
   "fieldname": "login_methods_section",
   "fieldtype": "Section Break",
   "label": "Login Methods"
  },
  {
   "fieldname": "column_break_uhqk",
   "fieldtype": "Column Break"
  },
  {
   "fieldname": "search_section",
   "fieldtype": "Section Break",
   "label": "Search"
  },
  {
   "default": "10",
   "fieldname": "link_field_results_limit",
   "fieldtype": "Int",
   "label": "Link Field Results Limit",
   "non_negative": 1
  },
  {
   "default": "1",
   "description": "When sending document using email, store the PDF on Communication. Warning: This can increase your storage usage.",
   "fieldname": "store_attached_pdf_document",
   "fieldtype": "Check",
   "label": "Store Attached PDF Document"
  },
  {
   "depends_on": "login_with_email_link",
   "description": "You can set a high value here if multiple users will be logging in from the same network.",
   "fieldname": "rate_limit_email_link_login",
   "fieldtype": "Int",
   "label": "Rate limit for email link login"
  },
  {
   "fieldname": "app_tab",
   "fieldtype": "Tab Break",
   "label": "App"
  },
  {
   "description": "Redirect to the selected app after login",
   "fieldname": "default_app",
   "fieldtype": "Select",
   "label": "Default App"
  },
  {
   "default": "0",
<<<<<<< HEAD
   "depends_on": "eval:doc.enable_two_factor_auth == true && doc.two_factor_method == \"Email\"",
   "description": "If marked, emails containing OTP are placed in the 'short' queue for processing. Otherwise, emails are transmitted immediately.",
   "fieldname": "enqueue_otp_email",
   "fieldtype": "Check",
   "label": "Enqueue OTP Email"
=======
   "fieldname": "use_number_format_from_currency",
   "fieldtype": "Check",
   "label": "Use Number Format from Currency"
  },
  {
   "description": "Default display currency",
   "fieldname": "currency",
   "fieldtype": "Link",
   "label": "Currency",
   "options": "Currency"
>>>>>>> e6e3cc14
  }
 ],
 "icon": "fa fa-cog",
 "issingle": 1,
 "links": [],
 "modified": "2024-11-04 15:51:39.954876",
 "modified_by": "Administrator",
 "module": "Core",
 "name": "System Settings",
 "owner": "Administrator",
 "permissions": [
  {
   "create": 1,
   "read": 1,
   "role": "System Manager",
   "share": 1,
   "write": 1
  }
 ],
 "quick_entry": 1,
 "sort_field": "modified",
 "sort_order": "DESC",
 "states": [],
 "track_changes": 1
}<|MERGE_RESOLUTION|>--- conflicted
+++ resolved
@@ -683,13 +683,6 @@
   },
   {
    "default": "0",
-<<<<<<< HEAD
-   "depends_on": "eval:doc.enable_two_factor_auth == true && doc.two_factor_method == \"Email\"",
-   "description": "If marked, emails containing OTP are placed in the 'short' queue for processing. Otherwise, emails are transmitted immediately.",
-   "fieldname": "enqueue_otp_email",
-   "fieldtype": "Check",
-   "label": "Enqueue OTP Email"
-=======
    "fieldname": "use_number_format_from_currency",
    "fieldtype": "Check",
    "label": "Use Number Format from Currency"
@@ -700,7 +693,14 @@
    "fieldtype": "Link",
    "label": "Currency",
    "options": "Currency"
->>>>>>> e6e3cc14
+  },
+  {
+   "default": "0",
+   "depends_on": "eval:doc.enable_two_factor_auth == true && doc.two_factor_method == \"Email\"",
+   "description": "If marked, emails containing OTP are placed in the 'short' queue for processing. Otherwise, emails are transmitted immediately.",
+   "fieldname": "enqueue_otp_email",
+   "fieldtype": "Check",
+   "label": "Enqueue OTP Email"
   }
  ],
  "icon": "fa fa-cog",

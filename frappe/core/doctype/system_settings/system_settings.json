{
 "actions": [],
 "creation": "2014-04-17 16:53:52.640856",
 "doctype": "DocType",
 "document_type": "System",
 "engine": "InnoDB",
 "field_order": [
  "localization",
  "app_name",
  "country",
  "language",
  "column_break_3",
  "time_zone",
  "enable_onboarding",
  "setup_complete",
  "date_and_number_format",
  "date_format",
  "time_format",
  "number_format",
  "column_break_7",
  "float_precision",
  "currency_precision",
  "first_day_of_the_week",
  "sec_backup_limit",
  "backup_limit",
  "encrypt_backup",
  "background_workers",
  "enable_scheduler",
  "dormant_days",
  "permissions",
  "apply_strict_user_permissions",
  "column_break_21",
  "allow_guests_to_upload_files",
  "security",
  "session_expiry",
  "session_expiry_mobile",
  "column_break_13",
  "deny_multiple_sessions",
  "allow_login_using_mobile_number",
  "allow_login_using_user_name",
  "allow_error_traceback",
  "strip_exif_metadata_from_uploaded_images",
  "password_settings",
  "logout_on_password_reset",
  "force_user_to_reset_password",
  "password_reset_limit",
  "column_break_31",
  "enable_password_policy",
  "minimum_password_score",
  "brute_force_security",
  "allow_consecutive_login_attempts",
  "column_break_34",
  "allow_login_after_fail",
  "two_factor_authentication",
  "enable_two_factor_auth",
  "bypass_2fa_for_retricted_ip_users",
  "bypass_restrict_ip_check_if_2fa_enabled",
  "two_factor_method",
  "lifespan_qrcode_image",
  "otp_issuer_name",
  "email",
  "email_footer_address",
  "column_break_18",
  "disable_standard_email_footer",
  "hide_footer_in_auto_email_reports",
  "attach_view_link",
  "prepared_report_section",
  "enable_prepared_report_auto_deletion",
  "prepared_report_expiry_period",
  "column_break_64",
  "max_auto_email_report_per_user",
  "system_updates_section",
  "disable_system_update_notification",
  "disable_change_log_notification"
 ],
 "fields": [
  {
   "fieldname": "localization",
   "fieldtype": "Section Break"
  },
  {
   "fieldname": "country",
   "fieldtype": "Link",
   "label": "Country",
   "options": "Country"
  },
  {
   "fieldname": "language",
   "fieldtype": "Link",
   "in_list_view": 1,
   "label": "Language",
   "options": "Language",
   "reqd": 1
  },
  {
   "fieldname": "column_break_3",
   "fieldtype": "Column Break"
  },
  {
   "fieldname": "time_zone",
   "fieldtype": "Select",
   "label": "Time Zone",
   "read_only": 1,
   "reqd": 1
  },
  {
   "default": "0",
   "fieldname": "setup_complete",
   "fieldtype": "Check",
   "hidden": 1,
   "label": "Setup Complete",
   "read_only": 1
  },
  {
   "collapsible": 1,
   "fieldname": "date_and_number_format",
   "fieldtype": "Section Break",
   "label": "Date and Number Format"
  },
  {
   "fieldname": "date_format",
   "fieldtype": "Select",
   "label": "Date Format",
   "options": "yyyy-mm-dd\ndd-mm-yyyy\ndd/mm/yyyy\ndd.mm.yyyy\nmm/dd/yyyy\nmm-dd-yyyy",
   "reqd": 1
  },
  {
   "default": "HH:mm:ss",
   "fieldname": "time_format",
   "fieldtype": "Select",
   "label": "Time Format",
   "options": "HH:mm:ss\nHH:mm",
   "reqd": 1
  },
  {
   "fieldname": "column_break_7",
   "fieldtype": "Column Break"
  },
  {
   "fieldname": "number_format",
   "fieldtype": "Select",
   "label": "Number Format",
   "options": "#,###.##\n#.###,##\n# ###.##\n# ###,##\n#'###.##\n#, ###.##\n#,##,###.##\n#,###.###\n#.###\n#,###",
   "reqd": 1
  },
  {
   "fieldname": "float_precision",
   "fieldtype": "Select",
   "label": "Float Precision",
   "options": "\n2\n3\n4\n5\n6\n7\n8\n9"
  },
  {
   "description": "If not set, the currency precision will depend on number format",
   "fieldname": "currency_precision",
   "fieldtype": "Select",
   "label": "Currency Precision",
   "options": "\n0\n1\n2\n3\n4\n5\n6\n7\n8\n9"
  },
  {
   "collapsible": 1,
   "fieldname": "sec_backup_limit",
   "fieldtype": "Section Break",
   "label": "Backups"
  },
  {
   "default": "3",
   "description": "Older backups will be automatically deleted",
   "fieldname": "backup_limit",
   "fieldtype": "Int",
   "label": "Number of Backups"
  },
  {
   "collapsible": 1,
   "fieldname": "background_workers",
   "fieldtype": "Section Break",
   "label": "Background Workers"
  },
  {
   "default": "0",
   "description": "Run scheduled jobs only if checked",
   "fieldname": "enable_scheduler",
   "fieldtype": "Check",
   "hidden": 1,
   "label": "Enable Scheduled Jobs"
  },
  {
   "collapsible": 1,
   "fieldname": "permissions",
   "fieldtype": "Section Break",
   "label": "Permissions"
  },
  {
   "default": "0",
   "description": "If Apply Strict User Permission is checked and User Permission is defined for a DocType for a User, then all the documents where value of the link is blank, will not be shown to that User",
   "fieldname": "apply_strict_user_permissions",
   "fieldtype": "Check",
   "label": "Apply Strict User Permissions"
  },
  {
   "collapsible": 1,
   "fieldname": "security",
   "fieldtype": "Section Break",
   "label": "Security"
  },
  {
   "default": "06:00",
   "description": "Session Expiry in Hours e.g. 06:00",
   "fieldname": "session_expiry",
   "fieldtype": "Data",
   "label": "Session Expiry"
  },
  {
   "default": "720:00",
   "description": "In Hours",
   "fieldname": "session_expiry_mobile",
   "fieldtype": "Data",
   "label": "Session Expiry Mobile"
  },
  {
   "fieldname": "column_break_13",
   "fieldtype": "Column Break"
  },
  {
   "default": "0",
   "description": "Note: Multiple sessions will be allowed in case of mobile device",
   "fieldname": "deny_multiple_sessions",
   "fieldtype": "Check",
   "label": "Allow only one session per user"
  },
  {
   "default": "0",
   "description": "User can login using Email id or Mobile number",
   "fieldname": "allow_login_using_mobile_number",
   "fieldtype": "Check",
   "label": "Allow Login using Mobile Number"
  },
  {
   "default": "0",
   "description": "User can login using Email id or User Name",
   "fieldname": "allow_login_using_user_name",
   "fieldtype": "Check",
   "label": "Allow Login using User Name"
  },
  {
   "default": "1",
   "fieldname": "allow_error_traceback",
   "fieldtype": "Check",
   "label": "Show Full Error and Allow Reporting of Issues to the Developer"
  },
  {
   "collapsible": 1,
   "fieldname": "password_settings",
   "fieldtype": "Section Break",
   "label": "Password"
  },
  {
   "description": "In Days",
   "fieldname": "force_user_to_reset_password",
   "fieldtype": "Int",
   "label": "Force User to Reset Password"
  },
  {
   "fieldname": "column_break_31",
   "fieldtype": "Column Break"
  },
  {
   "default": "1",
   "description": "If enabled, the password strength will be enforced based on the Minimum Password Score value. A value of 2 being medium strong and 4 being very strong.",
   "fieldname": "enable_password_policy",
   "fieldtype": "Check",
   "label": "Enable Password Policy"
  },
  {
   "default": "2",
   "depends_on": "eval:doc.enable_password_policy==1",
   "fieldname": "minimum_password_score",
   "fieldtype": "Select",
   "label": "Minimum Password Score",
   "options": "2\n3\n4"
  },
  {
   "collapsible": 1,
   "fieldname": "brute_force_security",
   "fieldtype": "Section Break",
   "label": "Brute Force Security"
  },
  {
   "fieldname": "allow_consecutive_login_attempts",
   "fieldtype": "Int",
   "label": "Allow Consecutive Login Attempts "
  },
  {
   "fieldname": "column_break_34",
   "fieldtype": "Column Break"
  },
  {
   "default": "60",
   "description": "In seconds",
   "fieldname": "allow_login_after_fail",
   "fieldtype": "Int",
   "label": "Allow Login After Fail"
  },
  {
   "collapsible": 1,
   "fieldname": "two_factor_authentication",
   "fieldtype": "Section Break",
   "label": "Two Factor Authentication"
  },
  {
   "default": "0",
   "fieldname": "enable_two_factor_auth",
   "fieldtype": "Check",
   "label": "Enable Two Factor Auth"
  },
  {
   "default": "0",
   "depends_on": "enable_two_factor_auth",
   "description": "If enabled, users who login from Restricted IP Address, won't be prompted for Two Factor Auth",
   "fieldname": "bypass_2fa_for_retricted_ip_users",
   "fieldtype": "Check",
   "label": "Bypass Two Factor Auth for users who login from restricted IP Address"
  },
  {
   "default": "0",
   "depends_on": "enable_two_factor_auth",
   "description": "If enabled, all users can login from any IP Address using Two Factor Auth. This can also be set only for specific user(s) in User Page",
   "fieldname": "bypass_restrict_ip_check_if_2fa_enabled",
   "fieldtype": "Check",
   "label": "Bypass restricted IP Address check If Two Factor Auth Enabled"
  },
  {
   "default": "OTP App",
   "description": "Choose authentication method to be used by all users",
   "fieldname": "two_factor_method",
   "fieldtype": "Select",
   "label": "Two Factor Authentication method",
   "options": "OTP App\nSMS\nEmail"
  },
  {
   "depends_on": "eval:doc.two_factor_method == \"OTP App\"",
   "description": "Time in seconds to retain QR code image on server. Min:<strong>240</strong>",
   "fieldname": "lifespan_qrcode_image",
   "fieldtype": "Int",
   "label": "Expiry time of QR Code Image Page"
  },
  {
   "default": "Frappe Framework",
   "depends_on": "enable_two_factor_auth",
   "fieldname": "otp_issuer_name",
   "fieldtype": "Data",
   "label": "OTP Issuer Name"
  },
  {
   "collapsible": 1,
   "fieldname": "email",
   "fieldtype": "Section Break",
   "label": "Email"
  },
  {
   "description": "Your organization name and address for the email footer.",
   "fieldname": "email_footer_address",
   "fieldtype": "Small Text",
   "label": "Email Footer Address"
  },
  {
   "fieldname": "column_break_18",
   "fieldtype": "Column Break"
  },
  {
   "default": "0",
   "fieldname": "disable_standard_email_footer",
   "fieldtype": "Check",
   "label": "Disable Standard Email Footer"
  },
  {
   "default": "0",
   "fieldname": "hide_footer_in_auto_email_reports",
   "fieldtype": "Check",
   "label": "Hide footer in auto email reports"
  },
  {
   "fieldname": "column_break_21",
   "fieldtype": "Column Break"
  },
  {
   "default": "0",
   "description": "When enabled this will allow guests to upload files to your application, You can enable this if you wish to collect files from user without having them to log in, for example in job applications web form.",
   "fieldname": "allow_guests_to_upload_files",
   "fieldtype": "Check",
   "label": "Allow Guests to Upload Files"
  },
  {
   "default": "4",
   "description": "Will run scheduled jobs only once a day for inactive sites. Default 4 days if set to 0.",
   "fieldname": "dormant_days",
   "fieldtype": "Int",
   "label": "Run Jobs only Daily if Inactive For (Days)"
  },
  {
   "default": "3",
   "description": "Hourly rate limit for generating password reset links",
   "fieldname": "password_reset_limit",
   "fieldtype": "Int",
   "label": "Password Reset Link Generation Limit"
  },
  {
   "default": "1",
   "fieldname": "logout_on_password_reset",
   "fieldtype": "Check",
   "label": "Logout All Sessions on Password Reset"
  },
  {
   "default": "0",
   "fieldname": "enable_onboarding",
   "fieldtype": "Check",
   "label": "Enable Onboarding"
  },
  {
   "default": "1",
   "fieldname": "attach_view_link",
   "fieldtype": "Check",
   "label": "Send document Web View link in email"
  },
  {
   "default": "30",
   "depends_on": "enable_prepared_report_auto_deletion",
   "description": "System will auto-delete Prepared Reports permanently after these many days since creation",
   "fieldname": "prepared_report_expiry_period",
   "fieldtype": "Int",
   "label": "Prepared Report Expiry Period (Days)"
  },
  {
   "default": "1",
   "fieldname": "enable_prepared_report_auto_deletion",
   "fieldtype": "Check",
   "label": "Enable Auto-deletion of Prepared Reports"
  },
  {
   "collapsible": 1,
   "fieldname": "prepared_report_section",
   "fieldtype": "Section Break",
   "label": "Reports"
  },
  {
   "default": "Frappe",
   "description": "The application name will be used in the Login page.",
   "fieldname": "app_name",
   "fieldtype": "Data",
   "hidden": 1,
   "label": "Application Name"
  },
  {
   "default": "1",
   "fieldname": "strip_exif_metadata_from_uploaded_images",
   "fieldtype": "Check",
   "label": "Strip EXIF tags from uploaded images"
  },
  {
   "default": "0",
   "fieldname": "encrypt_backup",
   "fieldtype": "Check",
   "label": "Encrypt Backups"
  },
  {
   "collapsible": 1,
   "fieldname": "system_updates_section",
   "fieldtype": "Section Break",
   "label": "System Updates"
  },
  {
   "default": "0",
   "fieldname": "disable_system_update_notification",
   "fieldtype": "Check",
   "label": "Disable System Update Notification"
  },
  {
   "default": "Sunday",
   "fieldname": "first_day_of_the_week",
   "fieldtype": "Select",
   "label": "First Day of the Week",
   "options": "Sunday\nMonday\nTuesday\nWednesday\nThursday\nFriday\nSaturday"
  },
  {
   "fieldname": "column_break_64",
   "fieldtype": "Column Break"
  },
  {
   "default": "20",
   "fieldname": "max_auto_email_report_per_user",
   "fieldtype": "Int",
   "label": "Max auto email report per user"
  },
  {
   "default": "0",
   "fieldname": "disable_change_log_notification",
   "fieldtype": "Check",
   "label": "Disable Change Log Notification"
  }
 ],
 "icon": "fa fa-cog",
 "issingle": 1,
 "links": [],
<<<<<<< HEAD
 "modified": "2022-04-28 14:31:50.330954",
=======
 "modified": "2022-05-02 18:53:35.218721",
>>>>>>> 4a3f0380
 "modified_by": "Administrator",
 "module": "Core",
 "name": "System Settings",
 "owner": "Administrator",
 "permissions": [
  {
   "create": 1,
   "read": 1,
   "role": "System Manager",
   "share": 1,
   "write": 1
  }
 ],
 "quick_entry": 1,
 "sort_field": "modified",
 "sort_order": "ASC",
 "states": [],
 "track_changes": 1
}<|MERGE_RESOLUTION|>--- conflicted
+++ resolved
@@ -500,11 +500,7 @@
  "icon": "fa fa-cog",
  "issingle": 1,
  "links": [],
-<<<<<<< HEAD
- "modified": "2022-04-28 14:31:50.330954",
-=======
- "modified": "2022-05-02 18:53:35.218721",
->>>>>>> 4a3f0380
+ "modified": "2022-05-09 18:53:35.218721",
  "modified_by": "Administrator",
  "module": "Core",
  "name": "System Settings",

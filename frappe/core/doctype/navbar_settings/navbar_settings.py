# Copyright (c) 2020, Frappe Technologies and contributors
# License: MIT. See LICENSE

import frappe
from frappe import _
from frappe.model.document import Document


class NavbarSettings(Document):
	def validate(self):
		self.validate_standard_navbar_items()

	def validate_standard_navbar_items(self):
		doc_before_save = self.get_doc_before_save()

		if not doc_before_save:
			return

		before_save_items = [
			item
			for item in doc_before_save.help_dropdown + doc_before_save.settings_dropdown
			if item.is_standard
		]

		after_save_items = [
			item for item in self.help_dropdown + self.settings_dropdown if item.is_standard
		]

		if not frappe.flags.in_patch and (len(before_save_items) > len(after_save_items)):
			frappe.throw(_("Please hide the standard navbar items instead of deleting them"))


def get_app_logo():
<<<<<<< HEAD
	app_logo = frappe.db.get_single_value('Navbar Settings', 'app_logo')
=======
	app_logo = frappe.db.get_single_value("Navbar Settings", "app_logo", cache=True)
>>>>>>> c3390404
	if not app_logo:
		app_logo = frappe.get_hooks("app_logo_url")[-1]

	return app_logo


def get_navbar_settings():
	navbar_settings = frappe.get_single("Navbar Settings")
	return navbar_settings<|MERGE_RESOLUTION|>--- conflicted
+++ resolved
@@ -31,11 +31,7 @@
 
 
 def get_app_logo():
-<<<<<<< HEAD
-	app_logo = frappe.db.get_single_value('Navbar Settings', 'app_logo')
-=======
 	app_logo = frappe.db.get_single_value("Navbar Settings", "app_logo", cache=True)
->>>>>>> c3390404
 	if not app_logo:
 		app_logo = frappe.get_hooks("app_logo_url")[-1]
 

--- conflicted
+++ resolved
@@ -553,12 +553,8 @@
 
 		# transform file content based on site settings
 		if (
-<<<<<<< HEAD
-			self.content_type and self.content_type == "image/jpeg"
-=======
 			self.content_type
 			and self.content_type == "image/jpeg"
->>>>>>> c3390404
 			and frappe.get_system_settings("strip_exif_metadata_from_uploaded_images")
 		):
 			self._content = strip_exif_data(self._content, self.content_type)
@@ -743,246 +739,5 @@
 	return has_access
 
 
-<<<<<<< HEAD
-def remove_file_by_url(file_url, doctype=None, name=None):
-	if doctype and name:
-		fid = frappe.db.get_value("File", {
-			"file_url": file_url,
-			"attached_to_doctype": doctype,
-			"attached_to_name": name})
-	else:
-		fid = frappe.db.get_value("File", {"file_url": file_url})
-
-	if fid:
-		return remove_file(fid=fid)
-
-
-def get_content_hash(content):
-	if isinstance(content, text_type):
-		content = content.encode()
-	return hashlib.md5(content).hexdigest() #nosec
-
-
-def get_file_name(fname, optional_suffix):
-	# convert to unicode
-	fname = cstr(fname)
-
-	f = fname.rsplit('.', 1)
-	if len(f) == 1:
-		partial, extn = f[0], ""
-	else:
-		partial, extn = f[0], "." + f[1]
-	return '{partial}{suffix}{extn}'.format(partial=partial, extn=extn, suffix=optional_suffix)
-
-
-@frappe.whitelist()
-def download_file(file_url):
-	"""
-	Download file using token and REST API. Valid session or
-	token is required to download private files.
-
-	Method : GET
-	Endpoint : frappe.core.doctype.file.file.download_file
-	URL Params : file_name = /path/to/file relative to site path
-	"""
-	file_doc = frappe.get_doc("File", {"file_url": file_url})
-	file_doc.check_permission("read")
-
-	frappe.local.response.filename = os.path.basename(file_url)
-	frappe.local.response.filecontent = file_doc.get_content()
-	frappe.local.response.type = "download"
-
-def extract_images_from_doc(doc, fieldname):
-	content = doc.get(fieldname)
-	content = extract_images_from_html(doc, content)
-	if frappe.flags.has_dataurl:
-		doc.set(fieldname, content)
-
-
-def extract_images_from_html(doc, content):
-	frappe.flags.has_dataurl = False
-
-	def _save_file(match):
-		data = match.group(1)
-		data = data.split("data:")[1]
-		headers, content = data.split(",")
-
-		if "filename=" in headers:
-			filename = headers.split("filename=")[-1]
-
-			# decode filename
-			if not isinstance(filename, text_type):
-				filename = text_type(filename, 'utf-8')
-		else:
-			mtype = headers.split(";")[0]
-			filename = get_random_filename(content_type=mtype)
-
-		doctype = doc.parenttype if doc.parent else doc.doctype
-		name = doc.parent or doc.name
-
-		_file = frappe.get_doc({
-			"doctype": "File",
-			"file_name": filename,
-			"attached_to_doctype": doctype,
-			"attached_to_name": name,
-			"content": content,
-			"decode": True
-		})
-		_file.save(ignore_permissions=True)
-		file_url = _file.file_url
-		if not frappe.flags.has_dataurl:
-			frappe.flags.has_dataurl = True
-
-		return '<img src="{file_url}"'.format(file_url=file_url)
-
-	if content and isinstance(content, string_types):
-		content = re.sub(r'<img[^>]*src\s*=\s*["\'](?=data:)(.*?)["\']', _save_file, content)
-
-	return content
-
-
-def get_random_filename(extn=None, content_type=None):
-	if extn:
-		if not extn.startswith("."):
-			extn = "." + extn
-
-	elif content_type:
-		extn = mimetypes.guess_extension(content_type)
-
-	return random_string(7) + (extn or "")
-
-
-@frappe.whitelist()
-def unzip_file(name):
-	'''Unzip the given file and make file records for each of the extracted files'''
-	file_obj = frappe.get_doc('File', name)
-	files = file_obj.unzip()
-	return len(files)
-
-
-@frappe.whitelist()
-def get_attached_images(doctype, names):
-	'''get list of image urls attached in form
-	returns {name: ['image.jpg', 'image.png']}'''
-
-	if isinstance(names, string_types):
-		names = json.loads(names)
-
-	img_urls = frappe.db.get_list('File', filters={
-		'attached_to_doctype': doctype,
-		'attached_to_name': ('in', names),
-		'is_folder': 0
-	}, fields=['file_url', 'attached_to_name as docname'])
-
-	out = frappe._dict()
-	for i in img_urls:
-		out[i.docname] = out.get(i.docname, [])
-		out[i.docname].append(i.file_url)
-
-	return out
-
-
-@frappe.whitelist()
-def validate_filename(filename):
-	from frappe.utils import now_datetime
-	timestamp = now_datetime().strftime(" %Y-%m-%d %H:%M:%S")
-	fname = get_file_name(filename, timestamp)
-	return fname
-
-@frappe.whitelist()
-def get_files_in_folder(folder, start=0, page_length=20):
-	start = cint(start)
-	page_length = cint(page_length)
-
-	attachment_folder = frappe.db.get_value('File',
-		'Home/Attachments',
-		['name', 'file_name', 'file_url', 'is_folder', 'modified'],
-		as_dict=1
-	)
-
-	files = frappe.db.get_list('File',
-		{ 'folder': folder },
-		['name', 'file_name', 'file_url', 'is_folder', 'modified'],
-		start=start,
-		page_length=page_length + 1
-	)
-
-	if folder == 'Home' and attachment_folder not in files:
-		files.insert(0, attachment_folder)
-
-	return {
-		'files': files[:page_length],
-		'has_more': len(files) > page_length
-	}
-
-@frappe.whitelist()
-def get_files_by_search_text(text):
-	if not text:
-		return []
-
-	text = '%' + cstr(text).lower() + '%'
-	return frappe.db.get_all('File',
-		fields=['name', 'file_name', 'file_url', 'is_folder', 'modified'],
-		filters={'is_folder': False},
-		or_filters={'file_name': ('like', text), 'file_url': text, 'name': ('like', text)},
-		order_by='modified desc',
-		limit=20
-	)
-
-def update_existing_file_docs(doc):
-	# Update is private and file url of all file docs that point to the same file
-	frappe.db.sql("""
-		UPDATE `tabFile`
-		SET
-			file_url = %(file_url)s,
-			is_private = %(is_private)s
-		WHERE
-			content_hash = %(content_hash)s
-			and name != %(file_name)s
-	""", dict(
-		file_url=doc.file_url,
-		is_private=doc.is_private,
-		content_hash=doc.content_hash,
-		file_name=doc.name
-	))
-
-def attach_files_to_document(doc, event):
-	""" Runs on on_update hook of all documents.
-	Goes through every Attach and Attach Image field and attaches
-	the file url to the document if it is not already attached.
-	"""
-
-	attach_fields = doc.meta.get(
-		"fields", {"fieldtype": ["in", ["Attach", "Attach Image"]]}
-	)
-
-	for df in attach_fields:
-		# this method runs in on_update hook of all documents
-		# we dont want the update to fail if file cannot be attached for some reason
-		try:
-			value = doc.get(df.fieldname)
-			if not (value or '').startswith(("/files", "/private/files")):
-				return
-
-			if frappe.db.exists("File", {
-				"file_url": value,
-				"attached_to_name": doc.name,
-				"attached_to_doctype": doc.doctype,
-				"attached_to_field": df.fieldname,
-			}):
-				return
-
-			frappe.get_doc(
-				doctype="File",
-				file_url=value,
-				attached_to_name=doc.name,
-				attached_to_doctype=doc.doctype,
-				attached_to_field=df.fieldname,
-				folder="Home/Attachments",
-			).insert()
-		except Exception:
-			frappe.log_error(title=_("Error Attaching File"))
-=======
 # Note: kept at the end to not cause circular, partial imports & maintain backwards compatibility
-from frappe.core.api.file import *
->>>>>>> c3390404
+from frappe.core.api.file import *
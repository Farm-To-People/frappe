--- conflicted
+++ resolved
@@ -741,6 +741,7 @@
 	except Exception as e:
 		if e.args[0]!=1054: raise # (temp till for patched)
 
+      
 def has_permission(doc, ptype=None, user=None):
 	permission = True
 
@@ -748,22 +749,8 @@
 		attached_to_doctype = doc.attached_to_doctype
 		attached_to_name = doc.attached_to_name
 
-<<<<<<< HEAD
 		try:
 			ref_doc = frappe.get_doc(attached_to_doctype, attached_to_name)
-=======
-		# if file is being attached to Communication (via email)
-		# check it's permission from the linked doc
-		if doc.attached_to_doctype == 'Communication':			
-			try:
-				ref_doctype, ref_name = frappe.db.get_value('Communication', doc.attached_to_name, ['reference_doctype', 'reference_name'])
-			except (frappe.DoesNotExistError, TypeError):
-				ref_doctype = ref_name = None
-
-			if ref_doctype and ref_name:
-				attached_to_doctype = ref_doctype
-				attached_to_name = ref_name
->>>>>>> dc5fa812
 
 			if ptype in ['write', 'create', 'delete']:
 				permission = ref_doc.has_permission('write')

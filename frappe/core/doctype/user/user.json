{
 "actions": [],
 "allow_import": 1,
 "allow_rename": 1,
 "creation": "2022-01-10 17:29:51.672911",
 "description": "Represents a User in the system.",
 "doctype": "DocType",
 "engine": "InnoDB",
 "field_order": [
  "enabled",
  "message_level",
  "section_break_3",
  "email",
  "first_name",
  "middle_name",
  "last_name",
  "column_break0",
  "full_name",
  "username",
  "column_break_11",
  "language",
  "time_zone",
  "send_welcome_email",
  "unsubscribed",
  "user_image",
  "sb1",
  "role_profile_name",
  "roles_html",
  "roles",
  "short_bio",
  "gender",
  "birth_date",
  "interest",
  "banner_image",
  "desk_theme",
  "column_break_26",
  "phone",
  "location",
  "bio",
  "mute_sounds",
  "column_break_22",
  "mobile_no",
  "change_password",
  "new_password",
  "logout_all_sessions",
  "reset_password_key",
  "last_reset_password_key_generated_on",
  "last_password_reset_date",
  "redirect_url",
  "document_follow_notifications_section",
  "document_follow_notify",
  "document_follow_frequency",
  "column_break_75",
  "follow_created_documents",
  "follow_commented_documents",
  "follow_liked_documents",
  "follow_assigned_documents",
  "follow_shared_documents",
  "email_settings",
  "email_signature",
  "thread_notify",
  "send_me_a_copy",
  "allowed_in_mentions",
  "user_emails",
  "sb_allow_modules",
  "module_profile",
  "modules_html",
  "block_modules",
  "home_settings",
  "sb2",
  "defaults",
  "sb3",
  "simultaneous_sessions",
  "restrict_ip",
  "last_ip",
  "column_break1",
  "login_after",
  "user_type",
  "last_active",
  "section_break_63",
  "login_before",
  "bypass_restrict_ip_check_if_2fa_enabled",
  "last_login",
  "last_known_versions",
  "third_party_authentication",
  "social_logins",
  "api_access",
  "api_key",
  "generate_keys",
  "column_break_65",
  "api_secret"
 ],
 "fields": [
  {
   "default": "1",
   "fieldname": "enabled",
   "fieldtype": "Check",
   "label": "Enabled",
   "oldfieldname": "enabled",
   "oldfieldtype": "Check",
   "read_only": 1
  },
  {
   "depends_on": "enabled",
   "fieldname": "section_break_3",
   "fieldtype": "Section Break",
   "label": "Basic Info"
  },
  {
   "fieldname": "email",
   "fieldtype": "Data",
   "label": "Email",
   "no_copy": 1,
   "oldfieldname": "email",
   "oldfieldtype": "Data",
   "options": "Email",
   "reqd": 1
  },
  {
   "fieldname": "first_name",
   "fieldtype": "Data",
   "label": "First Name",
   "oldfieldname": "first_name",
   "oldfieldtype": "Data",
   "reqd": 1
  },
  {
   "fieldname": "middle_name",
   "fieldtype": "Data",
   "label": "Middle Name",
   "oldfieldname": "middle_name",
   "oldfieldtype": "Data"
  },
  {
   "bold": 1,
   "fieldname": "last_name",
   "fieldtype": "Data",
   "label": "Last Name",
   "oldfieldname": "last_name",
   "oldfieldtype": "Data"
  },
  {
   "fieldname": "full_name",
   "fieldtype": "Data",
   "in_global_search": 1,
   "in_standard_filter": 1,
   "label": "Full Name",
   "read_only": 1
  },
  {
   "bold": 1,
   "default": "1",
   "depends_on": "eval:doc.__islocal",
   "fieldname": "send_welcome_email",
   "fieldtype": "Check",
   "label": "Send Welcome Email"
  },
  {
   "default": "0",
   "fieldname": "unsubscribed",
   "fieldtype": "Check",
   "hidden": 1,
   "label": "Unsubscribed",
   "no_copy": 1
  },
  {
   "fieldname": "column_break0",
   "fieldtype": "Column Break",
   "oldfieldtype": "Column Break",
   "print_width": "50%",
   "width": "50%"
  },
  {
   "fieldname": "username",
   "fieldtype": "Data",
   "in_global_search": 1,
   "in_standard_filter": 1,
   "label": "Username",
   "unique": 1
  },
  {
   "fieldname": "language",
   "fieldtype": "Link",
   "label": "Language",
   "options": "Language"
  },
  {
   "fieldname": "time_zone",
   "fieldtype": "Select",
   "label": "Time Zone"
  },
  {
   "description": "Get your globally recognized avatar from Gravatar.com",
   "fieldname": "user_image",
   "fieldtype": "Attach Image",
   "hidden": 1,
   "label": "User Image",
   "no_copy": 1,
   "print_hide": 1
  },
  {
   "depends_on": "eval:in_list(['System User', 'Website User'], doc.user_type) && doc.enabled == 1",
   "fieldname": "sb1",
   "fieldtype": "Section Break",
   "label": "Roles",
   "permlevel": 1,
   "read_only": 1
  },
  {
   "fieldname": "role_profile_name",
   "fieldtype": "Link",
   "label": "Role Profile",
   "options": "Role Profile",
   "permlevel": 1
  },
  {
   "fieldname": "roles_html",
   "fieldtype": "HTML",
   "label": "Roles HTML",
   "read_only": 1
  },
  {
   "fieldname": "roles",
   "fieldtype": "Table",
   "hidden": 1,
   "label": "Roles Assigned",
   "options": "Has Role",
   "permlevel": 1,
   "print_hide": 1,
   "read_only": 1
  },
  {
   "collapsible": 1,
   "depends_on": "enabled",
   "fieldname": "short_bio",
   "fieldtype": "Section Break",
   "label": "More Information"
  },
  {
   "fieldname": "gender",
   "fieldtype": "Link",
   "label": "Gender",
   "oldfieldname": "gender",
   "oldfieldtype": "Select",
   "options": "Gender"
  },
  {
   "fieldname": "phone",
   "fieldtype": "Data",
   "label": "Phone",
   "options": "Phone"
  },
  {
   "fieldname": "mobile_no",
   "fieldtype": "Data",
   "label": "Mobile No",
   "options": "Phone",
   "unique": 1
  },
  {
   "fieldname": "birth_date",
   "fieldtype": "Date",
   "label": "Birth Date",
   "no_copy": 1,
   "oldfieldname": "birth_date",
   "oldfieldtype": "Date"
  },
  {
   "fieldname": "location",
   "fieldtype": "Data",
   "label": "Location",
   "no_copy": 1
  },
  {
   "fieldname": "banner_image",
   "fieldtype": "Attach Image",
   "label": "Banner Image"
  },
  {
   "fieldname": "column_break_22",
   "fieldtype": "Column Break"
  },
  {
   "fieldname": "interest",
   "fieldtype": "Small Text",
   "label": "Interests"
  },
  {
   "fieldname": "bio",
   "fieldtype": "Small Text",
   "label": "Bio",
   "no_copy": 1
  },
  {
   "default": "0",
   "fieldname": "mute_sounds",
   "fieldtype": "Check",
   "label": "Mute Sounds"
  },
  {
   "collapsible": 1,
   "depends_on": "eval:doc.enabled && (!doc.__islocal || !cint(doc.send_welcome_email))",
   "fieldname": "change_password",
   "fieldtype": "Section Break",
   "label": "Change Password"
  },
  {
   "fieldname": "new_password",
   "fieldtype": "Password",
   "label": "Set New Password",
   "no_copy": 1
  },
  {
   "default": "1",
   "fieldname": "logout_all_sessions",
   "fieldtype": "Check",
   "label": "Logout From All Devices After Changing Password"
  },
  {
   "fieldname": "reset_password_key",
   "fieldtype": "Data",
   "hidden": 1,
   "label": "Reset Password Key",
   "no_copy": 1,
   "print_hide": 1,
   "read_only": 1
  },
  {
   "fieldname": "last_password_reset_date",
   "fieldtype": "Date",
   "hidden": 1,
   "label": "Last Password Reset Date",
   "no_copy": 1,
   "print_hide": 1,
   "read_only": 1
  },
  {
   "fieldname": "redirect_url",
   "fieldtype": "Small Text",
   "hidden": 1,
   "label": "Redirect URL"
  },
  {
   "collapsible": 1,
   "fieldname": "document_follow_notifications_section",
   "fieldtype": "Section Break",
   "label": "Document Follow"
  },
  {
   "default": "0",
   "fieldname": "document_follow_notify",
   "fieldtype": "Check",
   "label": "Send Notifications For Documents Followed By Me"
  },
  {
   "default": "Daily",
   "depends_on": "eval:(doc.document_follow_notify== 1)",
   "fieldname": "document_follow_frequency",
   "fieldtype": "Select",
   "label": "Frequency",
   "options": "Hourly\nDaily\nWeekly"
  },
  {
   "collapsible": 1,
   "depends_on": "enabled",
   "fieldname": "email_settings",
   "fieldtype": "Section Break",
   "label": "Email"
  },
  {
   "default": "1",
   "fieldname": "thread_notify",
   "fieldtype": "Check",
   "label": "Send Notifications For Email Threads"
  },
  {
   "default": "0",
   "fieldname": "send_me_a_copy",
   "fieldtype": "Check",
   "label": "Send Me A Copy of Outgoing Emails"
  },
  {
   "default": "1",
   "fieldname": "allowed_in_mentions",
   "fieldtype": "Check",
   "label": "Allowed In Mentions"
  },
  {
   "fieldname": "email_signature",
   "fieldtype": "Small Text",
   "label": "Email Signature",
   "no_copy": 1
  },
  {
   "fieldname": "user_emails",
   "fieldtype": "Table",
   "label": "User Emails",
   "options": "User Email",
   "permlevel": 1
  },
  {
   "collapsible": 1,
   "depends_on": "eval:in_list(['System User'], doc.user_type)",
   "fieldname": "sb_allow_modules",
   "fieldtype": "Section Break",
   "label": "Allow Modules",
   "permlevel": 1
  },
  {
   "fieldname": "modules_html",
   "fieldtype": "HTML",
   "label": "Modules HTML",
   "permlevel": 1
  },
  {
   "fieldname": "block_modules",
   "fieldtype": "Table",
   "hidden": 1,
   "label": "Block Modules",
   "options": "Block Module",
   "permlevel": 1
  },
  {
   "fieldname": "home_settings",
   "fieldtype": "Code",
   "hidden": 1,
   "label": "Home Settings"
  },
  {
   "description": "These values will be automatically updated in transactions and also will be useful to restrict permissions for this user on transactions containing these values.",
   "fieldname": "sb2",
   "fieldtype": "Section Break",
   "hidden": 1,
   "label": "Defaults",
   "oldfieldtype": "Column Break",
   "permlevel": 1,
   "print_width": "50%",
   "read_only": 1,
   "width": "50%"
  },
  {
   "description": "Enter default value fields (keys) and values. If you add multiple values for a field, the first one will be picked. These defaults are also used to set \"match\" permission rules. To see list of fields, go to \"Customize Form\".",
   "fieldname": "defaults",
   "fieldtype": "Table",
   "hidden": 1,
   "label": "User Defaults",
   "no_copy": 1,
   "options": "DefaultValue"
  },
  {
   "collapsible": 1,
   "depends_on": "enabled",
   "fieldname": "sb3",
   "fieldtype": "Section Break",
   "label": "Security Settings",
   "oldfieldtype": "Section Break",
   "read_only": 1
  },
  {
   "default": "1",
   "fieldname": "simultaneous_sessions",
   "fieldtype": "Int",
   "label": "Simultaneous Sessions"
  },
  {
   "bold": 1,
   "default": "System User",
   "description": "If the user has any role checked, then the user becomes a \"System User\". \"System User\" has access to the desktop",
   "fieldname": "user_type",
   "fieldtype": "Link",
   "in_list_view": 1,
   "in_standard_filter": 1,
   "label": "User Type",
   "oldfieldname": "user_type",
   "oldfieldtype": "Select",
   "options": "User Type",
   "permlevel": 1
  },
  {
   "description": "Allow user to login only after this hour (0-24)",
   "fieldname": "login_after",
   "fieldtype": "Int",
   "label": "Login After",
   "permlevel": 1
  },
  {
   "description": "Allow user to login only before this hour (0-24)",
   "fieldname": "login_before",
   "fieldtype": "Int",
   "label": "Login Before",
   "permlevel": 1
  },
  {
   "description": "Restrict user from this IP address only. Multiple IP addresses can be added by separating with commas. Also accepts partial IP addresses like (111.111.111)",
   "fieldname": "restrict_ip",
   "fieldtype": "Small Text",
   "label": "Restrict IP",
   "permlevel": 1
  },
  {
   "default": "0",
   "depends_on": "eval:doc.restrict_ip && doc.restrict_ip.length",
   "description": "If enabled,  user can login from any IP Address using Two Factor Auth, this can also be set for all users in System Settings",
   "fieldname": "bypass_restrict_ip_check_if_2fa_enabled",
   "fieldtype": "Check",
   "label": "Bypass Restricted IP Address Check If Two Factor Auth Enabled"
  },
  {
   "fieldname": "column_break1",
   "fieldtype": "Column Break",
   "oldfieldtype": "Column Break",
   "print_width": "50%",
   "width": "50%"
  },
  {
   "fieldname": "last_login",
   "fieldtype": "Read Only",
   "label": "Last Login",
   "no_copy": 1,
   "oldfieldname": "last_login",
   "oldfieldtype": "Read Only",
   "read_only": 1
  },
  {
   "fieldname": "last_ip",
   "fieldtype": "Read Only",
   "label": "Last IP",
   "no_copy": 1,
   "oldfieldname": "last_ip",
   "oldfieldtype": "Read Only",
   "read_only": 1
  },
  {
   "fieldname": "last_active",
   "fieldtype": "Datetime",
   "label": "Last Active",
   "no_copy": 1,
   "read_only": 1
  },
  {
   "description": "Stores the JSON of last known versions of various installed apps. It is used to show release notes.",
   "fieldname": "last_known_versions",
   "fieldtype": "Text",
   "hidden": 1,
   "label": "Last Known Versions",
   "read_only": 1
  },
  {
   "collapsible": 1,
   "depends_on": "enabled",
   "fieldname": "third_party_authentication",
   "fieldtype": "Section Break",
   "label": "Third Party Authentication",
   "permlevel": 1
  },
  {
   "fieldname": "social_logins",
   "fieldtype": "Table",
   "label": "Social Logins",
   "options": "User Social Login"
  },
  {
   "collapsible": 1,
   "fieldname": "api_access",
   "fieldtype": "Section Break",
   "label": "API Access"
  },
  {
   "description": "API Key cannot be regenerated",
   "fieldname": "api_key",
   "fieldtype": "Data",
   "label": "API Key",
   "permlevel": 1,
   "read_only": 1,
   "unique": 1
  },
  {
   "fieldname": "generate_keys",
   "fieldtype": "Button",
   "label": "Generate Keys",
   "permlevel": 1
  },
  {
   "fieldname": "column_break_65",
   "fieldtype": "Column Break"
  },
  {
   "fieldname": "api_secret",
   "fieldtype": "Password",
   "label": "API Secret",
   "permlevel": 1,
   "read_only": 1
  },
  {
   "fieldname": "column_break_11",
   "fieldtype": "Column Break"
  },
  {
   "fieldname": "column_break_26",
   "fieldtype": "Column Break"
  },
  {
   "fieldname": "section_break_63",
   "fieldtype": "Column Break"
  },
  {
   "fieldname": "desk_theme",
   "fieldtype": "Select",
   "label": "Desk Theme",
   "options": "Light\nDark\nAutomatic"
  },
  {
   "fieldname": "module_profile",
   "fieldtype": "Link",
   "label": "Module Profile",
   "options": "Module Profile"
  },
  {
<<<<<<< HEAD
   "default": "Warning",
   "description": "This setting determines the verbosity level of Messages that are shown by the applications.",
   "fieldname": "message_level",
   "fieldtype": "Select",
   "label": "Message Level",
   "options": "Debug\nInfo\nWarning\nError\nCritical"
=======
    "description": "Stores the datetime when the last reset password key was generated.",
    "fieldname": "last_reset_password_key_generated_on",
    "fieldtype": "Datetime",
    "hidden": 1,
    "label": "Last Reset Password Key Generated On",
    "read_only": 1
   },
  {
   "fieldname": "column_break_75",
   "fieldtype": "Column Break"
  },
  {
   "default": "0",
   "depends_on": "eval:(doc.document_follow_notify== 1)",
   "fieldname": "follow_created_documents",
   "fieldtype": "Check",
   "label": "Auto follow documents that you create"
  },
  {
   "default": "0",
   "depends_on": "eval:(doc.document_follow_notify== 1)",
   "fieldname": "follow_commented_documents",
   "fieldtype": "Check",
   "label": "Auto follow documents that you comment on"
  },
  {
   "default": "0",
   "depends_on": "eval:(doc.document_follow_notify== 1)",
   "fieldname": "follow_liked_documents",
   "fieldtype": "Check",
   "label": "Auto follow documents that you Like"
  },
  {
    "default": "0",
    "depends_on": "eval:(doc.document_follow_notify== 1)",
    "fieldname": "follow_shared_documents",
    "fieldtype": "Check",
    "label": "Auto follow documents that are shared with you"
   },
  {
   "default": "0",
   "depends_on": "eval:(doc.document_follow_notify== 1)",
   "fieldname": "follow_assigned_documents",
   "fieldtype": "Check",
   "label": "Auto follow documents that are assigned to you"
>>>>>>> c3390404
  }
 ],
 "icon": "fa fa-user",
 "idx": 413,
 "image_field": "user_image",
 "links": [
  {
   "group": "Profile",
   "link_doctype": "Contact",
   "link_fieldname": "user"
  },
  {
   "group": "Profile",
   "link_doctype": "Blogger",
   "link_fieldname": "user"
  },
  {
   "group": "Logs",
   "link_doctype": "Access Log",
   "link_fieldname": "user"
  },
  {
   "group": "Logs",
   "link_doctype": "Activity Log",
   "link_fieldname": "user"
  },
  {
   "group": "Logs",
   "link_doctype": "Energy Point Log",
   "link_fieldname": "user"
  },
  {
   "group": "Logs",
   "link_doctype": "Route History",
   "link_fieldname": "user"
  },
  {
   "group": "Settings",
   "link_doctype": "User Permission",
   "link_fieldname": "user"
  },
  {
   "group": "Settings",
   "link_doctype": "Document Follow",
   "link_fieldname": "user"
  },
  {
   "group": "Activity",
   "link_doctype": "Communication",
   "link_fieldname": "user"
  },
  {
   "group": "Activity",
   "link_doctype": "ToDo",
   "link_fieldname": "allocated_to"
  },
  {
   "group": "Integrations",
   "link_doctype": "Token Cache",
   "link_fieldname": "user"
  }
 ],
<<<<<<< HEAD
 "max_attachments": 5,
 "modified": "2021-06-22 10:19:55.987351",
=======
 "modified": "2022-09-19 16:05:46.485242",
>>>>>>> c3390404
 "modified_by": "Administrator",
 "module": "Core",
 "name": "User",
 "owner": "Administrator",
 "permissions": [
  {
   "create": 1,
   "delete": 1,
   "email": 1,
   "export": 1,
   "import": 1,
   "print": 1,
   "read": 1,
   "report": 1,
   "role": "System Manager",
   "set_user_permissions": 1,
   "share": 1,
   "write": 1
  },
  {
   "permlevel": 1,
   "read": 1,
   "role": "System Manager",
   "write": 1
  },
  {
   "role": "All",
   "select": 1
  }
 ],
 "quick_entry": 1,
 "route": "user",
 "search_fields": "full_name",
 "show_name_in_global_search": 1,
 "sort_field": "modified",
 "sort_order": "DESC",
 "states": [],
 "title_field": "full_name",
 "track_changes": 1
}<|MERGE_RESOLUTION|>--- conflicted
+++ resolved
@@ -616,21 +616,21 @@
    "options": "Module Profile"
   },
   {
-<<<<<<< HEAD
    "default": "Warning",
-   "description": "This setting determines the verbosity level of Messages that are shown by the applications.",
+   "description": "This setting determines the verbosity level of Messages that are shown by the applications. (Datahenge)",
    "fieldname": "message_level",
    "fieldtype": "Select",
    "label": "Message Level",
    "options": "Debug\nInfo\nWarning\nError\nCritical"
-=======
+  },
+  {
     "description": "Stores the datetime when the last reset password key was generated.",
     "fieldname": "last_reset_password_key_generated_on",
     "fieldtype": "Datetime",
     "hidden": 1,
     "label": "Last Reset Password Key Generated On",
     "read_only": 1
-   },
+  },
   {
    "fieldname": "column_break_75",
    "fieldtype": "Column Break"
@@ -669,7 +669,6 @@
    "fieldname": "follow_assigned_documents",
    "fieldtype": "Check",
    "label": "Auto follow documents that are assigned to you"
->>>>>>> c3390404
   }
  ],
  "icon": "fa fa-user",
@@ -732,12 +731,7 @@
    "link_fieldname": "user"
   }
  ],
-<<<<<<< HEAD
- "max_attachments": 5,
- "modified": "2021-06-22 10:19:55.987351",
-=======
  "modified": "2022-09-19 16:05:46.485242",
->>>>>>> c3390404
  "modified_by": "Administrator",
  "module": "Core",
  "name": "User",

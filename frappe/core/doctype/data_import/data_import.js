--- conflicted
+++ resolved
@@ -88,16 +88,9 @@
 			);
 		}
 
-<<<<<<< HEAD
-		if (frm.doc.status.includes('Success')) {
-			frm.add_custom_button(
-				__('Go to {0} List', [__(frm.doc.reference_doctype)]),
-				() => frappe.set_route('List', frm.doc.reference_doctype)
-=======
 		if (frm.doc.status.includes("Success")) {
 			frm.add_custom_button(__("Go to {0} List", [__(frm.doc.reference_doctype)]), () =>
 				frappe.set_route("List", frm.doc.reference_doctype)
->>>>>>> c3390404
 			);
 		}
 	},

--- conflicted
+++ resolved
@@ -9,7 +9,6 @@
 
 class TestUserPermission(unittest.TestCase):
 	def setUp(self):
-<<<<<<< HEAD
 		frappe.db.sql("DELETE FROM `tabUser Permission` WHERE `user`='test_bulk_creation_update@example.com'")
 
 	def test_default_user_permission_validation(self):
@@ -25,25 +24,12 @@
 		''' Create User permission for User having access to all applicable Doctypes'''
 		user = create_user('test_bulk_creation_update@example.com')
 		param = get_params(user, 'User', user.name)
-=======
-		frappe.db.sql("Delete from `tabUser Permission` where user='test_bulk_creation_update@example.com'")
-
-	def test_apply_to_all(self):
-		''' Create User permission for User having access to all applicable Doctypes'''
-		user = get_user()
-		param = get_params(user, apply_to_all = 1)
->>>>>>> 54450ef6
 		is_created = add_user_permissions(param)
 		self.assertEquals(is_created, 1)
 
 	def test_for_apply_to_all_on_update_from_apply_all(self):
-<<<<<<< HEAD
 		user = create_user('test_bulk_creation_update@example.com')
 		param = get_params(user, 'User', user.name)
-=======
-		user = get_user()
-		param = get_params(user, apply_to_all=1)
->>>>>>> 54450ef6
 
 		# Initially create User Permission document with apply_to_all checked
 		is_created = add_user_permissions(param)
@@ -56,7 +42,6 @@
 
 	def test_for_applicable_on_update_from_apply_to_all(self):
 		''' Update User Permission from all to some applicable Doctypes'''
-<<<<<<< HEAD
 		user = create_user('test_bulk_creation_update@example.com')
 		param = get_params(user,'User', user.name, applicable = ["Chat Room", "Chat Message"])
 
@@ -65,15 +50,6 @@
 
 		self.assertEquals(is_created, 1)
 
-=======
-		user = get_user()
-		param = get_params(user, applicable = ["Chat Room", "Chat Message"])
-
-		# Initially create User Permission document with apply_to_all checked
-		is_created = add_user_permissions(get_params(user, apply_to_all= 1))
-
-		self.assertEquals(is_created, 1)
->>>>>>> 54450ef6
 		is_created = add_user_permissions(param)
 		frappe.db.commit()
 
@@ -91,19 +67,11 @@
 
 	def test_for_apply_to_all_on_update_from_applicable(self):
 		''' Update User Permission from some to all applicable Doctypes'''
-<<<<<<< HEAD
 		user = create_user('test_bulk_creation_update@example.com')
-		param = get_params(user, 'User', user.name,)
+		param = get_params(user, 'User', user.name)
 
 		# create User permissions that with applicable
 		is_created = add_user_permissions(get_params(user, 'User', user.name, applicable = ["Chat Room", "Chat Message"]))
-=======
-		user = get_user()
-		param = get_params(user, apply_to_all = 1)
-
-		# create User permissions that with applicable
-		is_created = add_user_permissions(get_params(user, applicable = ["Chat Room", "Chat Message"]))
->>>>>>> 54450ef6
 
 		self.assertEquals(is_created, 1)
 
@@ -119,10 +87,6 @@
 		self.assertIsNone(removed_applicable_first)
 		self.assertIsNone(removed_applicable_second)
 		self.assertEquals(is_created, 1)
-<<<<<<< HEAD
-
-=======
->>>>>>> 54450ef6
 
 def create_user(email):
 	''' create user with role system manager '''
@@ -135,11 +99,7 @@
 		user.add_roles("System Manager")
 		return user
 
-<<<<<<< HEAD
 def get_params(user, doctype, docname, is_default=0, applicable=None):
-=======
-def get_params(user, apply_to_all = None , applicable = None):
->>>>>>> 54450ef6
 	''' Return param to insert '''
 	param = {
 		"user": user.name,
@@ -149,12 +109,6 @@
 		"apply_to_all_doctypes": 1,
 		"applicable_doctypes": []
 	}
-<<<<<<< HEAD
-=======
-	if apply_to_all:
-		param.update({"apply_to_all_doctypes": 1})
-		param.update({"applicable_doctypes": []})
->>>>>>> 54450ef6
 	if applicable:
 		param.update({"apply_to_all_doctypes": 0})
 		param.update({"applicable_doctypes": applicable})

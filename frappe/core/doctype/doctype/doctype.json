--- conflicted
+++ resolved
@@ -567,13 +567,13 @@
    "fieldtype": "Column Break"
   },
   {
-<<<<<<< HEAD
    "default": "0",
    "description": "Disable all printing, regardless of Role Permissions.",
    "fieldname": "disable_printing",
    "fieldtype": "Check",
    "label": "Disable Printing"
-=======
+  },
+  {
    "depends_on": "has_web_view",
    "fieldname": "website_search_field",
    "fieldtype": "Data",
@@ -638,7 +638,6 @@
    "fieldname": "is_calendar_and_gantt",
    "fieldtype": "Check",
    "label": "Is Calendar and Gantt"
->>>>>>> c3390404
   }
  ],
  "icon": "fa fa-bolt",
@@ -721,11 +720,7 @@
    "link_fieldname": "reference_doctype"
   }
  ],
-<<<<<<< HEAD
- "modified": "2022-11-22 19:13:06.508487",
-=======
- "modified": "2022-10-12 14:13:27.315351",
->>>>>>> c3390404
+ "modified": "2023-04-26 19:13:06.508487",
  "modified_by": "Administrator",
  "module": "Core",
  "name": "DocType",

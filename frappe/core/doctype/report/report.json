{
 "actions": [],
 "autoname": "field:report_name",
 "creation": "2013-03-09 15:45:57",
 "doctype": "DocType",
 "document_type": "System",
 "engine": "InnoDB",
 "field_order": [
  "report_name",
  "ref_doctype",
  "reference_report",
  "is_standard",
  "module",
  "column_break_4",
  "report_type",
  "letter_head",
  "add_total_row",
  "disabled",
  "disable_prepared_report",
  "prepared_report",
  "filters_section",
  "filters",
  "columns_section",
  "columns",
  "section_break_6",
  "query",
  "report_script",
  "client_code_section",
  "javascript",
  "json",
  "permission_rules",
  "roles"
 ],
 "fields": [
  {
   "fieldname": "report_name",
   "fieldtype": "Data",
   "label": "Report Name",
   "reqd": 1,
   "unique": 1
  },
  {
   "fieldname": "ref_doctype",
   "fieldtype": "Link",
   "in_list_view": 1,
   "in_standard_filter": 1,
   "label": "Ref DocType",
   "options": "DocType",
   "reqd": 1
  },
  {
   "fieldname": "reference_report",
   "fieldtype": "Data",
   "label": "Reference Report"
  },
  {
   "fieldname": "is_standard",
   "fieldtype": "Select",
   "in_list_view": 1,
   "in_standard_filter": 1,
   "label": "Is Standard",
   "options": "No\nYes",
   "reqd": 1
  },
  {
   "fieldname": "module",
   "fieldtype": "Link",
   "label": "Module",
   "options": "Module Def"
  },
  {
   "default": "0",
   "fieldname": "add_total_row",
   "fieldtype": "Check",
   "label": "Add Total Row"
  },
  {
   "fieldname": "column_break_4",
   "fieldtype": "Column Break"
  },
  {
   "fieldname": "report_type",
   "fieldtype": "Select",
   "label": "Report Type",
   "options": "Report Builder\nQuery Report\nScript Report\nCustom Report",
   "reqd": 1
  },
  {
   "default": "0",
   "fieldname": "disabled",
   "fieldtype": "Check",
   "label": "Disabled"
  },
  {
   "depends_on": "eval: doc.is_standard == \"No\"",
   "fieldname": "letter_head",
   "fieldtype": "Link",
   "label": "Letter Head",
   "options": "Letter Head"
  },
  {
   "fieldname": "section_break_6",
   "fieldtype": "Section Break",
   "label": "Query / Script"
  },
  {
   "depends_on": "eval:doc.report_type==\"Query Report\"",
   "fieldname": "query",
   "fieldtype": "Code",
   "label": "Query"
  },
  {
   "depends_on": "eval:doc.report_type==\"Script Report\" && doc.is_standard===\"No\"",
   "description": "JavaScript Format: frappe.query_reports['REPORTNAME'] = {}",
   "fieldname": "javascript",
   "fieldtype": "Code",
   "label": "Javascript"
  },
  {
   "depends_on": "eval:doc.report_type==\"Report Builder\" || \"Custom Report\"",
   "fieldname": "json",
   "fieldtype": "Code",
   "label": "JSON",
   "read_only": 1
  },
  {
   "fieldname": "permission_rules",
   "fieldtype": "Section Break"
  },
  {
   "fieldname": "roles",
   "fieldtype": "Table",
   "label": "Roles",
   "options": "Has Role"
  },
  {
   "default": "0",
   "fieldname": "disable_prepared_report",
   "fieldtype": "Check",
   "label": "Disable Prepared Report"
  },
  {
   "default": "0",
   "fieldname": "prepared_report",
   "fieldtype": "Check",
   "label": "Prepared Report"
  },
  {
   "depends_on": "eval:(doc.report_type===\"Script Report\" \n|| doc.report_type==\"Query Report\") \n&& doc.is_standard===\"No\"",
   "description": "Filters will be accessible via <code>filters</code>. <br><br>Send output as <code>result = [result]</code>, or for old style <code>data = [columns], [result]</code>",
   "fieldname": "report_script",
   "fieldtype": "Code",
   "label": "Script"
  },
  {
   "collapsible": 1,
   "collapsible_depends_on": "filters",
   "fieldname": "filters_section",
   "fieldtype": "Section Break",
   "label": "Filters"
  },
  {
   "fieldname": "filters",
   "fieldtype": "Table",
   "label": "Filters",
   "options": "Report Filter"
  },
  {
   "collapsible": 1,
   "collapsible_depends_on": "columns",
   "fieldname": "columns_section",
   "fieldtype": "Section Break",
   "label": "Columns"
  },
  {
   "fieldname": "columns",
   "fieldtype": "Table",
   "label": "Columns",
   "options": "Report Column"
  },
  {
   "collapsible": 1,
   "collapsible_depends_on": "javascript",
   "fieldname": "client_code_section",
   "fieldtype": "Section Break",
   "label": "Client Code"
  }
 ],
 "idx": 1,
 "index_web_pages_for_search": 1,
 "links": [],
<<<<<<< HEAD
 "modified": "2022-02-27 03:14:18.070132",
=======
 "modified": "2022-09-15 13:37:24.531848",
>>>>>>> c3390404
 "modified_by": "Administrator",
 "module": "Core",
 "name": "Report",
 "naming_rule": "By fieldname",
 "owner": "Administrator",
 "permissions": [
  {
   "create": 1,
   "delete": 1,
   "email": 1,
   "print": 1,
   "read": 1,
   "report": 1,
   "role": "Administrator",
   "share": 1,
   "write": 1
  },
  {
   "create": 1,
   "delete": 1,
   "email": 1,
   "print": 1,
   "read": 1,
   "report": 1,
   "role": "System Manager",
   "share": 1,
   "write": 1
  },
  {
   "create": 1,
   "delete": 1,
   "email": 1,
   "print": 1,
   "read": 1,
   "report": 1,
   "role": "Report Manager",
   "share": 1,
   "write": 1
  },
  {
   "email": 1,
   "print": 1,
   "read": 1,
   "report": 1,
   "role": "All"
  }
 ],
 "show_name_in_global_search": 1,
 "sort_field": "modified",
 "sort_order": "DESC",
 "states": [],
 "track_changes": 1
}<|MERGE_RESOLUTION|>--- conflicted
+++ resolved
@@ -143,7 +143,9 @@
    "default": "0",
    "fieldname": "prepared_report",
    "fieldtype": "Check",
-   "label": "Prepared Report"
+   "hidden": 1,
+   "label": "Prepared Report",
+   "read_only": 1
   },
   {
    "depends_on": "eval:(doc.report_type===\"Script Report\" \n|| doc.report_type==\"Query Report\") \n&& doc.is_standard===\"No\"",
@@ -189,11 +191,7 @@
  "idx": 1,
  "index_web_pages_for_search": 1,
  "links": [],
-<<<<<<< HEAD
- "modified": "2022-02-27 03:14:18.070132",
-=======
  "modified": "2022-09-15 13:37:24.531848",
->>>>>>> c3390404
  "modified_by": "Administrator",
  "module": "Core",
  "name": "Report",

--- conflicted
+++ resolved
@@ -23,103 +23,6 @@
 	}
 }
 
-<<<<<<< HEAD
-$check-icon: url("data:image/svg+xml, <svg viewBox='0 0 8 7' fill='none' xmlns='http://www.w3.org/2000/svg'><path d='M1 4.00001L2.66667 5.80001L7 1.20001' stroke='white' stroke-width='1.5' stroke-linecap='round' stroke-linejoin='round'/></svg>");
-
-input[type="radio"] {
-	position: relative;
-	width: var(--checkbox-size) !important;
-	height: var(--checkbox-size);
-	margin-right: 8px !important;
-	font-size: calc(var(--checkbox-size) - 1px);
-	background-repeat: no-repeat;
-	background-position: center;
-	cursor: pointer;
-
-	// Reset browser behavior
-	-webkit-appearance: none;
-	-moz-appearance: none;
-	appearance: none;
-
-	-webkit-print-color-adjust: exact;
-	color-adjust: exact;
-
-	&:focus {
-		outline: none;
-	}
-
-	&:before {
-		width: var(--checkbox-size);
-		height: var(--checkbox-size);
-		position: absolute;
-		content: ' ';
-		border: 1px solid var(--gray-400);
-		border-radius: 16px;
-	}
-
-	&:checked::before {
-		background-color: var(--blue-500);
-		border-radius: 16px;
-		box-shadow: inset 0 0 0 2px white;
-	}
-}
-
-input[type="checkbox"] {
-	position: relative;
-	width: var(--checkbox-size) !important;
-	height: var(--checkbox-size);
-	margin-right: var(--checkbox-right-margin) !important;
-	background-repeat: no-repeat;
-	background-position: center;
-	border: 1px solid var(--gray-400);
-	box-sizing: border-box;
-	box-shadow: 0px 1px 2px rgba(0, 0, 0, 0.1);
-	border-radius: 4px;
-
-	// Reset browser behavior
-	-webkit-appearance: none;
-	-moz-appearance: none;
-	appearance: none;
-
-	-webkit-print-color-adjust: exact;
-	color-adjust: exact;
-
-	.grid-static-col & {
-		margin-right: 0 !important;
-	}
-
-	&:checked {
-		background-color: var(--blue-500);
-		background-image: $check-icon, linear-gradient(180deg, #4AC3F8 -124.51%, #2490EF 100%);
-		background-size: 57%, 100%;
-		box-shadow: none;
-		border: none;
-	}
-
-	&:focus {
-		outline: none; // Prevent browser behavior
-		box-shadow: var(--checkbox-focus-shadow);
-	}
-
-	&.disabled-deselected, &:disabled {
-		background-color: var(--disabled-control-bg);
-		box-shadow: inset 0px 1px 7px rgba(0, 0, 0, 0.1);
-		border: 0.5px solid var(--gray-300);
-		pointer-events: none;
-	}
-
-	&.disabled-selected, &:disabled:checked {
-		background-color: var(--gray-500);
-		background-image: $check-icon;
-		background-size: 57%;
-		box-shadow: inset 0px 1px 3px rgba(0, 0, 0, 0.1);
-		border: none;
-		pointer-events: none;
-	}
-}
-
-=======
->>>>>>> c3390404
 .frappe-card {
 	@include card();
 }

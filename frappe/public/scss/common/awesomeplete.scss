--- conflicted
+++ resolved
@@ -30,11 +30,7 @@
 		left: 0;
 		margin: 0;
 		padding: var(--padding-xs);
-<<<<<<< HEAD
-		z-index: 1;
-=======
 		z-index: 4;
->>>>>>> c3390404
 		min-width: 250px;
 
 		&> li {

@import '~quill/dist/quill.snow';
@import '~quill/dist/quill.bubble';

.ql-toolbar.ql-snow,
.ql-container.ql-snow {
	border-color: var(--border-color);
	font-family: inherit;
}

/*rtl:begin:ignore*/
.ql-editor {
	font-family: var(--font-stack);
	color: var(--text-color);
	line-height: 1.6;
	h1,
	h2,
	h3,
	h4,
	h5 {
		margin-top: 0.5em;
		margin-bottom: 0.25em;
	}
	a[href] {
		text-decoration: underline;
	}
	.ql-direction-rtl {
		direction: rtl;
		+ .table {
			direction: ltr;
		}
	}
}
/*rtl:end:ignore*/


.ql-toolbar.ql-snow {
	border-top-left-radius: var(--border-radius);
	border-top-right-radius: var(--border-radius);
	background-color: var(--fg-color);
	box-shadow: var(--shadow-inset);
	padding-bottom: 0;
}

.ql-container.ql-snow {
	border-bottom-left-radius: var(--border-radius);
	border-bottom-right-radius: var(--border-radius);
}

.ql-snow {
	.ql-editor {
<<<<<<< HEAD
		min-height: 400px;
		max-height: 600px;
		border-bottom-left-radius: var(--border-radius);
		border-bottom-right-radius: var(--border-radius);
=======
		height: 300px;
		border-bottom-left-radius: var(--border-radius);
		border-bottom-right-radius: var(--border-radius);
		resize: vertical;
>>>>>>> c3390404
	}
	.ql-stroke {
		stroke: var(--icon-stroke);
		stroke-width: 1.2px;
	}
	.ql-picker-options {
		border-color: var(--border-color) !important;
		background-color: var(--bg-color);
		border-radius: var(--border-radius);
	}

	.ql-tooltip {
		background-color: var(--fg-color);
		border-radius: var(--border-radius-sm);
		border: none;
		color: var(--text-color);
		box-shadow: var(--shadow-base);
	}

}

.print-format {
	.ql-snow .ql-editor {
		height: auto;
		min-height: 0;
		max-height: none;
		overflow: hidden;
		resize: none;
	}
}

.ql-snow .ql-picker {
	font-size: var(--text-sm);
	color: var(--text-light);
}

// font-size dropdown
.ql-snow .ql-picker.ql-size {
	width: 58px;

	&.ql-expanded {
		.ql-picker-options {
			overflow-y: auto;
			height: 200px;
		}
	}

	.ql-picker-label,
	.ql-picker-item {
		&:before {
			content: attr(data-value) !important;
		}
	}
}

.ql-snow .ql-picker-label {
	outline: none;
}

.ql-formats {
	margin-bottom: 8px;
}

.ql-code-block-container {
	background-color: var(--code-block-bg);
	color: var(--code-block-text);
	padding: var(--padding-xs) var(--padding-sm) !important;
	margin-bottom: var(--margin-xs) !important;
	margin-top: var(--margin-xs)!important;
	border-radius: var(--border-radius-sm);
}

.ql-bubble .ql-editor {
	min-height: 100px;
	max-height: 300px;
	border-radius: var(--border-radius-sm);
	.ql-code-block-container {
		@extend .ql-code-block-container;
	}
}

.ql-mention-list-container {
	width: 270px;
	border: 1px solid var(--border-color);
	border-radius: var(--border-radius-sm);
	background-color: var(--fg-color);
	box-shadow: var(--shadow-md);
	z-index: 1;
}

.ql-mention-list-item {
	font-size: var(--text-xs);
	padding: 10px 12px;
	height: initial;
	line-height: initial;
	cursor: pointer;

	&.selected {
		background-color: var(--control-bg);
	}
}

.mention {
	display: inline-block;
	height: auto;
	width: auto;
	border-radius: var(--border-radius-lg);
	border: 1px solid var(--border-color);
	padding: 2px 5px;
	font-size: var(--text-sm);
	background-color: var(--user-mention-bg-color);
	a[href] {
		text-decoration: none;
	}
}

// table

.ql-table {
	width: 66px;

	.ql-picker-label::before {
		content: 'Table';
	}

	.ql-picker-options {
		[data-value='insert-table']::before {
			content: 'Insert Table';
		}
		[data-value='insert-row-above']::before {
			content: 'Insert Row Above';
		}
		[data-value='insert-row-below']::before {
			content: 'Insert Row Below';
		}
		[data-value='insert-column-right']::before {
			content: 'Insert Column Right';
		}
		[data-value='insert-column-left']::before {
			content: 'Insert Column Left';
		}
		[data-value='delete-row']::before {
			content: 'Delete Row';
		}
		[data-value='delete-column']::before {
			content: 'Delete Column';
		}
		[data-value='delete-table']::before {
			content: 'Delete Table';
		}
	}
}

.ql-editor td {
	border: 1px solid var(--dark-border-color);
}

.ql-editor blockquote {
	border-left: 4px solid var(--gray-300);
	padding-left: var(--padding-sm);
	font-size: var(--text-sm);
	margin-top: 0px !important;
	margin-bottom: 0px !important;
}

.ql-editor.read-mode {
	height: unset;
	padding: 0;
	.mention {
		--user-mention-bg-color: var(--control-bg);
	}
}


.ql-mention-list {
	border-radius: var(--border-radius-sm);
	list-style: none;
	margin: 0;
	padding: 0;
	max-height: 300px;
	overflow: scroll;
}

.mention>span {
	margin: 0 3px;
}

.mention[data-is-group="true"] {
	.icon {
		margin-top: -2px;
		margin-left: 4px;
	}
}<|MERGE_RESOLUTION|>--- conflicted
+++ resolved
@@ -48,17 +48,10 @@
 
 .ql-snow {
 	.ql-editor {
-<<<<<<< HEAD
-		min-height: 400px;
-		max-height: 600px;
-		border-bottom-left-radius: var(--border-radius);
-		border-bottom-right-radius: var(--border-radius);
-=======
 		height: 300px;
 		border-bottom-left-radius: var(--border-radius);
 		border-bottom-right-radius: var(--border-radius);
 		resize: vertical;
->>>>>>> c3390404
 	}
 	.ql-stroke {
 		stroke: var(--icon-stroke);

--- conflicted
+++ resolved
@@ -127,15 +127,12 @@
 	}
 }
 
-<<<<<<< HEAD
-=======
 .hidden-xl {
 	@include media-breakpoint-up(lg) {
 		display: none !important;
 	}
 }
 
->>>>>>> c3390404
 .visible-xs {
 	@include media-breakpoint-up(sm) {
 		display: none !important;
@@ -448,8 +445,6 @@
 	color: var(--text-muted);
 }
 
-<<<<<<< HEAD
-=======
 /*rtl styles*/
 
 .frappe-rtl {
@@ -468,7 +463,6 @@
 	}
 }
 
->>>>>>> c3390404
 /* broken image styling */
 
 img.no-image {

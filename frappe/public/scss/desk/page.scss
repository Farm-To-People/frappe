.page-title {
	display: flex;
	align-items: center;
	.sidebar-toggle-btn {
		display: flex;
		margin-right: var(--margin-sm);
		cursor: pointer;
		--icon-stroke: var(--gray-500);
		.sidebar-toggle-icon {
			display: none;
		}

		.sidebar-toggle-icon, .sidebar-toggle-placeholder {
			@include transition(all 0.5s ease-in-out);
		}

		&:hover {
			.sidebar-toggle-icon {
				display: block;
			}
			.sidebar-toggle-placeholder {
				display: none;
			}
		}
	}
	.title-area {
		display: inline-flex;
		align-items: center;
		.title-text {
			cursor: pointer;
			margin-bottom: 0px;
			margin-right: var(--margin-sm);
			max-width: 500px;
		}
		.indicator-pill {
			margin-top: 2px;
		}
		.sub-heading {
			font-size: var(--text-sm);
		}
	}
}


.page-container {
	background-color: var(--bg-color);

	.page-body.full-width {
		width: 100%;
		max-width: 100%;
	}
}

.custom-actions {
	display: flex;
}

.page-actions {
	align-items: center;
	.btn {
		height: var(--btn-height);
		margin-left: var(--margin-sm, 8px);
		border-radius: var(--border-radius);
	}
	.btn:not(.icon-btn) {
		padding: 4px 10px;
	}
	.btn-primary, .btn-secondary {
<<<<<<< HEAD
		min-width: 35px;
=======
		min-width: 40px;
>>>>>>> 9d785b6d
	}
	.custom-btn-group {
		display: inline-flex;
	}
}

.layout-main-section-wrapper {
	margin-bottom: var(--page-bottom-margin);
}

.layout-main-section.frappe-card {
	overflow: hidden;
	@include card($padding: 0px);
}

.page-head {
	z-index: 4;
	position: sticky;
	top: var(--navbar-height);
	background: var(--bg-color);
	margin-bottom: 5px;
	.page-head-content {
		height: var(--page-head-height);
	}
	&.drop-shadow {
		box-shadow: var(--shadow-sm);
		background-color: var(--fg-color) !important;
	}
}

.page-form {
	margin: 0;
	padding: var(--padding-sm);
	display: flex;
	flex-wrap: wrap;
	background-color: var(--card-bg);
	border-bottom: 1px solid var(--border-color);

	.form-group {
		padding: 0px 5px;
		margin: 5px 0px;
	}
	.checkbox {
		margin-top: 4px;
		margin-bottom: 4px;

		.help-box {
			display: none;
		}
	}

	.awesomplete > ul {
		min-width: 300px;
	}
}

.form-inner-toolbar {
	.inner-group-button {
		display: inline-flex;
		.icon {
			margin-right: -var(--margin-xs);
		}
	}
	button {
		margin-left: var(--margin-sm);
	}
}

.menu-btn-group, .custom-btn-group, .page-icon-group {
	display: flex;
	.dropdown-menu {
		width: max-content;
	}

	.menu-item-label {
		margin-right: var(--margin-md);
	}

	.menu-item-icon {
		margin-right: var(--margin-sm);
	}
}
.layout-main-section {
	.frappe-list, .report-wrapper {
		padding: 0 var(--padding-xs);

		.result, .no-result, .freeze {
			min-height: #{"calc(100vh - 284px)"};
		}

		.msg-box {
			margin-bottom: 4em;
			font-size: var(--text-sm);

			// To compensate for perceived centering
			.null-state {
				height: 85px;
				width: auto;
				margin-bottom: var(--margin-md);
				img {
					fill: var(--fg-color);
				}
			}

			.meta-description {
				width: 45%;
				margin-right: auto;
				margin-left: auto;
			}
		}
	}
}

.page-only-label {
	margin-top: var(--margin-xs);
	text-align: center;
}<|MERGE_RESOLUTION|>--- conflicted
+++ resolved
@@ -66,11 +66,7 @@
 		padding: 4px 10px;
 	}
 	.btn-primary, .btn-secondary {
-<<<<<<< HEAD
-		min-width: 35px;
-=======
 		min-width: 40px;
->>>>>>> 9d785b6d
 	}
 	.custom-btn-group {
 		display: inline-flex;

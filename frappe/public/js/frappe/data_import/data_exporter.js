frappe.provide("frappe.data_import");

frappe.data_import.DataExporter = class DataExporter {
	constructor(doctype, exporting_for) {
		this.doctype = doctype;
		this.exporting_for = exporting_for;
		frappe.model.with_doctype(doctype, () => {
			this.make_dialog();
		});
	}

	make_dialog() {
		this.dialog = new frappe.ui.Dialog({
			title: __("Export Data"),
			fields: [
				{
					fieldtype: "Select",
					fieldname: "file_type",
					label: __("File Type"),
					options: ["Excel", "CSV"],
					default: "CSV",
				},
				{
					fieldtype: "Select",
					fieldname: "export_records",
					label: __("Export Type"),
					options: [
						{
							label: __("All Records"),
							value: "all",
						},
						{
							label: __("Filtered Records"),
							value: "by_filter",
						},
						{
							label: __("5 Records"),
							value: "5_records",
						},
						{
							label: __("Blank Template"),
							value: "blank_template",
						},
					],
					default:
						this.exporting_for === "Insert New Records" ? "blank_template" : "all",
					change: () => {
						this.update_record_count_message();
					},
				},
				{
					fieldtype: "HTML",
					fieldname: "filter_area",
					depends_on: (doc) => doc.export_records === "by_filter",
				},
				{
					fieldtype: "Section Break",
				},
				{
					fieldtype: "HTML",
					fieldname: "select_all_buttons",
				},
				{
					label: __(this.doctype),
					fieldname: this.doctype,
					fieldtype: "MultiCheck",
					columns: 2,
					on_change: () => this.update_primary_action(),
					options: this.get_multicheck_options(this.doctype),
				},
				...frappe.meta.get_table_fields(this.doctype).map((df) => {
					let doctype = df.options;
					let child_fieldname = df.fieldname;
					let label = df.reqd
						? // prettier-ignore
						  __('{0} ({1}) (1 row mandatory)', [__(df.label || df.fieldname), __(doctype)])
<<<<<<< HEAD
						: __('{0} ({1})', [__(df.label || df.fieldname), __(doctype)]);
=======
						: __("{0} ({1})", [__(df.label || df.fieldname), __(doctype)]);
>>>>>>> c3390404
					return {
						label,
						fieldname: child_fieldname,
						fieldtype: "MultiCheck",
						columns: 2,
						on_change: () => this.update_primary_action(),
						options: this.get_multicheck_options(doctype, child_fieldname),
					};
				}),
			],
			primary_action_label: __("Export"),
			primary_action: (values) => this.export_records(values),
			on_page_show: () => this.select_mandatory(),
		});

		this.make_filter_area();
		this.make_select_all_buttons();
		this.update_record_count_message();

		this.dialog.show();
	}

	export_records() {
		let method = "/api/method/frappe.core.doctype.data_import.data_import.download_template";

		let multicheck_fields = this.dialog.fields
			.filter((df) => df.fieldtype === "MultiCheck")
			.map((df) => df.fieldname);

		let values = this.dialog.get_values();

		let doctype_field_map = Object.assign({}, values);
		for (let key in doctype_field_map) {
			if (!multicheck_fields.includes(key)) {
				delete doctype_field_map[key];
			}
		}

		let filters = null;
		if (values.export_records === "by_filter") {
			filters = this.get_filters();
		}

		open_url_post(method, {
			doctype: this.doctype,
			file_type: values.file_type,
			export_records: values.export_records,
			export_fields: doctype_field_map,
			export_filters: filters,
		});
	}

	make_filter_area() {
		this.filter_group = new frappe.ui.FilterGroup({
			parent: this.dialog.get_field("filter_area").$wrapper,
			doctype: this.doctype,
			on_change: () => {
				this.update_record_count_message();
			},
		});
	}

	make_select_all_buttons() {
		let for_insert = this.exporting_for === "Insert New Records";
		let section_title = for_insert
			? __("Select Fields To Insert")
			: __("Select Fields To Update");
		let $select_all_buttons = $(`
			<div class="mb-3">
				<h6 class="form-section-heading uppercase">${section_title}</h6>
				<button class="btn btn-default btn-xs" data-action="select_all">
					${__("Select All")}
				</button>
				${
					for_insert
						? `<button class="btn btn-default btn-xs" data-action="select_mandatory">
					${__("Select Mandatory")}
				</button>`
						: ""
				}
				<button class="btn btn-default btn-xs" data-action="unselect_all">
					${__("Unselect All")}
				</button>
			</div>
		`);
		frappe.utils.bind_actions_with_object($select_all_buttons, this);
		this.dialog.get_field("select_all_buttons").$wrapper.html($select_all_buttons);
	}

	select_all() {
		this.dialog.$wrapper.find(":checkbox").prop("checked", true).trigger("change");
	}

	select_mandatory() {
		let mandatory_table_fields = frappe.meta
			.get_table_fields(this.doctype)
			.filter((df) => df.reqd)
			.map((df) => df.fieldname);
		mandatory_table_fields.push(this.doctype);

		let multicheck_fields = this.dialog.fields
			.filter((df) => df.fieldtype === "MultiCheck")
			.map((df) => df.fieldname)
			.filter((doctype) => mandatory_table_fields.includes(doctype));

		let checkboxes = [].concat(
			...multicheck_fields.map((fieldname) => {
				let field = this.dialog.get_field(fieldname);
				return field.options
					.filter((option) => option.danger)
					.map((option) => option.$checkbox.find("input").get(0));
			})
		);

		this.unselect_all();
		$(checkboxes).prop("checked", true).trigger("change");
	}

	unselect_all() {
		let update_existing_records =
			this.dialog.get_value("exporting_for") == "Update Existing Records";
		this.dialog.$wrapper
			.find(`:checkbox${update_existing_records ? ":not([data-unit=name])" : ""}`)
			.prop("checked", false)
			.trigger("change");
	}

	update_record_count_message() {
		let export_records = this.dialog.get_value("export_records");
		let count_method = {
			all: () => frappe.db.count(this.doctype),
			by_filter: () =>
				frappe.db.count(this.doctype, {
					filters: this.get_filters(),
				}),
			blank_template: () => Promise.resolve(0),
			"5_records": () => Promise.resolve(5),
		};

		count_method[export_records]().then((value) => {
			let message = "";
			value = parseInt(value, 10);
			if (value === 0) {
				message = __("No records will be exported");
			} else if (value === 1) {
				message = __("1 record will be exported");
			} else {
				message = __("{0} records will be exported", [value]);
			}
			this.dialog.set_df_property("export_records", "description", message);

			this.update_primary_action(value);
		});
	}

	update_primary_action(no_of_records) {
		let $primary_action = this.dialog.get_primary_btn();

		if (no_of_records != null) {
			let label = "";
			if (no_of_records === 0) {
				label = __("Export");
			} else if (no_of_records === 1) {
				label = __("Export 1 record");
			} else {
				label = __("Export {0} records", [no_of_records]);
			}
			$primary_action.html(label);
		} else {
			let parent_fields = this.dialog.get_value(this.doctype);
			$primary_action.prop("disabled", parent_fields.length === 0);
		}
	}

	get_filters() {
		return this.filter_group.get_filters().map((filter) => {
			return filter.slice(0, 4);
		});
	}

	get_multicheck_options(doctype, child_fieldname = null) {
		if (!this.column_map) {
			this.column_map = get_columns_for_picker(this.doctype);
		}

		let autoname_field = null;
		let meta = frappe.get_meta(doctype);
		if (meta.autoname && meta.autoname.startsWith("field:")) {
			let fieldname = meta.autoname.slice("field:".length);
			autoname_field = frappe.meta.get_field(doctype, fieldname);
		}

		let fields = child_fieldname ? this.column_map[child_fieldname] : this.column_map[doctype];

		let is_field_mandatory = (df) => {
			if (df.reqd && this.exporting_for == "Insert New Records") {
				return true;
			}
			if (autoname_field && df.fieldname == autoname_field.fieldname) {
				return true;
			}
			if (df.fieldname === "name") {
				return true;
			}
			return false;
		};

		return fields
			.filter((df) => {
				if (autoname_field && df.fieldname === "name") {
					return false;
				}
				return true;
			})
			.map((df) => {
				return {
					label: __(df.label),
					value: df.fieldname,
					danger: is_field_mandatory(df),
					checked: false,
					description: `${df.fieldname} ${df.reqd ? __("(Mandatory)") : ""}`,
				};
			});
	}
};

export function get_columns_for_picker(doctype) {
	let out = {};

	const exportable_fields = (df) => {
		let keep = true;
		if (frappe.model.no_value_type.includes(df.fieldtype)) {
			keep = false;
		}
		if (["lft", "rgt"].includes(df.fieldname)) {
			keep = false;
		}
		return keep;
	};

	// parent
	let doctype_fields = frappe.meta.get_docfields(doctype).filter(exportable_fields);

	out[doctype] = [
		{
			label: __("ID"),
			fieldname: "name",
			fieldtype: "Data",
			reqd: 1,
		},
	].concat(doctype_fields);

	// children
	const table_fields = frappe.meta.get_table_fields(doctype);
	table_fields.forEach((df) => {
		const cdt = df.options;
		const child_table_fields = frappe.meta.get_docfields(cdt).filter(exportable_fields);

		out[df.fieldname] = [
			{
				label: __("ID"),
				fieldname: "name",
				fieldtype: "Data",
				reqd: 1,
			},
		].concat(child_table_fields);
	});

	return out;
}<|MERGE_RESOLUTION|>--- conflicted
+++ resolved
@@ -74,11 +74,7 @@
 					let label = df.reqd
 						? // prettier-ignore
 						  __('{0} ({1}) (1 row mandatory)', [__(df.label || df.fieldname), __(doctype)])
-<<<<<<< HEAD
-						: __('{0} ({1})', [__(df.label || df.fieldname), __(doctype)]);
-=======
 						: __("{0} ({1})", [__(df.label || df.fieldname), __(doctype)]);
->>>>>>> c3390404
 					return {
 						label,
 						fieldname: child_fieldname,

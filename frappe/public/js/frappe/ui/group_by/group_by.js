frappe.provide("frappe.views");

frappe.ui.GroupBy = class {
	constructor(report_view) {
		this.report_view = report_view;
		this.page = report_view.page;
		this.doctype = report_view.doctype;
		this.make();
	}

	make() {
		this.make_group_by_button();
		this.init_group_by_popover();
		this.set_popover_events();
	}

	init_group_by_popover() {
		const sql_aggregate_functions = [
			{ name: "count", label: __("Count") },
			{ name: "sum", label: __("Sum") },
			{ name: "avg", label: __("Average") },
		];

		const group_by_template = $(
			frappe.render_template("group_by", {
				doctype: this.doctype,
				group_by_conditions: this.get_group_by_fields(),
				aggregate_function_conditions: sql_aggregate_functions,
			})
		);

		this.group_by_button.popover({
			content: group_by_template,
			template: `
				<div class="group-by-popover popover">
					<div class="arrow"></div>
					<div class="popover-body popover-content">
					</div>
				</div>
			`,
			html: true,
			trigger: "manual",
			container: "body",
			placement: "bottom",
			offset: "-100px, 0",
		});
	}

	// TODO: make common with filter popover
	set_popover_events() {
		$(document.body).on("click", (e) => {
			if (this.wrapper && this.wrapper.is(":visible")) {
				if (
					$(e.target).parents(".group-by-popover").length === 0 &&
					$(e.target).parents(".group-by-box").length === 0 &&
					$(e.target).parents(".group-by-button").length === 0 &&
					!$(e.target).is(this.group_by_button)
				) {
					this.wrapper && this.group_by_button.popover("hide");
				}
			}
		});

		this.group_by_button.on("click", () => {
			this.group_by_button.popover("toggle");
		});

		this.group_by_button.on("shown.bs.popover", () => {
			if (!this.wrapper) {
				this.wrapper = $(".group-by-popover");
				this.setup_group_by_area();
			}
		});

		this.group_by_button.on("hidden.bs.popover", () => {
			this.update_group_by_button();
		});

		frappe.router.on("change", () => {
			this.group_by_button.popover("hide");
		});
	}

	setup_group_by_area() {
		this.aggregate_on_html = ``;
		this.group_by_select = this.wrapper.find("select.group-by");
		this.group_by_field && this.group_by_select.val(this.group_by_field);
		this.aggregate_function_select = this.wrapper.find("select.aggregate-function");
		this.aggregate_on_select = this.wrapper.find("select.aggregate-on");
		this.remove_group_by_button = this.wrapper.find(".remove-group-by");

		if (this.aggregate_function) {
			this.aggregate_function_select.val(this.aggregate_function);
		} else {
			// set default to count
			this.aggregate_function_select.val("count");
			this.aggregate_function = "count";
		}

		this.toggle_aggregate_on_field();
		this.aggregate_on && this.aggregate_on_select.val(this.aggregate_on_field);

		this.set_group_by_events();
	}

	set_group_by_events() {
		// try running on change
		this.group_by_select.on("change", () => {
			this.group_by_field = this.group_by_select.val();
			this.group_by_doctype = this.group_by_select.find(":selected").attr("data-doctype");
			this.apply_group_by_and_refresh();
		});

		this.aggregate_function_select.on("change", () => {
			//Set aggregate on options as numeric fields if function is sum or average
			this.toggle_aggregate_on_field();
			this.aggregate_function = this.aggregate_function_select.val();
			this.apply_group_by_and_refresh();
		});

		this.aggregate_on_select.on("change", () => {
			this.aggregate_on_field = this.aggregate_on_select.val();
			this.aggregate_on_doctype = this.aggregate_on_select
				.find(":selected")
				.attr("data-doctype");
			this.apply_group_by_and_refresh();
		});

		this.remove_group_by_button.on("click", () => {
			if (this.group_by) {
				this.remove_group_by();
				this.toggle_aggregate_on_field_display(false);
			}
		});
	}

	toggle_aggregate_on_field() {
		let fn = this.aggregate_function_select.val();
		if (fn === "sum" || fn === "avg") {
			if (!this.aggregate_on_html.length) {
				this.aggregate_on_html = `<option value="" disabled selected>
						${__("Select Field...")}
					</option>`;

				for (let doctype in this.all_fields) {
					const doctype_fields = this.all_fields[doctype];
					doctype_fields.forEach((field) => {
						// pick numeric fields for sum / avg
						if (frappe.model.is_numeric_field(field.fieldtype)) {
							let option_text =
								doctype == this.doctype
									? field.label
									: `${field.label} (${__(doctype)})`;
							this.aggregate_on_html += `<option data-doctype="${doctype}"
								value="${field.fieldname}">${__(option_text)}</option>`;
						}
					});
				}
			}
			this.aggregate_on_select.html(this.aggregate_on_html);
			this.toggle_aggregate_on_field_display(true);
		} else {
			// count, so no aggregate function
			this.toggle_aggregate_on_field_display(false);
		}
	}

	//TODO: Fix this
	toggle_aggregate_on_field_display(show) {
		this.group_by_select.parent().toggleClass("col-sm-5", show);
		this.group_by_select.parent().toggleClass("col-sm-8", !show);
		this.aggregate_function_select.parent().toggleClass("col-sm-2", show);
		this.aggregate_function_select.parent().toggleClass("col-sm-3", !show);
		this.aggregate_on_select.parent().toggle(show);
	}

	get_settings() {
		if (this.group_by) {
			return {
				group_by: this.group_by,
				aggregate_function: this.aggregate_function,
				aggregate_on: this.aggregate_on,
			};
		} else {
			return null;
		}
	}

	apply_settings(settings) {
		let get_fieldname = (name) => name.split(".")[1].replace(/`/g, "");
		let get_doctype = (name) => name.split(".")[0].replace(/`/g, "").replace("tab", "");

		if (!settings.group_by.startsWith("`tab")) {
			settings.group_by = "`tab" + this.doctype + "`.`" + settings.group_by + "`";
		}

		if (settings.aggregate_on && !settings.aggregate_on.startsWith("`tab")) {
			const aggregate_on_doctype = this.get_aggregate_on_doctype(settings);
			settings.aggregate_on =
				"`tab" + aggregate_on_doctype + "`.`" + settings.aggregate_on + "`";
		}

		// Extract fieldname from `tabdoctype`.`fieldname`
		this.group_by_field = get_fieldname(settings.group_by);
		this.group_by_doctype = get_doctype(settings.group_by);

		this.aggregate_function = settings.aggregate_function;

		if (settings.aggregate_on) {
			this.aggregate_on_field = get_fieldname(settings.aggregate_on);
			this.aggregate_on_doctype = get_doctype(settings.aggregate_on);
		}

		this.apply_group_by();
		this.update_group_by_button();
	}

	get_aggregate_on_doctype(settings) {
		for (let doctype of Object.keys(this.all_fields)) {
			const dt_fields = this.all_fields[doctype];
			if (dt_fields.find((field) => field.fieldname == settings.aggregate_on)) {
				return doctype;
			}
		}
	}

	make_group_by_button() {
		this.page.wrapper.find(".sort-selector").before(
			$(`<div class="group-by-selector">
				<button class="btn btn-default btn-sm group-by-button ellipsis">
					<span class="group-by-icon">
						${frappe.utils.icon("group-by")}
					</span>
					<span class="button-label hidden-xs">
						${__("Add Group")}
					</span>
				</button>
			</div>`)
		);

		this.group_by_button = this.page.wrapper.find(".group-by-button");
	}

	apply_group_by() {
		this.group_by = "`tab" + this.group_by_doctype + "`.`" + this.group_by_field + "`";

		if (this.aggregate_function === "count") {
			this.aggregate_on_field = null;
			this.aggregate_on_doctype = null;
		} else {
			this.aggregate_on =
				"`tab" + this.aggregate_on_doctype + "`.`" + this.aggregate_on_field + "`";
		}

		//All necessary fields must be set before applying group by
		if (
			!this.group_by ||
			!this.aggregate_function ||
			(!this.aggregate_on_field && this.aggregate_function !== "count")
		) {
			return false;
		}

		return true;
	}

	apply_group_by_and_refresh() {
		if (this.apply_group_by()) {
			this.report_view.refresh();
		}
	}

	set_args(args) {
		if (this.aggregate_function && this.group_by) {
			this.report_view.group_by = this.group_by;
			this.report_view.sort_by = "_aggregate_column";
			this.report_view.sort_order = "desc";

			// save original fields
			if (!this.report_view.fields.map((f) => f[0]).includes("_aggregate_column")) {
				this.original_fields = this.report_view.fields.map((f) => f);
			}

			this.report_view.fields = [[this.group_by_field, this.group_by_doctype]];

			// rebuild fields for group by
			args.fields = this.report_view.get_fields();

			// add aggregate column in both query args and report views
			this.report_view.fields.push([
				"_aggregate_column",
				this.aggregate_on_doctype || this.doctype,
			]);

			// setup columns in datatable
			this.report_view.setup_columns();

			Object.assign(args, {
				with_comment_count: false,
				aggregate_on_field: this.aggregate_on_field || "name",
				aggregate_on_doctype: this.aggregate_on_doctype || this.doctype,
				aggregate_function: this.aggregate_function || "count",
				group_by: this.report_view.group_by || null,
				order_by: "_aggregate_column desc",
			});
		}
	}

	get_group_by_docfield() {
		// called from build_column
		let docfield = {};
		if (this.aggregate_function === "count") {
			docfield = {
				fieldtype: "Int",
				label: __("Count"),
				parent: this.doctype,
				width: 200,
			};
		} else {
			// get properties of "aggregate_on", for example Net Total
			docfield = Object.assign(
				{},
				frappe.meta.docfield_map[this.aggregate_on_doctype][this.aggregate_on_field]
			);

			if (this.aggregate_function === "sum") {
				docfield.label = __("Sum of {0}", [docfield.label]);
			} else {
				docfield.label = __("Average of {0}", [docfield.label]);
			}
		}

		docfield.fieldname = "_aggregate_column";
		return docfield;
	}

	remove_group_by() {
		this.order_by = "";
		this.group_by = null;
		this.group_by_field = null;
		this.report_view.group_by = null;
		this.aggregate_function = "count";
		this.aggregate_on = null;
		this.aggregate_on_field = null;
		this.group_by_select.val("");
		this.aggregate_function_select.val("count");
		this.aggregate_on_select.empty().val("");
		this.aggregate_on_select.parent().hide();

		// restore original fields
		if (this.original_fields) {
			this.report_view.fields = this.original_fields;
		} else {
			this.report_view.set_default_fields();
		}

		this.report_view.setup_columns();
		this.original_fields = null;
		this.report_view.refresh();
	}

	get_group_by_fields() {
		this.group_by_fields = {};
		this.all_fields = {};

		const fields = this.report_view.meta.fields.filter((f) =>
<<<<<<< HEAD
			['Select', 'Link', 'Data', 'Int', 'Check'].includes(f.fieldtype)
		);
		const tag_field = {fieldname: '_user_tags', fieldtype: 'Data', label: __('Tags')};
=======
			["Select", "Link", "Data", "Int", "Check"].includes(f.fieldtype)
		);
		const tag_field = { fieldname: "_user_tags", fieldtype: "Data", label: __("Tags") };
>>>>>>> c3390404
		this.group_by_fields[this.doctype] = fields.concat(tag_field);
		this.all_fields[this.doctype] = this.report_view.meta.fields;

		const standard_fields_filter = (df) =>
			!in_list(frappe.model.no_value_type, df.fieldtype) && !df.report_hide;

		const table_fields = frappe.meta.get_table_fields(this.doctype).filter((df) => !df.hidden);

		table_fields.forEach((df) => {
			const cdt = df.options;
			const child_table_fields = frappe.meta
				.get_docfields(cdt)
				.filter(standard_fields_filter);
			this.group_by_fields[cdt] = child_table_fields;
			this.all_fields[cdt] = child_table_fields;
		});

		return this.group_by_fields;
	}

	update_group_by_button() {
		const group_by_applied = Boolean(this.group_by_field);
		const button_label = group_by_applied
			? __("Group By {0}", [this.get_group_by_field_label()])
			: __("Add Group");

		this.group_by_button
			.toggleClass("btn-default", !group_by_applied)
			.toggleClass("btn-primary-light", group_by_applied);

		this.group_by_button.find(".group-by-icon").toggleClass("active", group_by_applied);

		this.group_by_button.find(".button-label").html(button_label);
		this.group_by_button.attr("title", button_label);
	}

	get_group_by_field_label() {
		return this.group_by_fields[this.group_by_doctype].find(
			(field) => field.fieldname == this.group_by_field
		).label;
	}
};<|MERGE_RESOLUTION|>--- conflicted
+++ resolved
@@ -364,15 +364,9 @@
 		this.all_fields = {};
 
 		const fields = this.report_view.meta.fields.filter((f) =>
-<<<<<<< HEAD
-			['Select', 'Link', 'Data', 'Int', 'Check'].includes(f.fieldtype)
-		);
-		const tag_field = {fieldname: '_user_tags', fieldtype: 'Data', label: __('Tags')};
-=======
 			["Select", "Link", "Data", "Int", "Check"].includes(f.fieldtype)
 		);
 		const tag_field = { fieldname: "_user_tags", fieldtype: "Data", label: __("Tags") };
->>>>>>> c3390404
 		this.group_by_fields[this.doctype] = fields.concat(tag_field);
 		this.all_fields[this.doctype] = this.report_view.meta.fields;
 

--- conflicted
+++ resolved
@@ -290,20 +290,8 @@
 		});
 	}
 
-<<<<<<< HEAD
-	show() {
-		this.render()
-			.then(() => {
-				this.dialog.show();
-			})
-			.catch(err => {
-				if (this.options.error) {
-					frappe.show_alert(frappe.ui.Capture.ERR_MESSAGE, 3);
-				}
-=======
 	setup_submit_action() {
 		let me = this;
->>>>>>> c3390404
 
 		this.dialog.set_primary_action(__("Submit"), () => {
 			me.hide();

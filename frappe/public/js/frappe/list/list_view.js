import BulkOperations from "./bulk_operations";
import ListSettings from "./list_settings";

frappe.provide("frappe.views");

frappe.views.ListView = class ListView extends frappe.views.BaseList {
	static load_last_view() {
		const route = frappe.get_route();
		const doctype = route[1];

		if (route.length === 2) {
			const user_settings = frappe.get_user_settings(doctype);
			const last_view = user_settings.last_view;
			frappe.set_route(
				"list",
				frappe.router.doctype_layout || doctype,
				frappe.views.is_valid(last_view) ? last_view.toLowerCase() : "list"
			);
			return true;
		}
		return false;
	}

	constructor(opts) {
		super(opts);
		this.show();
	}

	has_permissions() {
		const can_read = frappe.perm.has_perm(this.doctype, 0, "read");
		return can_read;
	}

	show() {
		this.parent.disable_scroll_to_top = true;
		super.show();
	}

	check_permissions() {
		if (!this.has_permissions()) {
			frappe.set_route("");
			frappe.throw(__("Not permitted to view {0}", [this.doctype]));
		}
	}

	show_skeleton() {
		this.$list_skeleton = this.parent.page.container.find(".list-skeleton");
		if (!this.$list_skeleton.length) {
			this.$list_skeleton = $(`
				<div class="row list-skeleton">
					<div class="col-lg-2">
						<div class="list-skeleton-box"></div>
					</div>
					<div class="col">
						<div class="list-skeleton-box"></div>
					</div>
				</div>
			`);
			this.parent.page.container.find(".page-content").append(this.$list_skeleton);
		}
		this.parent.page.container.find(".layout-main").hide();
		this.$list_skeleton.show();
	}

	hide_skeleton() {
		this.$list_skeleton && this.$list_skeleton.hide();
		this.parent.page.container.find(".layout-main").show();
	}

	get view_name() {
		return "List";
	}

	get view_user_settings() {
		return this.user_settings[this.view_name] || {};
	}

	setup_defaults() {
		super.setup_defaults();

		this.view = "List";
		// initialize with saved order by
		this.sort_by = this.view_user_settings.sort_by || "modified";
		this.sort_order = this.view_user_settings.sort_order || "desc";

		// build menu items
		this.menu_items = this.menu_items.concat(this.get_menu_items());

		// set filters from view_user_settings or list_settings
		if (Array.isArray(this.view_user_settings.filters)) {
			// Priority 1: view_user_settings
			const saved_filters = this.view_user_settings.filters;
			this.filters = this.validate_filters(saved_filters);
		} else {
			// Priority 2: filters in listview_settings
			this.filters = (this.settings.filters || []).map((f) => {
				if (f.length === 3) {
					f = [this.doctype, f[0], f[1], f[2]];
				}
				return f;
			});
		}

		if (this.view_name == "List") this.toggle_paging = true;

		this.patch_refresh_and_load_lib();
		return this.get_list_view_settings();
	}

	on_sort_change(sort_by, sort_order) {
		this.sort_by = sort_by;
		this.sort_order = sort_order;
		super.on_sort_change();
	}

	validate_filters(filters) {
		let valid_fields = this.meta.fields.map((df) => df.fieldname);
		valid_fields = valid_fields.concat(frappe.model.std_fields_list);
		return filters.filter((f) => valid_fields.includes(f[1])).uniqBy((f) => f[1]);
	}

	setup_page() {
		this.parent.list_view = this;
		super.setup_page();
	}

	setup_page_head() {
		super.setup_page_head();
		this.set_primary_action();
		this.set_actions_menu_items();
	}

	set_actions_menu_items() {
		this.actions_menu_items = this.get_actions_menu_items();
		this.workflow_action_menu_items = this.get_workflow_action_menu_items();
		this.workflow_action_items = {};

		const actions = this.actions_menu_items.concat(this.workflow_action_menu_items);
		actions.map((item) => {
			const $item = this.page.add_actions_menu_item(item.label, item.action, item.standard);
			if (item.class) {
				$item.addClass(item.class);
			}
			if (item.is_workflow_action && $item) {
				// can be used to dynamically show or hide action
				this.workflow_action_items[item.name] = $item;
			}
		});
	}

	show_restricted_list_indicator_if_applicable() {
		const match_rules_list = frappe.perm.get_match_rules(this.doctype);
		if (match_rules_list.length) {
			this.restricted_list = $(
				`<button class="btn btn-xs restricted-button flex align-center">
					${frappe.utils.icon("restriction", "xs")}
				</button>`
			)
				.click(() => this.show_restrictions(match_rules_list))
				.appendTo(this.page.page_form);
		}
	}

	show_restrictions(match_rules_list = []) {
		frappe.msgprint(
			frappe.render_template("list_view_permission_restrictions", {
				condition_list: match_rules_list,
			}),
			__("Restrictions", null, "Title of message showing restrictions in list view")
		);
	}

	get_fields() {
		return super
			.get_fields()
			.concat(
				Object.entries(this.link_field_title_fields || {}).map(
					(entry) => entry.join(".") + " as " + entry.join("_")
				)
			);
	}

	async set_fields() {
		this.link_field_title_fields = {};
		let fields = [].concat(
			frappe.model.std_fields_list,
			this.get_fields_in_list_view(),
			[this.meta.title_field, this.meta.image_field],
			this.settings.add_fields || [],
			this.meta.track_seen ? "_seen" : null,
			this.sort_by,
			"enabled",
			"disabled",
			"color"
		);

		await Promise.all(
			fields.map((f) => {
				return new Promise((resolve) => {
					const df =
						typeof f === "string" ? frappe.meta.get_docfield(this.doctype, f) : f;
					if (
						df &&
						df.fieldtype == "Link" &&
						frappe.boot.link_title_doctypes.includes(df.options)
					) {
						frappe.model.with_doctype(df.options, () => {
							const meta = frappe.get_meta(df.options);
							if (meta.show_title_field_in_link) {
								this.link_field_title_fields[
									typeof f === "string" ? f : f.fieldname
								] = meta.title_field;
							}

							this._add_field(f);
							resolve();
						});
					} else {
						this._add_field(f);
						resolve();
					}
				});
			})
		);

		this.fields.forEach((f) => {
			const df = frappe.meta.get_docfield(f[1], f[0]);
			if (df && df.fieldtype === "Currency" && df.options && !df.options.includes(":")) {
				this._add_field(df.options);
			}
		});
	}

	patch_refresh_and_load_lib() {
		// throttle refresh for 1s
		this.refresh = this.refresh.bind(this);
		this.refresh = frappe.utils.throttle(this.refresh, 1000);
		this.load_lib = new Promise((resolve) => {
			if (this.required_libs) {
				frappe.require(this.required_libs, resolve);
			} else {
				resolve();
			}
		});
		// call refresh every 5 minutes
		const interval = 5 * 60 * 1000;
		setInterval(() => {
			// don't call if route is different
			if (frappe.get_route_str() === this.page_name) {
				this.refresh();
			}
		}, interval);
	}

	set_primary_action() {
		if (this.can_create && !frappe.boot.read_only) {
			const doctype_name = __(frappe.router.doctype_layout) || __(this.doctype);

			// Better style would be __("Add {0}", [doctype_name], "Primary action in list view")
			// Keeping it like this to not disrupt existing translations
			const label = `${__("Add", null, "Primary action in list view")} ${doctype_name}`;
			this.page.set_primary_action(
				label,
				() => {
					if (this.settings.primary_action) {
						this.settings.primary_action();
					} else {
						this.make_new_doc();
					}
				},
				"add"
			);
		} else {
			this.page.clear_primary_action();
		}
	}

	make_new_doc() {
		const doctype = this.doctype;
		const options = {};
		this.filter_area.get().forEach((f) => {
			if (f[2] === "=" && frappe.model.is_non_std_field(f[1])) {
				options[f[1]] = f[3];
			}
		});
		frappe.new_doc(doctype, options);
	}

	setup_view() {
		this.setup_columns();
		this.render_header();
		this.render_skeleton();
		this.setup_events();
		this.settings.onload && this.settings.onload(this);
		this.show_restricted_list_indicator_if_applicable();
	}

	refresh_columns(meta, list_view_settings) {
		this.meta = meta;
		this.list_view_settings = list_view_settings;

		this.setup_columns();
		this.refresh(true);
	}

	refresh(refresh_header = false) {
		super.refresh().then(() => {
			this.render_header(refresh_header);
			this.update_checkbox();
			this.update_url_with_filters();
		});
	}

	update_checkbox(target) {
		if (!this.$checkbox_actions) return;

		let $check_all_checkbox = this.$checkbox_actions.find(".list-check-all");

		if ($check_all_checkbox.prop("checked") && target && !target.prop("checked")) {
			$check_all_checkbox.prop("checked", false);
		}

		$check_all_checkbox.prop("checked", this.$checks.length === this.data.length);
	}

	setup_freeze_area() {
		this.$freeze = $(
			`<div class="freeze flex justify-center align-center text-muted">
				${__("Loading")}...
			</div>`
		).hide();
		this.$result.append(this.$freeze);
	}

	setup_columns() {
		// setup columns for list view
		this.columns = [];

		const get_df = frappe.meta.get_docfield.bind(null, this.doctype);

		// 1st column: title_field or name
		if (this.meta.title_field) {
			this.columns.push({
				type: "Subject",
				df: get_df(this.meta.title_field),
			});
		} else {
			this.columns.push({
				type: "Subject",
				df: {
<<<<<<< HEAD
					label: __("ID"),  // Farm To People
=======
					label: __("ID"),
>>>>>>> c3390404
					fieldname: "name",
				},
			});
		}

		this.columns.push({
			type: "Tag",
		});

		// 2nd column: Status indicator
		if (frappe.has_indicator(this.doctype)) {
			// indicator
			this.columns.push({
				type: "Status",
			});
		}

		const fields_in_list_view = this.get_fields_in_list_view();
		// Add rest from in_list_view docfields
		this.columns = this.columns.concat(
			fields_in_list_view
				.filter((df) => {
					if (frappe.has_indicator(this.doctype) && df.fieldname === "status") {
						return false;
					}
					if (!df.in_list_view) {
						return false;
					}
					return df.fieldname !== this.meta.title_field;
				})
				.map((df) => ({
					type: "Field",
					df,
				}))
		);

		if (this.list_view_settings.fields) {
			this.columns = this.reorder_listview_fields();
		}

		// limit max to 8 columns if no total_fields is set in List View Settings
		// Screen with low density no of columns 4
		// Screen with medium density no of columns 6
		// Screen with high density no of columns 8
		let total_fields = 6;

		if (window.innerWidth <= 1366) {
			total_fields = 4;
		} else if (window.innerWidth >= 1920) {
			total_fields = 10;
		}

		this.columns = this.columns.slice(0, this.list_view_settings.total_fields || total_fields);

		// frappe.msgprint(`Settings: ${Object.keys(this.settings)}`);
		// frappe.msgprint(`Hide name column 2: ${this.settings.hide_name_column}`);
		// frappe.msgprint(`Title Field: ${this.meta.title_field}`);
		if (
			!this.settings.hide_name_column &&
<<<<<<< HEAD
			this.meta.title_field !== 'name'
		)
			{
				this.columns.push({
					type: "Field",
					df: {
						label: __("ID"),  // Farm To People
						fieldname: "name",
					},
				});
  			}
=======
			this.meta.title_field &&
			this.meta.title_field !== "name"
		) {
			this.columns.push({
				type: "Field",
				df: {
					label: __("ID"),
					fieldname: "name",
				},
			});
		}
>>>>>>> c3390404
	}

	reorder_listview_fields() {
		let fields_order = [];
		let fields = JSON.parse(this.list_view_settings.fields);

		//title and tags field is fixed
		fields_order.push(this.columns[0]);
		fields_order.push(this.columns[1]);
		this.columns.splice(0, 2);

		for (let fld in fields) {
			for (let col in this.columns) {
				let field = fields[fld];
				let column = this.columns[col];

				if (column.type == "Status" && field.fieldname == "status_field") {
					fields_order.push(column);
					break;
				} else if (column.type == "Field" && field.fieldname === column.df.fieldname) {
					fields_order.push(column);
					break;
				}
			}
		}

		return fields_order;
	}

	get_documentation_link() {
		if (this.meta.documentation) {
			return `<a href="${this.meta.documentation}" target="blank" class="meta-description small text-muted">Need Help?</a>`;
		}
		return "";
	}

	get_no_result_message() {
		let help_link = this.get_documentation_link();
		let filters = this.filter_area && this.filter_area.get();
		let no_result_message =
			filters && filters.length
				? __("No {0} found", [__(this.doctype)])
				: __("You haven't created a {0} yet", [__(this.doctype)]);
		let new_button_label =
			filters && filters.length
				? __(
						"Create a new {0}",
						[__(this.doctype)],
						"Create a new document from list view"
				  )
				: __(
						"Create your first {0}",
						[__(this.doctype)],
						"Create a new document from list view"
				  );
		let empty_state_image =
			this.settings.empty_state_image ||
			"/assets/frappe/images/ui-states/list-empty-state.svg";

		const new_button = this.can_create
			? `<p><button class="btn btn-primary btn-sm btn-new-doc hidden-xs">
				${new_button_label}
			</button> <button class="btn btn-primary btn-new-doc visible-xs">
				${__("Create New", null, "Create a new document from list view")}
			</button></p>`
			: "";

		return `<div class="msg-box no-border">
			<div>
				<img src="${empty_state_image}" alt="Generic Empty State" class="null-state">
			</div>
			<p>${no_result_message}</p>
			${new_button}
			${help_link}
		</div>`;
	}

	freeze() {
		if (this.list_view_settings && !this.list_view_settings.disable_count) {
			this.$result
				.find(".list-count")
				.html(`<span>${__("Refreshing", null, "Document count in list view")}...</span>`);
		}
	}

	get_args() {
		const args = super.get_args();

		return Object.assign(args, {
			with_comment_count: true,
		});
	}

	before_refresh() {
		if (frappe.route_options && this.filter_area) {
			this.filters = this.parse_filters_from_route_options();
			frappe.route_options = null;

			if (this.filters.length > 0) {
				return this.filter_area
					.clear(false)
					.then(() => this.filter_area.set(this.filters));
			}
		}

		return Promise.resolve();
	}

	parse_filters_from_settings() {
		return (this.settings.filters || []).map((f) => {
			if (f.length === 3) {
				f = [this.doctype, f[0], f[1], f[2]];
			}
			return f;
		});
	}

	toggle_result_area() {
		super.toggle_result_area();
		this.toggle_actions_menu_button(this.$result.find(".list-row-check:checked").length > 0);
	}

	toggle_actions_menu_button(toggle) {
		if (toggle) {
			this.page.show_actions_menu();
			this.page.clear_primary_action();
			this.toggle_workflow_actions();
		} else {
			this.page.hide_actions_menu();
			this.set_primary_action();
		}
	}

	render_header(refresh_header = false) {
		if (refresh_header) {
			this.$result.find(".list-row-head").remove();
		}
		if (this.$result.find(".list-row-head").length === 0) {
			// append header once
			this.$result.prepend(this.get_header_html());
		}
	}

	render_skeleton() {
		const $row = this.get_list_row_html_skeleton(
			'<div><input type="checkbox" class="render-list-checkbox"/></div>'
		);
		this.$result.append($row);
	}

	before_render() {
		this.settings.before_render && this.settings.before_render();
		frappe.model.user_settings.save(this.doctype, "last_view", this.view_name);
		this.save_view_user_settings({
			filters: this.filter_area && this.filter_area.get(),
			sort_by: this.sort_selector && this.sort_selector.sort_by,
			sort_order: this.sort_selector && this.sort_selector.sort_order,
		});
		this.toggle_paging && this.$paging_area.toggle(false);
	}

	after_render() {
		this.$no_result.html(`
			<div class="no-result text-muted flex justify-center align-center">
				${this.get_no_result_message()}
			</div>
		`);
		this.setup_new_doc_event();
		if (this.list_view_settings && !this.list_view_settings.disable_sidebar_stats) {
			this.list_sidebar && this.list_sidebar.reload_stats();
		}
		this.toggle_paging && this.$paging_area.toggle(true);
	}

	render() {
		this.render_list();
		this.set_rows_as_checked();
		this.on_row_checked();
		this.render_count();
	}

	render_list() {
		// clear rows
		this.$result.find(".list-row-container").remove();
		if (this.data.length > 0) {
			// append rows
			this.$result.append(
				this.data
					.map((doc, i) => {
						doc._idx = i;
						return this.get_list_row_html(doc);
					})
					.join("")
			);
		}
	}

	render_count() {
		if (!this.list_view_settings.disable_count) {
			this.get_count_str().then((str) => {
				this.$result.find(".list-count").html(`<span>${str}</span>`);
			});
		}
	}

	get_header_html() {
		if (!this.columns) {
			return;
		}

		const subject_field = this.columns[0].df;
		let subject_html = `
			<input class="level-item list-check-all" type="checkbox"
				title="${__("Select All")}">
			<span class="level-item list-liked-by-me hidden-xs">
				<span title="${__("Likes")}">${frappe.utils.icon("heart", "sm", "like-icon")}</span>
			</span>
			<span class="level-item">${__(subject_field.label)}</span>
		`;
		const $columns = this.columns
			.map((col) => {
				let classes = [
					"list-row-col ellipsis",
					col.type == "Subject" ? "list-subject level" : "hidden-xs",
					col.type == "Tag" ? "tag-col hide" : "",
					frappe.model.is_numeric_field(col.df) ? "text-right" : "",
				].join(" ");

				return `
				<div class="${classes}">
					${
						col.type === "Subject"
							? subject_html
							: `
						<span>${__((col.df && col.df.label) || col.type)}</span>`
					}
				</div>
			`;
			})
			.join("");

		return this.get_header_html_skeleton($columns, '<span class="list-count"></span>');
	}

	get_header_html_skeleton(left = "", right = "") {
		return `
			<header class="level list-row-head text-muted">
				<div class="level-left list-header-subject">
					${left}
				</div>
				<div class="level-left checkbox-actions">
					<div class="level list-subject">
						<input class="level-item list-check-all" type="checkbox"
							title="${__("Select All")}">
						<span class="level-item list-header-meta"></span>
					</div>
				</div>
				<div class="level-right">
					${right}
				</div>
			</header>
		`;
	}

	get_left_html(doc) {
		return this.columns.map((col) => this.get_column_html(col, doc)).join("");
	}

	get_right_html(doc) {
		return this.get_meta_html(doc);
	}

	get_list_row_html(doc) {
		return this.get_list_row_html_skeleton(this.get_left_html(doc), this.get_right_html(doc));
	}

	get_list_row_html_skeleton(left = "", right = "") {
		return `
			<div class="list-row-container" tabindex="1">
				<div class="level list-row">
					<div class="level-left ellipsis">
						${left}
					</div>
					<div class="level-right text-muted ellipsis">
						${right}
					</div>
				</div>
			</div>
		`;
	}

	get_column_html(col, doc) {
		if (col.type === "Status") {
			return `
				<div class="list-row-col hidden-xs ellipsis">
					${this.get_indicator_html(doc)}
				</div>
			`;
		}

		if (col.type === "Tag") {
			const tags_display_class = !this.tags_shown ? "hide" : "";
			let tags_html = doc._user_tags
				? this.get_tags_html(doc._user_tags, 2)
				: '<div class="tags-empty">-</div>';
			return `
				<div class="list-row-col tag-col ${tags_display_class} hidden-xs ellipsis">
					${tags_html}
				</div>
			`;
		}

		const df = col.df || {};
		const label = df.label;
		const fieldname = df.fieldname;
		const link_title_fieldname = this.link_field_title_fields[fieldname];
		const value = doc[fieldname] || "";
		let value_display = link_title_fieldname
			? doc[fieldname + "_" + link_title_fieldname] || value
			: value;

		let translated_doctypes = frappe.boot?.translated_doctypes || [];
		if (in_list(translated_doctypes, df.options)) {
			value_display = __(value_display);
		}

		const format = () => {
			if (df.fieldtype === "Code") {
				return value;
			} else if (df.fieldtype === "Percent") {
				return `<div class="progress" style="margin: 0px;">
						<div class="progress-bar progress-bar-success" role="progressbar"
							aria-valuenow="${value}"
							aria-valuemin="0" aria-valuemax="100" style="width: ${Math.round(value)}%;">
						</div>
					</div>`;
			} else {
				return frappe.format(value, df, null, doc);
			}
		};

		const field_html = () => {
			let html;
			let _value;
			let strip_html_required =
				df.fieldtype == "Text Editor" ||
				(df.fetch_from && ["Text", "Small Text"].includes(df.fieldtype));

			if (strip_html_required) {
				_value = strip_html(value_display);
			} else {
				_value =
					typeof value_display === "string"
						? frappe.utils.escape_html(value_display)
						: value_display;
			}

			if (df.fieldtype === "Rating") {
				let out_of_ratings = df.options || 5;
				_value = _value * out_of_ratings;
			}

			if (df.fieldtype === "Image") {
				html = df.options
					? `<img src="${doc[df.options]}"
					style="max-height: 30px; max-width: 100%;">`
					: `<div class="missing-image small">
						${frappe.utils.icon("restriction")}
					</div>`;
			} else if (df.fieldtype === "Select") {
				html = `<span class="filterable indicator-pill ${frappe.utils.guess_colour(
					_value
				)} ellipsis"
					data-filter="${fieldname},=,${value}">
					<span class="ellipsis"> ${__(_value)} </span>
				</span>`;
			} else if (df.fieldtype === "Link") {
				html = `<a class="filterable ellipsis"
					data-filter="${fieldname},=,${value}">
					${_value}
				</a>`;
			} else if (
				["Text Editor", "Text", "Small Text", "HTML Editor", "Markdown Editor"].includes(
					df.fieldtype
				)
			) {
				html = `<span class="ellipsis">
					${_value}
				</span>`;
			} else {
				html = `<a class="filterable ellipsis"
					data-filter="${fieldname},=,${frappe.utils.escape_html(value)}">
					${format()}
				</a>`;
			}

			return `<span class="ellipsis"
				title="${__(label)}: ${frappe.utils.escape_html(_value)}">
				${html}
			</span>`;
		};

		const class_map = {
			Subject: "list-subject level",
			Field: "hidden-xs",
		};
		const css_class = [
			"list-row-col ellipsis",
			class_map[col.type],
			frappe.model.is_numeric_field(df) ? "text-right" : "",
		].join(" ");

		const html_map = {
			Subject: this.get_subject_html(doc),
			Field: field_html(),
		};
		let column_html = html_map[col.type];

		// listview_setting formatter
		if (this.settings.formatters && this.settings.formatters[fieldname]) {
			column_html = this.settings.formatters[fieldname](value, df, doc);
		}

		return `
			<div class="${css_class}">
				${column_html}
			</div>
		`;
	}

	get_tags_html(user_tags, limit, colored = false) {
		let get_tag_html = (tag) => {
			let color = "",
				style = "";
			if (tag) {
				if (colored) {
					color = frappe.get_palette(tag);
					style = `background-color: var(${color[0]}); color: var(${color[1]})`;
				}

				return `<div class="tag-pill ellipsis" title="${tag}" style="${style}">${tag}</div>`;
			}
		};
		return user_tags
			.split(",")
			.slice(1, limit + 1)
			.map(get_tag_html)
			.join("");
	}

	get_meta_html(doc) {
		let html = "";

		let settings_button = null;
		if (this.settings.button && this.settings.button.show(doc)) {
			settings_button = `
				<span class="list-actions">
					<button class="btn btn-action btn-default btn-xs"
						data-name="${doc.name}" data-idx="${doc._idx}"
						title="${this.settings.button.get_description(doc)}">
						${this.settings.button.get_label(doc)}
					</button>
				</span>
			`;
		}

		const modified = comment_when(doc.modified, true);

		let assigned_to = `<div class="list-assignments">
			<span class="avatar avatar-small">
			<span class="avatar-empty"></span>
		</div>`;

		let assigned_users = JSON.parse(doc._assign || "[]");
		if (assigned_users.length) {
			assigned_to = `<div class="list-assignments">
					${frappe.avatar_group(assigned_users, 3, { filterable: true })[0].outerHTML}
				</div>`;
		}

		const comment_count = `<span class="comment-count">
				${frappe.utils.icon("small-message")}
				${doc._comment_count > 99 ? "99+" : doc._comment_count || 0}
			</span>`;

		html += `
			<div class="level-item list-row-activity hidden-xs">
				<div class="hidden-md hidden-xs">
					${settings_button || assigned_to}
				</div>
				${modified}
				${comment_count}
			</div>
			<div class="level-item visible-xs text-right">
				${this.get_indicator_dot(doc)}
			</div>
		`;

		return html;
	}

	get_count_str() {
		let current_count = this.data.length;
		let count_without_children = this.data.uniqBy((d) => d.name).length;

		return frappe.db
			.count(this.doctype, {
				filters: this.get_filters_for_args(),
			})
			.then((total_count) => {
				this.total_count = total_count || current_count;
				this.count_without_children =
					count_without_children !== current_count ? count_without_children : undefined;
				let str = __("{0} of {1}", [current_count, this.total_count]);
				if (this.count_without_children) {
					str = __("{0} of {1} ({2} rows with children)", [
						count_without_children,
						this.total_count,
						current_count,
					]);
				}
				return str;
			});
	}

	get_form_link(doc) {
		if (this.settings.get_form_link) {
			return this.settings.get_form_link(doc);
		}

		return `/app/${frappe.router.slug(
			frappe.router.doctype_layout || this.doctype
		)}/${encodeURIComponent(cstr(doc.name))}`;
	}

	get_seen_class(doc) {
		return JSON.parse(doc._seen || "[]").includes(frappe.session.user) ? "" : "bold";
	}

	get_like_html(doc) {
		const liked_by = JSON.parse(doc._liked_by || "[]");
		let heart_class = liked_by.includes(frappe.session.user) ? "liked-by liked" : "not-liked";

		return `<span
			class="like-action ${heart_class}"
			data-name="${doc.name}" data-doctype="${this.doctype}"
			data-liked-by="${encodeURI(doc._liked_by) || "[]"}"
			title="${liked_by.map((u) => frappe.user_info(u).fullname).join(", ")}">
			${frappe.utils.icon("heart", "sm", "like-icon")}
		</span>
		<span class="likes-count">
			${liked_by.length > 99 ? __("99") + "+" : __(liked_by.length || "")}
		</span>`;
	}

	get_subject_html(doc) {
		let subject_field = this.columns[0].df;
		let value = doc[subject_field.fieldname];
		if (this.settings.formatters && this.settings.formatters[subject_field.fieldname]) {
			let formatter = this.settings.formatters[subject_field.fieldname];
			value = formatter(value, subject_field, doc);
		}
		if (!value) {
			value = doc.name;
		}
		let subject = strip_html(value.toString());
		let escaped_subject = frappe.utils.escape_html(subject);

		const seen = this.get_seen_class(doc);

		let subject_html = `
			<span class="level-item select-like">
				<input class="list-row-checkbox" type="checkbox"
					data-name="${escape(doc.name)}">
				<span class="list-row-like hidden-xs style="margin-bottom: 1px;">
					${this.get_like_html(doc)}
				</span>
			</span>
			<span class="level-item ${seen} ellipsis" title="${escaped_subject}">
				<a class="ellipsis"
					href="${this.get_form_link(doc)}"
					title="${escaped_subject}"
					data-doctype="${this.doctype}"
					data-name="${doc.name}">
					${subject}
				</a>
			</span>
		`;

		return subject_html;
	}

	get_indicator_html(doc) {
		const indicator = frappe.get_indicator(doc, this.doctype);
		// sequence is important
		const docstatus_description = [
			__("Document is in draft state"),
			__("Document has been submitted"),
			__("Document has been cancelled"),
		];
		const title = docstatus_description[doc.docstatus || 0];
		if (indicator) {
			return `<span class="indicator-pill ${indicator[1]} filterable ellipsis"
				data-filter='${indicator[2]}' title='${title}'>
				<span class="ellipsis"> ${__(indicator[0])}</span>
			<span>`;
		}
		return "";
	}

	get_indicator_dot(doc) {
		const indicator = frappe.get_indicator(doc, this.doctype);
		if (!indicator) return "";
		return `<span class='indicator ${indicator[1]}' title='${__(indicator[0])}'></span>`;
	}

	get_image_url(doc) {
		let url = doc.image ? doc.image : doc[this.meta.image_field];
		// absolute url for mobile
		if (window.cordova && !frappe.utils.is_url(url)) {
			url = frappe.base_url + url;
		}
		return url || null;
	}

	setup_events() {
		this.setup_filterable();
		this.setup_list_click();
		this.setup_tag_event();
		this.setup_new_doc_event();
		this.setup_check_events();
		this.setup_like();
		this.setup_realtime_updates();
		this.setup_action_handler();
		this.setup_keyboard_navigation();
	}

	setup_keyboard_navigation() {
		let focus_first_row = () => {
			this.$result.find(".list-row-container:first").focus();
		};
		let focus_next = () => {
			$(document.activeElement).next().focus();
		};
		let focus_prev = () => {
			$(document.activeElement).prev().focus();
		};
		let list_row_focused = () => {
			return $(document.activeElement).is(".list-row-container");
		};
		let check_row = ($row) => {
			let $input = $row.find("input[type=checkbox]");
			$input.click();
		};
		let get_list_row_if_focused = () =>
			list_row_focused() ? $(document.activeElement) : null;

		let is_current_page = () => this.page.wrapper.is(":visible");
		let is_input_focused = () => $(document.activeElement).is("input");

		let handle_navigation = (direction) => {
			if (!is_current_page() || is_input_focused()) return false;

			let $list_row = get_list_row_if_focused();
			if ($list_row) {
				direction === "down" ? focus_next() : focus_prev();
			} else {
				focus_first_row();
			}
		};

		frappe.ui.keys.add_shortcut({
			shortcut: "down",
			action: () => handle_navigation("down"),
			description: __("Navigate list down", null, "Description of a list view shortcut"),
			page: this.page,
		});

		frappe.ui.keys.add_shortcut({
			shortcut: "up",
			action: () => handle_navigation("up"),
			description: __("Navigate list up", null, "Description of a list view shortcut"),
			page: this.page,
		});

		frappe.ui.keys.add_shortcut({
			shortcut: "shift+down",
			action: () => {
				if (!is_current_page() || is_input_focused()) return false;
				let $list_row = get_list_row_if_focused();
				check_row($list_row);
				focus_next();
			},
			description: __(
				"Select multiple list items",
				null,
				"Description of a list view shortcut"
			),
			page: this.page,
		});

		frappe.ui.keys.add_shortcut({
			shortcut: "shift+up",
			action: () => {
				if (!is_current_page() || is_input_focused()) return false;
				let $list_row = get_list_row_if_focused();
				check_row($list_row);
				focus_prev();
			},
			description: __(
				"Select multiple list items",
				null,
				"Description of a list view shortcut"
			),
			page: this.page,
		});

		frappe.ui.keys.add_shortcut({
			shortcut: "enter",
			action: () => {
				let $list_row = get_list_row_if_focused();
				if ($list_row) {
					$list_row.find("a[data-name]")[0].click();
					return true;
				}
				return false;
			},
			description: __("Open list item", null, "Description of a list view shortcut"),
			page: this.page,
		});

		frappe.ui.keys.add_shortcut({
			shortcut: "space",
			action: () => {
				let $list_row = get_list_row_if_focused();
				if ($list_row) {
					check_row($list_row);
					return true;
				}
				return false;
			},
			description: __("Select list item", null, "Description of a list view shortcut"),
			page: this.page,
		});
	}

	setup_filterable() {
		// filterable events
		this.$result.on("click", ".filterable", (e) => {
			if (e.metaKey || e.ctrlKey) return;
			e.stopPropagation();
			const $this = $(e.currentTarget);
			const filters = $this.attr("data-filter").split("|");
			const filters_to_apply = filters.map((f) => {
				f = f.split(",");
				if (f[2] === "Today") {
					f[2] = frappe.datetime.get_today();
				} else if (f[2] == "User") {
					f[2] = frappe.session.user;
				}
				this.filter_area.remove(f[0]);
				return [this.doctype, f[0], f[1], f.slice(2).join(",")];
			});
			this.filter_area.add(filters_to_apply);
		});
	}

	setup_list_click() {
		this.$result.on("click", ".list-row, .image-view-header, .file-header", (e) => {
			const $target = $(e.target);
			// tick checkbox if Ctrl/Meta key is pressed
			if ((e.ctrlKey || e.metaKey) && !$target.is("a")) {
				const $list_row = $(e.currentTarget);
				const $check = $list_row.find(".list-row-checkbox");
				$check.prop("checked", !$check.prop("checked"));
				e.preventDefault();
				this.on_row_checked();
				return;
			}
			// don't open form when checkbox, like, filterable are clicked
			if (
				$target.hasClass("filterable") ||
				$target.hasClass("select-like") ||
				$target.hasClass("file-select") ||
				$target.hasClass("list-row-like") ||
				$target.is(":checkbox")
			) {
				e.stopPropagation();
				return;
			}

			// link, let the event be handled via set_route
			if ($target.is("a")) return;

			// clicked on the row, open form
			const $row = $(e.currentTarget);
			const link = $row.find(".list-subject a").get(0);
			if (link) {
				frappe.set_route(link.pathname);
				return false;
			}
		});
	}

	setup_action_handler() {
		this.$result.on("click", ".btn-action", (e) => {
			const $button = $(e.currentTarget);
			const doc = this.data[$button.attr("data-idx")];
			this.settings.button.action(doc);
			e.stopPropagation();
			return false;
		});
	}

	setup_check_events() {
		this.$result.on("change", "input[type=checkbox]", (e) => {
			const $target = $(e.currentTarget);

			if ($target.is(".list-header-subject .list-check-all")) {
				const $check = this.$result.find(".checkbox-actions .list-check-all");
				$check.prop("checked", $target.prop("checked"));
				$check.trigger("change");
			} else if ($target.is(".checkbox-actions .list-check-all")) {
				const $check = this.$result.find(".list-header-subject .list-check-all");
				$check.prop("checked", $target.prop("checked"));

				this.$result.find(".list-row-checkbox").prop("checked", $target.prop("checked"));
			} else if ($target.attr("data-parent")) {
				this.$result
					.find(`.${$target.attr("data-parent")}`)
					.find(".list-row-checkbox")
					.prop("checked", $target.prop("checked"));
			}

			this.on_row_checked();
		});

		this.$result.on("click", ".list-row-checkbox", (e) => {
			const $target = $(e.currentTarget);

			// shift select checkboxes
			if (e.shiftKey && this.$checkbox_cursor && !$target.is(this.$checkbox_cursor)) {
				const name_1 = decodeURIComponent(this.$checkbox_cursor.data().name);
				const name_2 = decodeURIComponent($target.data().name);
				const index_1 = this.data.findIndex((d) => d.name === name_1);
				const index_2 = this.data.findIndex((d) => d.name === name_2);
				let [min_index, max_index] = [index_1, index_2];

				if (min_index > max_index) {
					[min_index, max_index] = [max_index, min_index];
				}

				let docnames = this.data.slice(min_index + 1, max_index).map((d) => d.name);
				const selector = docnames
					.map((name) => `.list-row-checkbox[data-name="${encodeURIComponent(name)}"]`)
					.join(",");
				this.$result.find(selector).prop("checked", true);
			}

			this.$checkbox_cursor = $target;

			this.update_checkbox($target);
		});
	}

	setup_like() {
		this.$result.on("click", ".like-action", frappe.ui.click_toggle_like);
		this.$result.on("click", ".list-liked-by-me", (e) => {
			const $this = $(e.currentTarget);
			$this.toggleClass("active");

			if ($this.hasClass("active")) {
				this.filter_area.add(
					this.doctype,
					"_liked_by",
					"like",
					"%" + frappe.session.user + "%"
				);
			} else {
				this.filter_area.remove("_liked_by");
			}
		});
	}

	setup_new_doc_event() {
		this.$no_result.find(".btn-new-doc").click(() => {
			if (this.settings.primary_action) {
				this.settings.primary_action();
			} else {
				this.make_new_doc();
			}
		});
	}

	setup_tag_event() {
		this.tags_shown = false;
		this.list_sidebar &&
			this.list_sidebar.parent.on("click", ".list-tag-preview", () => {
				this.tags_shown = !this.tags_shown;
				this.toggle_tags();
			});
	}

	setup_realtime_updates() {
		this.pending_document_refreshes = [];

		if (this.list_view_settings && this.list_view_settings.disable_auto_refresh) {
			return;
		}
		frappe.socketio.doctype_subscribe(this.doctype);
		frappe.realtime.on("list_update", (data) => {
			if (data?.doctype !== this.doctype) {
				return;
			}

			if (!frappe.get_doc(data?.doctype, data?.name)?.__unsaved) {
				frappe.model.remove_from_locals(data.doctype, data.name);
			}

			if (this.avoid_realtime_update()) {
				return;
			}

			this.pending_document_refreshes.push(data);
			frappe.utils.debounce(this.process_document_refreshes.bind(this), 1000)();
		});
	}

	process_document_refreshes() {
		if (!this.pending_document_refreshes.length) return;

		const names = this.pending_document_refreshes.map((d) => d.name);
		this.pending_document_refreshes = this.pending_document_refreshes.filter(
			(d) => names.indexOf(d.name) === -1
		);

		if (!names.length) return;

		// filters to get only the doc with this name
		const call_args = this.get_call_args();
		call_args.args.filters.push([this.doctype, "name", "in", names]);
		call_args.args.start = 0;

		frappe.call(call_args).then(({ message }) => {
			if (!message) return;
			const data = frappe.utils.dict(message.keys, message.values);

			if (!(data && data.length)) {
				// this doc was changed and should not be visible
				// in the listview according to filters applied
				// let's remove it manually
				this.data = this.data.filter((d) => names.indexOf(d.name) === -1);
				this.render_list();
				return;
			}

			data.forEach((datum) => {
				const index = this.data.findIndex((doc) => doc.name === datum.name);

				if (index === -1) {
					// append new data
					this.data.push(datum);
				} else {
					// update this data in place
					this.data[index] = datum;
				}
			});

			this.data.sort((a, b) => {
				const a_value = a[this.sort_by] || "";
				const b_value = b[this.sort_by] || "";

				let return_value = 0;
				if (a_value > b_value) {
					return_value = 1;
				}

				if (b_value > a_value) {
					return_value = -1;
				}

				if (this.sort_order === "desc") {
					return_value = -return_value;
				}
				return return_value;
			});
			if (this.$checks && this.$checks.length) {
				this.set_rows_as_checked();
			}
			this.toggle_result_area();
			this.render_list();
		});
	}

	avoid_realtime_update() {
		if (this.filter_area.is_being_edited()) {
			return true;
		}
		// this is set when a bulk operation is called from a list view which might update the list view
		// this is to avoid the list view from refreshing a lot of times
		// the list view is updated once after the bulk operation is complete
		if (this.disable_list_update) {
			return true;
		}
		return false;
	}

	set_rows_as_checked() {
		$.each(this.$checks, (i, el) => {
			let docname = $(el).attr("data-name");
			this.$result.find(`.list-row-checkbox[data-name='${docname}']`).prop("checked", true);
		});
		this.on_row_checked();
	}

	on_row_checked() {
		this.$list_head_subject =
			this.$list_head_subject || this.$result.find("header .list-header-subject");
		this.$checkbox_actions =
			this.$checkbox_actions || this.$result.find("header .checkbox-actions");

		this.$checks = this.$result.find(".list-row-checkbox:checked");

		this.$list_head_subject.toggle(this.$checks.length === 0);
		this.$checkbox_actions.toggle(this.$checks.length > 0);

		if (this.$checks.length === 0) {
			this.$list_head_subject.find(".list-check-all").prop("checked", false);
		} else {
			this.$checkbox_actions
				.find(".list-header-meta")
				.html(__("{0} items selected", [this.$checks.length]));
			this.$checkbox_actions.show();
			this.$list_head_subject.hide();
		}
		this.update_checkbox();
		this.toggle_actions_menu_button(this.$checks.length > 0);
	}

	toggle_tags() {
		this.$result.find(".tag-col").toggleClass("hide");
		const preview_label = this.tags_shown ? __("Hide Tags") : __("Show Tags");
		this.list_sidebar.parent.find(".list-tag-preview").text(preview_label);
	}

	get_checked_items(only_docnames) {
		const docnames = Array.from(this.$checks || []).map((check) =>
			cstr(unescape($(check).data().name))
		);

		if (only_docnames) return docnames;

		return this.data.filter((d) => docnames.includes(d.name));
	}

	clear_checked_items() {
		this.$checks && this.$checks.prop("checked", false);
		this.on_row_checked();
	}

	save_view_user_settings(obj) {
		return frappe.model.user_settings.save(this.doctype, this.view_name, obj);
	}

	on_update() {}

	update_url_with_filters() {
		if (frappe.get_route_str() == this.page_name && !this.report_name) {
			// only update URL if the route still matches current page.
			// do not update if current list is a "saved report".
			window.history.replaceState(null, null, this.get_url_with_filters());
		}
	}

	get_url_with_filters() {
		const query_params = this.get_filters_for_args()
			.map((filter) => {
				if (filter[2] === "=") {
					return `${filter[1]}=${encodeURIComponent(filter[3])}`;
				}
				return [
					filter[1],
					"=",
					encodeURIComponent(JSON.stringify([filter[2], filter[3]])),
				].join("");
			})
			.join("&");

		let full_url = window.location.href.replace(window.location.search, "");
		if (query_params) {
			full_url += "?" + query_params;
		}
		return full_url;
	}

	get_menu_items() {
		const doctype = this.doctype;
		const items = [];

		if (frappe.model.can_import(doctype, null, this.meta)) {
			items.push({
				label: __("Import", null, "Button in list view menu"),
				action: () =>
					frappe.set_route("list", "data-import", {
						reference_doctype: doctype,
					}),
				standard: true,
			});
		}

		if (frappe.model.can_set_user_permissions(doctype)) {
			items.push({
				label: __("User Permissions", null, "Button in list view menu"),
				action: () =>
					frappe.set_route("list", "user-permission", {
						allow: doctype,
					}),
				standard: true,
			});
		}

		if (frappe.user_roles.includes("System Manager")) {
			items.push({
				label: __("Role Permissions Manager", null, "Button in list view menu"),
				action: () =>
					frappe.set_route("permission-manager", {
						doctype,
					}),
				standard: true,
			});
		}

		if (
			frappe.model.can_create("Custom Field") &&
			frappe.model.can_create("Property Setter")
		) {
			items.push({
				label: __("Customize", null, "Button in list view menu"),
				action: () => {
					if (!this.meta) return;
					if (this.meta.custom) {
						frappe.set_route("form", "doctype", doctype);
					} else if (!this.meta.custom) {
						frappe.set_route("form", "customize-form", {
							doc_type: doctype,
						});
					}
				},
				standard: true,
				shortcut: "Ctrl+J",
			});
		}

		items.push({
			label: __("Toggle Sidebar", null, "Button in list view menu"),
			action: () => this.toggle_side_bar(),
			condition: () => !this.hide_sidebar,
			standard: true,
			shortcut: "Ctrl+K",
		});

		if (frappe.user.has_role("System Manager") && frappe.boot.developer_mode === 1) {
			// edit doctype
			items.push({
				label: __("Edit DocType", null, "Button in list view menu"),
				action: () => frappe.set_route("form", "doctype", doctype),
				standard: true,
			});
		}

		if (frappe.user.has_role("System Manager")) {
			if (this.get_view_settings) {
				items.push(this.get_view_settings());
			}
		}

		return items;
	}

	get_view_settings() {
		return {
			label: __("List Settings", null, "Button in list view menu"),
			action: () => this.show_list_settings(),
			standard: true,
		};
	}

	show_list_settings() {
		frappe.model.with_doctype(this.doctype, () => {
			new ListSettings({
				listview: this,
				doctype: this.doctype,
				settings: this.list_view_settings,
				meta: frappe.get_meta(this.doctype),
			});
		});
	}

	get_workflow_action_menu_items() {
		const workflow_actions = [];
		if (frappe.model.has_workflow(this.doctype)) {
			const actions = frappe.workflow.get_all_transition_actions(this.doctype);
			actions.forEach((action) => {
				workflow_actions.push({
					label: __(action),
					name: action,
					action: () => {
						frappe.xcall("frappe.model.workflow.bulk_workflow_approval", {
							docnames: this.get_checked_items(true),
							doctype: this.doctype,
							action: action,
						});
					},
					is_workflow_action: true,
				});
			});
		}
		return workflow_actions;
	}

	toggle_workflow_actions() {
		if (!frappe.model.has_workflow(this.doctype)) return;
		const checked_items = this.get_checked_items();
		frappe
			.xcall("frappe.model.workflow.get_common_transition_actions", {
				docs: checked_items,
				doctype: this.doctype,
			})
			.then((actions) => {
				Object.keys(this.workflow_action_items).forEach((key) => {
					this.workflow_action_items[key].toggle(actions.includes(key));
				});
			});
	}

	get_actions_menu_items() {
		const doctype = this.doctype;
		const actions_menu_items = [];
		const bulk_operations = new BulkOperations({ doctype: this.doctype });

		const is_field_editable = (field_doc) => {
			return (
				field_doc.fieldname &&
				frappe.model.is_value_type(field_doc) &&
				field_doc.fieldtype !== "Read Only" &&
				!field_doc.hidden &&
				!field_doc.read_only &&
				!field_doc.is_virtual
			);
		};

		const has_editable_fields = (doctype) => {
			return frappe.meta
				.get_docfields(doctype)
				.some((field_doc) => is_field_editable(field_doc));
		};

		const has_submit_permission = (doctype) => {
			return frappe.perm.has_perm(doctype, 0, "submit");
		};

		// utility
		const bulk_assignment = () => {
			return {
				label: __("Assign To", null, "Button in list view actions menu"),
				action: () => {
					this.disable_list_update = true;
					bulk_operations.assign(this.get_checked_items(true), () => {
						this.disable_list_update = false;
						this.clear_checked_items();
						this.refresh();
					});
				},
				standard: true,
			};
		};

		const bulk_assignment_rule = () => {
			return {
				label: __("Apply Assignment Rule", null, "Button in list view actions menu"),
				action: () => {
					this.disable_list_update = true;
					bulk_operations.apply_assignment_rule(this.get_checked_items(true), () => {
						this.disable_list_update = false;
						this.clear_checked_items();
						this.refresh();
					});
				},
				standard: true,
			};
		};

		const bulk_add_tags = () => {
			return {
				label: __("Add Tags", null, "Button in list view actions menu"),
				action: () => {
					this.disable_list_update = true;
					bulk_operations.add_tags(this.get_checked_items(true), () => {
						this.disable_list_update = false;
						this.clear_checked_items();
						this.refresh();
					});
				},
				standard: true,
			};
		};

		const bulk_printing = () => {
			return {
				label: __("Print", null, "Button in list view actions menu"),
				action: () => bulk_operations.print(this.get_checked_items()),
				standard: true,
			};
		};

		const bulk_delete = () => {
			return {
				label: __("Delete", null, "Button in list view actions menu"),
				action: () => {
					const docnames = this.get_checked_items(true).map((docname) =>
						docname.toString()
					);
					let message = __(
						"Delete {0} item permanently?",
						[docnames.length],
						"Title of confirmation dialog"
					);
					if (docnames.length > 1) {
						message = __(
							"Delete {0} items permanently?",
							[docnames.length],
							"Title of confirmation dialog"
						);
					}
					frappe.confirm(message, () => {
						this.disable_list_update = true;
						bulk_operations.delete(docnames, () => {
							this.disable_list_update = false;
							this.clear_checked_items();
							this.refresh();
						});
					});
				},
				standard: true,
			};
		};

		const bulk_cancel = () => {
			return {
				label: __("Cancel", null, "Button in list view actions menu"),
				action: () => {
					const docnames = this.get_checked_items(true);
					if (docnames.length > 0) {
						frappe.confirm(
							__(
								"Cancel {0} documents?",
								[docnames.length],
								"Title of confirmation dialog"
							),
							() => {
								this.disable_list_update = true;
								bulk_operations.submit_or_cancel(docnames, "cancel", () => {
									this.disable_list_update = false;
									this.clear_checked_items();
									this.refresh();
								});
							}
						);
					}
				},
				standard: true,
			};
		};

		const bulk_submit = () => {
			return {
				label: __("Submit", null, "Button in list view actions menu"),
				action: () => {
					const docnames = this.get_checked_items(true);
					if (docnames.length > 0) {
						frappe.confirm(
							__(
								"Submit {0} documents?",
								[docnames.length],
								"Title of confirmation dialog"
							),
							() => {
								this.disable_list_update = true;
								bulk_operations.submit_or_cancel(docnames, "submit", () => {
									this.disable_list_update = false;
									this.clear_checked_items();
									this.refresh();
								});
							}
						);
					}
				},
				standard: true,
			};
		};

		const bulk_edit = () => {
			return {
				label: __("Edit", null, "Button in list view actions menu"),
				action: () => {
					let field_mappings = {};

					frappe.meta.get_docfields(doctype).forEach((field_doc) => {
						if (is_field_editable(field_doc)) {
							field_mappings[field_doc.label] = Object.assign({}, field_doc);
						}
					});

					this.disable_list_update = true;
					bulk_operations.edit(this.get_checked_items(true), field_mappings, () => {
						this.disable_list_update = false;
						this.refresh();
					});
				},
				standard: true,
			};
		};

		const bulk_export = () => {
			return {
				label: __("Export", null, "Button in list view actions menu"),
				action: () => {
					const docnames = this.get_checked_items(true);

					bulk_operations.export(doctype, docnames);
				},
				standard: true,
			};
		};

		// bulk edit
		if (has_editable_fields(doctype)) {
			actions_menu_items.push(bulk_edit());
		}

		actions_menu_items.push(bulk_export());

		// bulk assignment
		actions_menu_items.push(bulk_assignment());

		actions_menu_items.push(bulk_assignment_rule());

		actions_menu_items.push(bulk_add_tags());

		// bulk printing
		if (frappe.model.can_print(doctype)) {
			actions_menu_items.push(bulk_printing());
		}

		// bulk submit
		if (
			frappe.model.is_submittable(doctype) &&
			has_submit_permission(doctype) &&
			!frappe.model.has_workflow(doctype)
		) {
			actions_menu_items.push(bulk_submit());
		}

		// bulk cancel
		if (frappe.model.can_cancel(doctype) && !frappe.model.has_workflow(doctype)) {
			actions_menu_items.push(bulk_cancel());
		}

		// bulk delete
		if (frappe.model.can_delete(doctype)) {
			actions_menu_items.push(bulk_delete());
		}

		return actions_menu_items;
	}

	parse_filters_from_route_options() {
		const filters = [];

		for (let field in frappe.route_options) {
			let doctype = null;
			let value = frappe.route_options[field];

			let value_array;
			if ($.isArray(value) && value[0].startsWith("[") && value[0].endsWith("]")) {
				value_array = [];
				for (var i = 0; i < value.length; i++) {
					value_array.push(JSON.parse(value[i]));
				}
			} else if (typeof value === "string" && value.startsWith("[") && value.endsWith("]")) {
				value = JSON.parse(value);
			}

			// if `Child DocType.fieldname`
			if (field.includes(".")) {
				doctype = field.split(".")[0];
				field = field.split(".")[1];
			}

			// find the table in which the key exists
			// for example the filter could be {"item_code": "X"}
			// where item_code is in the child table.

			// we can search all tables for mapping the doctype
			if (!doctype) {
				doctype = frappe.meta.get_doctype_for_field(this.doctype, field);
			}

			if (doctype) {
				if (value_array) {
					for (var j = 0; j < value_array.length; j++) {
						if ($.isArray(value_array[j])) {
							filters.push([doctype, field, value_array[j][0], value_array[j][1]]);
						} else {
							filters.push([doctype, field, "=", value_array[j]]);
						}
					}
				} else if ($.isArray(value)) {
					filters.push([doctype, field, value[0], value[1]]);
				} else {
					filters.push([doctype, field, "=", value]);
				}
			}
		}

		return filters;
	}
};

frappe.get_list_view = (doctype) => {
	let route = `List/${doctype}/List`;
	return frappe.views.list_view[route];
};<|MERGE_RESOLUTION|>--- conflicted
+++ resolved
@@ -348,11 +348,7 @@
 			this.columns.push({
 				type: "Subject",
 				df: {
-<<<<<<< HEAD
-					label: __("ID"),  // Farm To People
-=======
 					label: __("ID"),
->>>>>>> c3390404
 					fieldname: "name",
 				},
 			});
@@ -407,24 +403,8 @@
 
 		this.columns = this.columns.slice(0, this.list_view_settings.total_fields || total_fields);
 
-		// frappe.msgprint(`Settings: ${Object.keys(this.settings)}`);
-		// frappe.msgprint(`Hide name column 2: ${this.settings.hide_name_column}`);
-		// frappe.msgprint(`Title Field: ${this.meta.title_field}`);
 		if (
 			!this.settings.hide_name_column &&
-<<<<<<< HEAD
-			this.meta.title_field !== 'name'
-		)
-			{
-				this.columns.push({
-					type: "Field",
-					df: {
-						label: __("ID"),  // Farm To People
-						fieldname: "name",
-					},
-				});
-  			}
-=======
 			this.meta.title_field &&
 			this.meta.title_field !== "name"
 		) {
@@ -436,7 +416,6 @@
 				},
 			});
 		}
->>>>>>> c3390404
 	}
 
 	reorder_listview_fields() {

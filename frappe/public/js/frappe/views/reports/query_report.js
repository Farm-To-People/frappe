// Copyright (c) 2018, Frappe Technologies Pvt. Ltd. and Contributors
// MIT License. See license.txt
import DataTable from "frappe-datatable";

frappe.provide("frappe.widget.utils");
frappe.provide("frappe.views");
frappe.provide("frappe.query_reports");

frappe.standard_pages["query-report"] = function () {
	var wrapper = frappe.container.add_page("query-report");

	frappe.ui.make_app_page({
		parent: wrapper,
		title: __("Query Report"),
		single_column: true,
	});

	frappe.query_report = new frappe.views.QueryReport({
		parent: wrapper,
	});

	$(wrapper).bind("show", function () {
		frappe.query_report.show();
	});
};

frappe.views.QueryReport = class QueryReport extends frappe.views.BaseList {
	show() {
		this.init().then(() => this.load());
	}

	init() {
		if (this.init_promise) {
			return this.init_promise;
		}

		let tasks = [
			this.setup_defaults,
			this.setup_page,
			this.setup_report_wrapper,
			this.setup_events,
		].map((fn) => fn.bind(this));
		this.init_promise = frappe.run_serially(tasks);
		return this.init_promise;
	}

	setup_defaults() {
		this.route = frappe.get_route();
		this.page_name = frappe.get_route_str();

		// Setup buttons
		this.primary_action = null;

		// throttle refresh for 300ms
		this.refresh = frappe.utils.throttle(this.refresh, 300);

		this.menu_items = [];
	}

	update_url_with_filters() {
		if (frappe.get_route_str() == this.page_name) {
			window.history.replaceState(null, null, this.get_url_with_filters());
		}
	}

	get_url_with_filters() {
		const query_params = Object.entries(this.get_filter_values())
			.map(([field, value], _idx) => {
				// multiselects
				if (Array.isArray(value)) {
					if (!value.length) return "";
					value = JSON.stringify(value);
				}
				return `${field}=${encodeURIComponent(value)}`;
			})
			.filter(Boolean)
			.join("&");

		let full_url = window.location.href.replace(window.location.search, "");
		if (query_params) {
			full_url += "?" + query_params;
		}
		return full_url;
	}

	set_default_secondary_action() {
		this.refresh_button && this.refresh_button.remove();
		this.refresh_button = this.page.add_action_icon("refresh", () => {
			this.setup_progress_bar();
			this.refresh();
		});
	}

	get_no_result_message() {
		return `<div class="msg-box no-border">
			<div>
				<img src="/assets/frappe/images/ui-states/list-empty-state.svg" alt="Generic Empty State" class="null-state">
			</div>
			<p>${__("Nothing to show")}</p>
		</div>`;
	}

	setup_events() {
		frappe.realtime.on("report_generated", (data) => {
			this.toggle_primary_button_disabled(false);
			if (data.report_name) {
				this.prepared_report_action = "Rebuild";
				// If generated report and currently active Prepared Report has same fiters
				// then refresh the Prepared Report
				// Otherwise show alert with the link to the Prepared Report
				if (data.name == this.prepared_report_doc_name) {
					this.refresh();
				} else {
					let alert_message = `Report ${this.report_name} generated.
						<a href="#query-report/${this.report_name}/?prepared_report_name=${data.name}">View</a>`;
					frappe.show_alert({ message: alert_message, indicator: "orange" });
				}
			}
		});
		this.page.wrapper.on("click", "[data-action]", (e) => {
			let action_name = $(e.currentTarget).data("action");
			let action = this[action_name];
			if (action.call) {
				action.call(this, e);
			}
		});
	}

	load() {
		if (frappe.get_route().length < 2) {
			this.toggle_nothing_to_show(true);
			return;
		}

		let route_options = {};
		route_options = Object.assign(route_options, frappe.route_options);

		if (this.report_name !== frappe.get_route()[1]) {
			// different report
			this.load_report(route_options);
		} else if (frappe.has_route_options()) {
			// filters passed through routes
			// so refresh report again
			this.refresh_report(route_options);
		} else {
			// same report
			// don't do anything to preserve state
			// like filters and datatable column widths
		}
	}

	load_report(route_options) {
		this.page.clear_inner_toolbar();
		this.route = frappe.get_route();
		this.page_name = frappe.get_route_str();
		this.report_name = this.route[1];
		this.page_title = __(this.report_name);
		this.show_save = false;
		this.menu_items = this.get_menu_items();
		this.datatable = null;
		this.prepared_report_action = "New";

		frappe.run_serially([
			() => this.get_report_doc(),
			() => this.get_report_settings(),
			() => this.setup_progress_bar(),
			() => this.setup_page_head(),
			() => this.refresh_report(route_options),
			() => this.add_chart_buttons_to_toolbar(true),
			() => this.add_card_button_to_toolbar(true),
		]);
	}

	add_card_button_to_toolbar() {
		this.page.add_inner_button(__("Create Card"), () => {
			this.add_card_to_dashboard();
		});
	}

	add_chart_buttons_to_toolbar(show) {
		if (show) {
			this.create_chart_button && this.create_chart_button.remove();
			this.create_chart_button = this.page.add_button(__("Set Chart"), () => {
				this.open_create_chart_dialog();
			});

			if (this.chart_fields || this.chart_options) {
				this.add_to_dashboard_button && this.add_to_dashboard_button.remove();
				this.add_to_dashboard_button = this.page.add_button(
					__("Add Chart to Dashboard"),
					() => {
						this.add_chart_to_dashboard();
					}
				);
			}
		} else {
			this.create_chart_button && this.create_chart_button.remove();
			this.add_to_dashboard_button && this.add_to_dashboard_button.remove();
		}
	}

	add_card_to_dashboard() {
		let field_options = frappe.report_utils.get_field_options_from_report(
			this.columns,
			this.raw_data
		);
		const dashboard_field = frappe.dashboard_utils.get_dashboard_link_field();
		const set_standard = frappe.boot.developer_mode;

		const dialog = new frappe.ui.Dialog({
			title: __("Create Card"),
			fields: [
				{
					fieldname: "report_field",
					label: __("Field"),
					fieldtype: "Select",
					options: field_options.numeric_fields,
				},
				{
					fieldname: "cb_1",
					fieldtype: "Column Break",
				},
				{
					fieldname: "report_function",
					label: __("Function"),
					options: ["Sum", "Average", "Minimum", "Maximum"],
					fieldtype: "Select",
				},
				{
					fieldname: "sb_1",
					label: __("Add to Dashboard"),
					fieldtype: "Section Break",
				},
				dashboard_field,
				{
					fieldname: "cb_2",
					fieldtype: "Column Break",
				},
				{
					fieldname: "label",
					label: __("Card Label"),
					fieldtype: "Data",
				},
			],
			primary_action_label: __("Add"),
			primary_action: (values) => {
				if (!values.label) {
					values.label = `${values.report_function} of ${toTitle(values.report_field)}`;
				}
				this.create_number_card(values, values.dashboard, values.label, set_standard);
				dialog.hide();
			},
		});

		dialog.show();
	}

	add_chart_to_dashboard() {
		if (this.chart_fields || this.chart_options) {
			const dashboard_field = frappe.dashboard_utils.get_dashboard_link_field();
			const set_standard = frappe.boot.developer_mode;

			const dialog = new frappe.ui.Dialog({
				title: __("Create Chart"),
				fields: [
					{
						fieldname: "dashboard_chart_name",
						label: "Chart Name",
						fieldtype: "Data",
					},
					dashboard_field,
				],
				primary_action_label: __("Add"),
				primary_action: (values) => {
					this.create_dashboard_chart(
						this.chart_fields || this.chart_options,
						values.dashboard,
						values.dashboard_chart_name,
						set_standard
					);
					dialog.hide();
				},
			});

			dialog.show();
		} else {
			frappe.msgprint(__("Please Set Chart"));
		}
	}

	create_number_card(values, dashboard_name, card_name, set_standard) {
		let args = {
			dashboard: dashboard_name || null,
			type: "Report",
			report_name: this.report_name,
			filters_json: JSON.stringify(this.get_filter_values()),
			set_standard: set_standard,
		};
		Object.assign(args, values);

		this.add_to_dashboard(
			"frappe.desk.doctype.number_card.number_card.create_report_number_card",
			args,
			dashboard_name,
			card_name,
			"Number Card"
		);
	}

	create_dashboard_chart(chart_args, dashboard_name, chart_name, set_standard) {
		let args = {
			dashboard: dashboard_name || null,
			chart_type: "Report",
			report_name: this.report_name,
			type: chart_args.chart_type || frappe.model.unscrub(chart_args.type),
			color: chart_args.color,
			filters_json: JSON.stringify(this.get_filter_values()),
			custom_options: {},
			set_standard: set_standard,
		};

		for (let key in chart_args) {
			if (key != "data") {
				args["custom_options"][key] = chart_args[key];
			}
		}

		if (this.chart_fields) {
			let x_field_title = toTitle(chart_args.x_field);
			let y_field_title = toTitle(chart_args.y_fields[0]);
			chart_name = chart_name || `${this.report_name}: ${x_field_title} vs ${y_field_title}`;

			Object.assign(args, {
				chart_name: chart_name,
				x_field: chart_args.x_field,
				y_axis: chart_args.y_axis_fields.map((f) => {
					return { y_field: f.y_field, color: f.color };
				}),
				use_report_chart: 0,
			});
		} else {
			chart_name = chart_name || this.report_name;
			Object.assign(args, {
				chart_name: chart_name,
				use_report_chart: 1,
			});
		}

		this.add_to_dashboard(
			"frappe.desk.doctype.dashboard_chart.dashboard_chart.create_report_chart",
			args,
			dashboard_name,
			chart_name,
			"Dashboard Chart"
		);
	}

	add_to_dashboard(method, args, dashboard_name, name, doctype) {
		frappe.xcall(method, { args: args }).then(() => {
			let message;
			if (dashboard_name) {
				let dashboard_route_html = `<a href="#dashboard-view/${dashboard_name}">${dashboard_name}</a>`;
				message = __("New {0} {1} added to Dashboard {2}", [
					__(doctype),
					name,
					dashboard_route_html,
				]);
			} else {
				message = __("New {0} {1} created", [__(doctype), name]);
			}

			frappe.msgprint(message, __("New {0} Created", [__(doctype)]));
		});
	}

	refresh_report(route_options) {
		this.toggle_message(true);
		this.toggle_report(false);

		return frappe.run_serially([
			() => this.setup_filters(),
			() => this.set_route_filters(route_options),
			() => this.page.clear_custom_actions(),
			() => this.report_settings.onload && this.report_settings.onload(this),
			() => this.refresh(),
		]);
	}

	get_report_doc() {
		return frappe.model
			.with_doc("Report", this.report_name)
			.then((doc) => {
				this.report_doc = doc;
			})
			.then(() => frappe.model.with_doctype(this.report_doc.ref_doctype));
	}

	get_report_settings() {
		return new Promise((resolve, reject) => {
			if (frappe.query_reports[this.report_name]) {
				this.report_settings = frappe.query_reports[this.report_name];
				resolve();
			} else {
				frappe
					.xcall("frappe.desk.query_report.get_script", {
						report_name: this.report_name,
					})
					.then((settings) => {
						frappe.dom.eval(settings.script || "");
						frappe.after_ajax(() => {
							this.report_settings = this.get_local_report_settings();
							this.report_settings.html_format = settings.html_format;
							this.report_settings.execution_time = settings.execution_time || 0;
							frappe.query_reports[this.report_name] = this.report_settings;

							if (this.report_doc.filters && !this.report_settings.filters) {
								// add configured filters
								this.report_settings.filters = this.report_doc.filters;
							}

							resolve();
						});
					})
					.catch(reject);
			}
		});
	}

	get_local_report_settings() {
		let report_script_name =
			this.report_doc.report_type === "Custom Report"
				? this.report_doc.reference_report
				: this.report_name;
		return frappe.query_reports[report_script_name] || {};
	}

	setup_progress_bar() {
		let seconds_elapsed = 0;
		const execution_time = this.report_settings.execution_time || 0;

		if (execution_time < 5) return;

		this.interval = setInterval(function () {
			seconds_elapsed += 1;
			frappe.show_progress(__("Preparing Report"), seconds_elapsed, execution_time);
		}, 1000);
	}

	refresh_filters_dependency() {
		this.filters.forEach((filter) => {
			filter.guardian_has_value = true;

			if (filter.df.depends_on) {
				filter.guardian_has_value = this.evaluate_depends_on_value(
					filter.df.depends_on,
					filter.df.label
				);

				if (filter.guardian_has_value) {
					if (filter.df.hidden_due_to_dependency) {
						filter.df.hidden_due_to_dependency = false;
						this.toggle_filter_display(filter.df.fieldname, false);
					}
				} else {
					if (!filter.df.hidden_due_to_dependency) {
						filter.df.hidden_due_to_dependency = true;
						this.toggle_filter_display(filter.df.fieldname, true);
						filter.set_value(filter.df.default || null);
					}
				}
			}
		});
	}

	evaluate_depends_on_value(expression, filter_label) {
		let out = null;
		let doc = this.get_filter_values();
		if (doc) {
			if (typeof expression === "boolean") {
				out = expression;
			} else if (expression.substr(0, 5) == "eval:") {
				try {
					out = frappe.utils.eval(expression.substr(5), { doc });
				} catch (e) {
					frappe.throw(
						__('Invalid "depends_on" expression set in filter {0}', [filter_label])
					);
				}
			} else {
				var value = doc[expression];
				if ($.isArray(value)) {
					out = !!value.length;
				} else {
					out = !!value;
				}
			}
		}
		return out;
	}

	setup_filters() {
		this.clear_filters();
		const { filters = [] } = this.report_settings;

		let filter_area = this.page.page_form;

		this.filters = filters
			.map((df) => {
				if (df.fieldtype === "Break") return;

				let f = this.page.add_field(df, filter_area);

				if (df.default) {
					f.set_input(df.default);
				}

				if (df.get_query) f.get_query = df.get_query;
				if (df.on_change) f.on_change = df.on_change;

				df.onchange = () => {
					this.refresh_filters_dependency();

					let current_filters = this.get_filter_values();
					if (
						this.previous_filters &&
						JSON.stringify(this.previous_filters) === JSON.stringify(current_filters)
					) {
						// filter values have not changed
						return;
					}

					// clear previous_filters after 10 seconds, to allow refresh for new data
					this.previous_filters = current_filters;
					setTimeout(() => (this.previous_filters = null), 10000);

					if (f.on_change) {
						f.on_change(this);
					} else {
						if (this.prepared_report) {
							this.reset_report_view();
						} else if (!this._no_refresh) {
							this.refresh();
						}
					}
				};

				f = Object.assign(f, df);

				return f;
			})
			.filter(Boolean);

		this.refresh_filters_dependency();
		if (this.filters.length === 0) {
			// hide page form if no filters
			this.page.hide_form();
		} else {
			this.page.show_form();
		}
	}

	set_filters(filters) {
		this.filters.map((f) => {
			f.set_input(filters[f.fieldname]);
		});
	}

	set_route_filters(route_options) {
		if (!route_options) route_options = frappe.route_options;

		if (route_options) {
			const fields = Object.keys(route_options);

			const filters_to_set = this.filters.filter((f) => fields.includes(f.df.fieldname));

			const promises = filters_to_set.map((f) => {
				return () => {
					let value = route_options[f.df.fieldname];
					if (typeof value === "string" && value[0] === "[") {
						// multiselect array
						value = JSON.parse(value);
					}
					f.set_value(value);
				};
			});
			promises.push(() => {
				frappe.route_options = null;
			});

			return frappe.run_serially(promises);
		}
	}

	clear_filters() {
		this.page.clear_fields();
	}

	refresh() {
		this.toggle_message(true);
		this.toggle_report(false);
		let filters = this.get_filter_values(true);
		this.show_loading_screen();

		// only one refresh at a time
		if (this.last_ajax) {
			this.last_ajax.abort();
		}

		const query_params = this.get_query_params();

		if (query_params.prepared_report_name) {
			filters.prepared_report_name = query_params.prepared_report_name;
		}

		return new Promise((resolve) => {
			this.last_ajax = frappe.call({
				method: "frappe.desk.query_report.run",
				type: "GET",
				args: {
					report_name: this.report_name,
					filters: filters,
					is_tree: this.report_settings.tree,
					parent_field: this.report_settings.parent_field,
				},
				callback: resolve,
				always: () => this.page.btn_secondary.prop("disabled", false),
			});
		})
			.then((r) => {
				let data = r.message;
				this.hide_status();
				clearInterval(this.interval);

				this.execution_time = data.execution_time || 0.1;

				if (data.prepared_report) {
					this.prepared_report = true;
					this.prepared_report_document = data.doc;
					// If query_string contains prepared_report_name then set filters
					// to match the mentioned prepared report doc and disable editing
					if (query_params.prepared_report_name) {
						this.prepared_report_action = "Edit";
						const filters_from_report = JSON.parse(data.doc.filters);
						Object.values(this.filters).forEach(function (field) {
							if (filters_from_report[field.fieldname]) {
								field.set_input(filters_from_report[field.fieldname]);
							}
							if (field.input) {
								field.input.disabled = true;
							}
						});
					}
					this.add_prepared_report_buttons(data.doc);
				}

				if (data.report_summary) {
					this.$summary.empty();
					this.render_summary(data.report_summary);
				}

				if (data.message && !data.prepared_report) this.show_status(data.message);

				this.toggle_message(false);
				if (data.result && data.result.length) {
					this.prepare_report_data(data);
					this.chart_options = this.get_chart_options(data);

					this.$chart.empty();
					if (this.chart_options) {
						this.render_chart(this.chart_options);
					} else {
						this.$chart.empty();
						if (this.chart_fields) {
							this.chart_options = frappe.report_utils.make_chart_options(
								this.columns,
								this.raw_data,
								this.chart_fields
							);
							this.chart_options && this.render_chart(this.chart_options);
						}
					}
					this.render_datatable();
					this.add_chart_buttons_to_toolbar(true);
					this.add_card_button_to_toolbar();
					this.$report.show();
				} else {
					this.data = [];
					this.toggle_nothing_to_show(true);
					this.add_chart_buttons_to_toolbar(false);
				}

				this.show_footer_message();
				frappe.hide_progress();
			})
			.finally(() => {
				this.hide_loading_screen();
				this.update_url_with_filters();
			});
	}

	render_summary(data) {
		data.forEach((summary) => {
			frappe.utils.build_summary_item(summary).appendTo(this.$summary);
		});

		this.$summary.show();
	}

	get_query_params() {
		const query_string = frappe.utils.get_query_string(frappe.get_route_str());
		const query_params = frappe.utils.get_query_params(query_string);
		return query_params;
	}

	add_prepared_report_buttons(doc) {
		if (doc) {
			this.page.add_inner_button(__("Download Report"), function () {
				window.open(
					frappe.urllib.get_full_url(
						"/api/method/frappe.core.doctype.prepared_report.prepared_report.download_attachment?" +
							"dn=" +
							encodeURIComponent(doc.name)
					)
				);
			});

			const part1 = __("This report was generated {0}.", [
				frappe.datetime.comment_when(doc.report_end_time),
			]);
			const part2 = __("To get the updated report, click on {0}.", [__("Rebuild")]);
			const part3 = __("See all past reports.");

			this.show_status(`
				<div class="indicator orange">
					<span>
						${part1}
						${part2}
						<a href="/app/List/Prepared%20Report?report_name=${this.report_name}"> ${part3}</a>
					</span>
				</div>
			`);
		}

		// Three cases
		// 1. First time with given filters, no data.
		// 2. Showing data from specific report
		// 3. Showing data from an old report without specific report name
		this.primary_action_map = {
			New: {
				label: __("Generate New Report"),
				click: () => {
					this.show_warning_or_generate_report();
				},
			},
			Edit: {
				label: __("Edit"),
				click: () => {
					frappe.set_route(frappe.get_route());
				},
			},
			Rebuild: {
				label: __("Rebuild"),
				click: () => {
					this.show_warning_or_generate_report();
				},
			},
		};

		let primary_action = this.primary_action_map[this.prepared_report_action];

		if (!this.primary_button || this.primary_button.text() !== primary_action.label) {
			this.primary_button = this.page.set_primary_action(
				primary_action.label,
				primary_action.click
			);
		}
	}

	toggle_primary_button_disabled(disable) {
		this.primary_button.prop("disabled", disable);
	}

	show_warning_or_generate_report() {
		frappe
			.xcall(
				"frappe.core.doctype.prepared_report.prepared_report.get_reports_in_queued_state",
				{
					filters: this.get_filter_values(),
					report_name: this.report_name,
				}
			)
			.then((reports) => {
				this.queued_prepared_reports = reports;

				if (reports.length) {
					const message = this.get_queued_prepared_reports_warning_message(reports);
					this.prepared_report_dialog = frappe.warn(
						__("Reports already in Queue"),
						message,
						() => this.generate_background_report(),
						__("Proceed Anyway"),
						true
					);

					this.prepared_report_dialog.footer.prepend(`
					<button type="button" class="btn btn-sm btn-default pull-left" data-action="delete_old_queued_reports">
						${__("Delete and Generate New")}
					</button>`);

					frappe.utils.bind_actions_with_object(
						this.prepared_report_dialog.wrapper,
						this
					);
				} else {
					this.generate_background_report();
				}
			});
	}

	get_queued_prepared_reports_warning_message(reports) {
		const route = `/app/List/Prepared Report/List?status=Queued&report_name=${this.report_name}`;
		const report_link_html =
			reports.length == 1
				? `<a class="underline" href="${route}">${__("1 Report")}</a>`
				: `<a class="underline" href="${route}">${__("{0} Reports", [
						reports.length,
				  ])}</a>`;

		const no_of_reports_html =
			reports.length == 1
				? `${__("There is {0} with the same filters already in the queue:", [
						report_link_html,
				  ])}`
				: `${__("There are {0} with the same filters already in the queue:", [
						report_link_html,
				  ])}`;

		let warning_message = `
			<p>
				${__("Are you sure you want to generate a new report?")}
				${no_of_reports_html}
			</p>`;

		let get_item_html = (item) =>
			`<a class="underline" href="/app/prepared-report/${item.name}">${item.name}</a>`;

		warning_message += reports.map(get_item_html).join(", ");

		return warning_message;
	}

	delete_old_queued_reports() {
		this.prepared_report_dialog.hide();
		frappe
			.xcall("frappe.core.doctype.prepared_report.prepared_report.delete_prepared_reports", {
				reports: this.queued_prepared_reports,
			})
			.then(() => this.generate_background_report());
	}

	generate_background_report() {
		this.toggle_primary_button_disabled(true);
		let mandatory = this.filters.filter((f) => f.df.reqd);
		let missing_mandatory = mandatory.filter((f) => !f.get_value());
		if (!missing_mandatory.length) {
			let filters = this.get_filter_values(true);
			return new Promise((resolve) =>
				frappe.call({
					method: "frappe.desk.query_report.background_enqueue_run",
					type: "GET",
					args: {
						report_name: this.report_name,
						filters: filters,
					},
					callback: resolve,
				})
			).then((r) => {
				const data = r.message;
				// Rememeber the name of Prepared Report doc
				this.prepared_report_doc_name = data.name;
				let alert_message =
					`<a href='/app/prepared-report/${data.name}'>` +
					__("Report initiated, click to view status") +
					`</a>`;
				frappe.show_alert({ message: alert_message, indicator: "orange" }, 10);
				this.toggle_nothing_to_show(true);
			});
		}
	}

	prepare_report_data(data) {
		this.raw_data = data;
		this.columns = this.prepare_columns(data.columns);
		this.custom_columns = [];
		this.data = this.prepare_data(data.result);
		this.linked_doctypes = this.get_linked_doctypes();
		this.tree_report = this.data.some((d) => "indent" in d);
	}

	render_datatable() {
		let data = this.data;
		let columns = this.columns.filter((col) => !col.hidden);

		if (this.raw_data.add_total_row && !this.report_settings.tree) {
			data = data.slice();
			data.splice(-1, 1);
		}

		this.$report.show();
		if (
			this.datatable &&
			this.datatable.options &&
			this.datatable.options.showTotalRow === this.raw_data.add_total_row
		) {
			this.datatable.options.treeView = this.tree_report;
			this.datatable.refresh(data, columns);
		} else {
			let datatable_options = {
				columns: columns,
				data: data,
				inlineFilters: true,
				language: frappe.boot.lang,
				translations: frappe.utils.datatable.get_translations(),
				treeView: this.tree_report,
				layout: "fixed",
				cellHeight: 33,
				showTotalRow: this.raw_data.add_total_row && !this.report_settings.tree,
				direction: frappe.utils.is_rtl() ? "rtl" : "ltr",
				hooks: {
					columnTotal: frappe.utils.report_column_total,
				},
			};

			if (this.report_settings.get_datatable_options) {
				datatable_options = this.report_settings.get_datatable_options(datatable_options);
			}
			this.datatable = new DataTable(this.$report[0], datatable_options);
		}

		if (typeof this.report_settings.initial_depth == "number") {
			this.datatable.rowmanager.setTreeDepth(this.report_settings.initial_depth);
		}
		if (this.report_settings.after_datatable_render) {
			this.report_settings.after_datatable_render(this.datatable);
		}
	}

	show_loading_screen() {
		const loading_state = `<div class="msg-box no-border">
			<div>
				<img src="/assets/frappe/images/ui-states/list-empty-state.svg" alt="Generic Empty State" class="null-state">
			</div>
			<p>${__("Loading")}...</p>
		</div>`;

		this.$loading.find("div").html(loading_state);
		this.$report.hide();
		this.$loading.show();
	}

	hide_loading_screen() {
		this.$loading.hide();
	}

	get_chart_options(data) {
		let options = this.report_settings.get_chart_data
			? this.report_settings.get_chart_data(data.columns, data.result)
			: data.chart
			? data.chart
			: undefined;

		if (!(options && options.data && options.data.labels && options.data.labels.length > 0))
			return;

		if (options.fieldtype) {
			options.tooltipOptions = {
				formatTooltipY: (d) =>
					frappe.format(d, {
						fieldtype: options.fieldtype,
						options: options.options,
					}),
			};
		}
		options.axisOptions = {
			shortenYAxisNumbers: 1,
			numberFormatter: frappe.utils.format_chart_axis_number,
		};
		options.height = 280;
		return options;
	}

	render_chart(options) {
		this.$chart.empty();
		this.$chart.show();
		this.chart = new frappe.Chart(this.$chart[0], options);
	}

	open_create_chart_dialog() {
		const me = this;
		let field_options = frappe.report_utils.get_field_options_from_report(
			this.columns,
			this.raw_data
		);

		function set_chart_values(values) {
			values.y_fields = [];
			values.colors = [];
			if (values.y_axis_fields) {
				values.y_axis_fields.map((f) => {
					values.y_fields.push(f.y_field);
					values.colors.push(f.color);
				});
			}

			values.y_fields = values.y_fields.map((d) => d.trim()).filter(Boolean);

			return values;
		}

		function preview_chart() {
			const wrapper = $(dialog.fields_dict["chart_preview"].wrapper);
			let values = dialog.get_values(true);
			values = set_chart_values(values);

			if (values.x_field && values.y_fields.length) {
				let options = frappe.report_utils.make_chart_options(
					me.columns,
					me.raw_data,
					values
				);
				me.chart_fields = values;
				wrapper.empty();
				new frappe.Chart(wrapper[0], options);
				wrapper.find(".chart-container .title, .chart-container .sub-title").hide();
				wrapper.show();

				dialog.fields_dict["create_dashoard_chart"].df.hidden = 0;
				dialog.refresh();
			} else {
				wrapper[0].innerHTML = `<div class="flex justify-center align-center text-muted" style="height: 120px; display: flex;">
					<div>${__("Please select X and Y fields")}</div>
				</div>`;
			}
		}

		const dialog = new frappe.ui.Dialog({
			title: __("Create Chart"),
			fields: [
				{
					fieldname: "x_field",
					label: "X Field",
					fieldtype: "Select",
					default: me.chart_fields ? me.chart_fields.x_field : null,
					options: field_options.non_numeric_fields,
				},
				{
					fieldname: "cb_1",
					fieldtype: "Column Break",
				},
				{
					fieldname: "chart_type",
					label: "Type of Chart",
					fieldtype: "Select",
					options: ["Bar", "Line", "Percentage", "Pie", "Donut"],
					default: me.chart_fields ? me.chart_fields.chart_type : "Bar",
				},
				{
					fieldname: "sb_1",
					fieldtype: "Section Break",
					label: "Y Axis",
				},
				{
					fieldname: "y_axis_fields",
					fieldtype: "Table",
					fields: [
						{
							fieldtype: "Select",
							fieldname: "y_field",
							name: "y_field",
							label: __("Y Field"),
							options: field_options.numeric_fields,
							in_list_view: 1,
						},
						{
							fieldtype: "Color",
							fieldname: "color",
							name: "color",
							label: __("Color"),
							in_list_view: 1,
						},
					],
				},
				{
					fieldname: "preview_chart_button",
					fieldtype: "Button",
					label: "Preview Chart",
					click: preview_chart,
				},
				{
					fieldname: "sb_2",
					fieldtype: "Section Break",
					label: "Chart Preview",
				},
				{
					fieldname: "chart_preview",
					label: "Chart Preview",
					fieldtype: "HTML",
				},
				{
					fieldname: "create_dashoard_chart",
					label: "Add Chart to Dashboard",
					fieldtype: "Button",
					hidden: 1,
					click: () => {
						dialog.hide();
						this.add_chart_to_dashboard();
					},
				},
			],
			primary_action_label: __("Create"),
			primary_action: (values) => {
				values = set_chart_values(values);

				let options = frappe.report_utils.make_chart_options(
					this.columns,
					this.raw_data,
					values
				);
				me.chart_fields = values;

				let x_field_label = field_options.numeric_fields.filter(
					(field) => field.value == values.y_fields[0]
				)[0].label;
				let y_field_label = field_options.non_numeric_fields.filter(
					(field) => field.value == values.x_field
				)[0].label;

				options.title = __("{0}: {1} vs {2}", [
					this.report_name,
					x_field_label,
					y_field_label,
				]);

				this.render_chart(options);
				this.add_chart_buttons_to_toolbar(true);

				dialog.hide();
			},
		});

		dialog.show();

		// load preview after dialog animation
		setTimeout(preview_chart, 500);
	}

	prepare_columns(columns) {
		return columns.map((column) => {
			column = frappe.report_utils.prepare_field_from_column(column);

			const format_cell = (value, row, column, data) => {
				if (column.isHeader && !data && this.data) {
					// totalRow doesn't have a data object
					// proxy it using the first data object
					// applied to Float, Currency fields, needed only for currency formatting.
					// make first data column have value 'Total'
					let index = 1;

					if (this.report_settings.get_datatable_options) {
						let datatable = this.report_settings.get_datatable_options({});
						if (datatable && datatable.checkboxColumn) index = 2;
					}

					if (column.colIndex === index && !value) {
						value = "Total";
						column = { fieldtype: "Data" }; // avoid type issues for value if Date column
					} else if (in_list(["Currency", "Float"], column.fieldtype)) {
						// proxy for currency and float
						data = this.data[0];
					}
				}
				return frappe.format(
					value,
					column,
					{ for_print: false, always_show_decimals: true },
					data
				);
			};

			let compareFn = null;
			if (column.fieldtype === "Date") {
				compareFn = (cell, keyword) => {
					if (!cell.content) return null;
					if (keyword.length !== "YYYY-MM-DD".length) return null;

					const keywordValue = frappe.datetime.user_to_obj(keyword);
					const cellValue = frappe.datetime.str_to_obj(cell.content);
					return [+cellValue, +keywordValue];
				};
			}

			return Object.assign(column, {
				id: column.fieldname,
				name: __(column.label, null, `Column of report '${this.report_name}'`), // context has to match context in   get_messages_from_report in translate.py
				width: parseInt(column.width) || null,
				editable: false,
				compareValue: compareFn,
				format: (value, row, column, data) => {
					if (this.report_settings.formatter) {
						return this.report_settings.formatter(
							value,
							row,
							column,
							data,
							format_cell
						);
					}
					return format_cell(value, row, column, data);
				},
			});
		});
	}

	prepare_data(data) {
		return data.map((row) => {
			let row_obj = {};
			if (Array.isArray(row)) {
				this.columns.forEach((column, i) => {
					row_obj[column.id] = row[i];
				});

				return row_obj;
			}
			return row;
		});
	}

	get_visible_columns() {
		const visible_column_ids = this.datatable.datamanager
			.getColumns(true)
			.map((col) => col.id);

		return visible_column_ids
			.map((id) => this.columns.find((col) => col.id === id))
			.filter(Boolean);
	}

	get_filter_values(raise) {
		// check for mandatory property for filters added via UI
		const mandatory = this.filters.filter((f) => f.df.reqd || f.df.mandatory);
		const missing_mandatory = mandatory.filter((f) => !f.get_value());
		if (raise && missing_mandatory.length > 0) {
			let message = __("Please set filters");
			this.hide_loading_screen();
			this.toggle_message(raise, message);
			throw "Filter missing";
		}

		raise && this.toggle_message(false);

		const filters = this.filters
			.filter((f) => f.get_value())
			.map((f) => {
				var v = f.get_value();
				// hidden fields dont have $input
				if (f.df.hidden) v = f.value;
				if (v === "%") v = null;
				if (f.df.wildcard_filter) {
					v = `%${v}%`;
				}
				return {
					[f.df.fieldname]: v,
				};
			})
			.reduce((acc, f) => {
				Object.assign(acc, f);
				return acc;
			}, {});
		return filters;
	}

	get_filter(fieldname) {
		const field = (this.filters || []).find((f) => f.df.fieldname === fieldname);
		if (!field) {
			console.warn(`[Query Report] Invalid filter: ${fieldname}`);
		}
		return field;
	}

	get_filter_value(fieldname) {
		const field = this.get_filter(fieldname);
		return field ? field.get_value() : null;
	}

	set_filter_value(fieldname, value) {
		let field_value_map = {};
		if (typeof fieldname === "string") {
			field_value_map[fieldname] = value;
		} else {
			field_value_map = fieldname;
		}

		this._no_refresh = true;
		Object.keys(field_value_map).forEach((fieldname, i, arr) => {
			const value = field_value_map[fieldname];

			if (i === arr.length - 1) {
				this._no_refresh = false;
			}

			this.get_filter(fieldname).set_value(value);
		});
	}

	set_breadcrumbs() {
		if (!this.report_doc || !this.report_doc.ref_doctype) return;
		const ref_doctype = frappe.get_meta(this.report_doc.ref_doctype);
		frappe.breadcrumbs.add(ref_doctype.module);
	}

	make_access_log(method, file_format) {
		frappe.call("frappe.core.doctype.access_log.access_log.make_access_log", {
			doctype: this.doctype || "",
			report_name: this.report_name,
			filters: this.get_filter_values(),
			file_type: file_format,
			method: method,
		});
	}

	print_report(print_settings) {
		const custom_format = this.report_settings.html_format || null;
		const filters_html = this.get_filters_html_for_print();
		const landscape = print_settings.orientation == "Landscape";

		this.make_access_log("Print", "PDF");
		frappe.render_grid({
			template: print_settings.columns ? "print_grid" : custom_format,
			title: __(this.report_name),
			subtitle: filters_html,
			print_settings: print_settings,
			landscape: landscape,
			filters: this.get_filter_values(),
			data: this.get_data_for_print(),
			columns: this.get_columns_for_print(print_settings, custom_format),
			original_data: this.data,
			report: this,
		});
	}

	pdf_report(print_settings) {
		const base_url = frappe.urllib.get_base_url();
		const print_css = frappe.boot.print_css;
		const landscape = print_settings.orientation == "Landscape";

		const custom_format = this.report_settings.html_format || null;
		const columns = this.get_columns_for_print(print_settings, custom_format);
		const data = this.get_data_for_print();
		const applied_filters = this.get_filter_values();

		const filters_html = this.get_filters_html_for_print();
		const template = print_settings.columns || !custom_format ? "print_grid" : custom_format;
		const content = frappe.render_template(template, {
			title: __(this.report_name),
			subtitle: filters_html,
			filters: applied_filters,
			data: data,
			original_data: this.data,
			columns: columns,
			report: this,
		});

		// Render Report in HTML
		const html = frappe.render_template("print_template", {
			title: __(this.report_name),
			content: content,
			base_url: base_url,
			print_css: print_css,
			print_settings: print_settings,
			landscape: landscape,
			columns: columns,
			lang: frappe.boot.lang,
<<<<<<< HEAD
			layout_direction: frappe.utils.is_rtl() ? "rtl" : "ltr"
=======
			layout_direction: frappe.utils.is_rtl() ? "rtl" : "ltr",
>>>>>>> c3390404
		});

		let filter_values = [],
			name_len = 0;
		for (var key of Object.keys(applied_filters)) {
			name_len = name_len + applied_filters[key].toString().length;
			if (name_len > 200) break;
			filter_values.push(applied_filters[key]);
		}
		print_settings.report_name = `${__(this.report_name)}_${filter_values.join("_")}.pdf`;
		frappe.render_pdf(html, print_settings);
	}

	get_filters_html_for_print() {
		const applied_filters = this.get_filter_values();
		return Object.keys(applied_filters)
			.map((fieldname) => {
				const label = frappe.query_report.get_filter(fieldname).df.label;
				const value = applied_filters[fieldname];
				return `<h6>${__(label)}: ${value}</h6>`;
			})
			.join("");
	}

	export_report() {
		if (this.export_dialog) {
			this.export_dialog.clear();
			this.export_dialog.show();
			return;
		}

		let export_dialog_fields = [
			{
				label: __("Select File Format"),
				fieldname: "file_format",
				fieldtype: "Select",
				options: ["Excel", "CSV"],
				default: "Excel",
				reqd: 1,
			},
		];

		if (this.tree_report) {
			export_dialog_fields.push({
				label: __("Include indentation"),
				fieldname: "include_indentation",
				fieldtype: "Check",
			});
		}

		this.export_dialog = frappe.prompt(
			export_dialog_fields,
			({ file_format, include_indentation }) => {
				this.make_access_log("Export", file_format);
				if (file_format === "CSV") {
					const column_row = this.columns.reduce((acc, col) => {
						if (!col.hidden) {
							acc.push(__(col.label));
						}
						return acc;
					}, []);
					const data = this.get_data_for_csv(include_indentation);
					const out = [column_row].concat(data);

					frappe.tools.downloadify(out, null, this.report_name);
				} else {
					let filters = this.get_filter_values(true);
					if (frappe.urllib.get_dict("prepared_report_name")) {
						filters = Object.assign(
							frappe.urllib.get_dict("prepared_report_name"),
							filters
						);
					}

					const visible_idx = this.datatable.bodyRenderer.visibleRowIndices;
					if (visible_idx.length + 1 === this.data.length) {
						visible_idx.push(visible_idx.length);
					}

					const args = {
						cmd: "frappe.desk.query_report.export_query",
						report_name: this.report_name,
						custom_columns: this.custom_columns.length ? this.custom_columns : [],
						file_format_type: file_format,
						filters: filters,
						visible_idx,
						include_indentation,
					};

					open_url_post(frappe.request.url, args);
				}
			},
			__("Export Report: {0}", [this.report_name]),
			__("Download")
		);
	}

	get_data_for_csv(include_indentation) {
		const rows = this.datatable.bodyRenderer.visibleRows;
		if (this.raw_data.add_total_row) {
			rows.push(this.datatable.bodyRenderer.getTotalRow());
		}
		return rows.map((row) => {
			const standard_column_count = this.datatable.datamanager.getStandardColumnCount();
			return row.slice(standard_column_count).map((cell, i) => {
				if (cell.column.fieldtype === "Duration") {
					cell.content = frappe.utils.get_formatted_duration(cell.content);
				}
				if (include_indentation && i === 0) {
					cell.content = "   ".repeat(row.meta.indent) + (cell.content || "");
				}
				return cell.content || "";
			});
		});
	}

	get_data_for_print() {
		if (!this.data.length) {
			return [];
		}

		const rows = this.datatable.datamanager.rowViewOrder
			.map((index) => {
				if (this.datatable.bodyRenderer.visibleRowIndices.includes(index)) {
					return this.data[index];
				}
			})
			.filter(Boolean);

		if (this.raw_data.add_total_row) {
			let totalRow = this.datatable.bodyRenderer.getTotalRow().reduce((row, cell) => {
				row[cell.column.id] = cell.content;
				row.is_total_row = true;
				return row;
			}, {});

			rows.push(totalRow);
		}
		return rows;
	}

	get_columns_for_print(print_settings, custom_format) {
		let columns = [];

		if (print_settings && print_settings.columns) {
			columns = this.get_visible_columns().filter((column) =>
				print_settings.columns.includes(column.fieldname)
			);
		} else {
			columns = custom_format ? this.columns : this.get_visible_columns();
		}

		return columns;
	}

	get_menu_items() {
		let items = [
			{
				label: __("Refresh"),
				action: () => this.refresh(),
				class: "visible-xs",
			},
			{
				label: __("Edit"),
				action: () => frappe.set_route("Form", "Report", this.report_name),
				condition: () => frappe.user.is_report_manager(),
				standard: true,
			},
			{
				label: __("Print"),
				action: () => {
					let dialog = frappe.ui.get_print_settings(
						false,
						(print_settings) => this.print_report(print_settings),
						this.report_doc.letter_head,
						this.get_visible_columns()
					);
					this.add_portrait_warning(dialog);
				},
				condition: () => frappe.model.can_print(this.report_doc.ref_doctype),
				standard: true,
			},
			{
				label: __("PDF"),
				action: () => {
					let dialog = frappe.ui.get_print_settings(
						false,
						(print_settings) => this.pdf_report(print_settings),
						this.report_doc.letter_head,
						this.get_visible_columns()
					);

					this.add_portrait_warning(dialog);
				},
				condition: () => frappe.model.can_print(this.report_doc.ref_doctype),
				standard: true,
			},
			{
				label: __("Export"),
				action: () => this.export_report(),
				condition: () => frappe.model.can_export(this.report_doc.ref_doctype),
				standard: true,
			},
			{
				label: __("Setup Auto Email"),
				action: () =>
					frappe.set_route("List", "Auto Email Report", { report: this.report_name }),
				standard: true,
			},
			{
				label: __("Add Column"),
				action: () => {
					let d = new frappe.ui.Dialog({
						title: __("Add Column"),
						fields: [
							{
								fieldtype: "Select",
								fieldname: "doctype",
								label: __("From Document Type"),
								options: this.linked_doctypes.map((df) => ({
									label: df.doctype,
									value: df.doctype,
								})),
								change: () => {
									let doctype = d.get_value("doctype");
									frappe.model.with_doctype(doctype, () => {
										let options = frappe.meta
											.get_docfields(doctype)
											.filter(frappe.model.is_value_type)
											.map((df) => ({
												label: df.label,
												value: df.fieldname,
											}));

										d.set_df_property(
											"field",
											"options",
											options.sort(function (a, b) {
												if (a.label < b.label) {
													return -1;
												}
												if (a.label > b.label) {
													return 1;
												}
												return 0;
											})
										);
									});
								},
							},
							{
								fieldtype: "Select",
								label: __("Field"),
								fieldname: "field",
								options: [],
							},
							{
								fieldtype: "Select",
								label: __("Insert After"),
								fieldname: "insert_after",
								options: this.columns.map((df) => df.label),
							},
						],
						primary_action: (values) => {
							const custom_columns = [];
							let df = frappe.meta.get_docfield(values.doctype, values.field);
<<<<<<< HEAD
							const insert_after_index = this.columns
								.findIndex(column => column.label === values.insert_after);

							let fieldname = this.get_fieldname_for_column(df.fieldname, values.doctype);

=======
							const insert_after_index = this.columns.findIndex(
								(column) => column.label === values.insert_after
							);
>>>>>>> c3390404
							custom_columns.push({
								fieldname: fieldname,
								field: values.field,
								fieldtype: df.fieldtype,
								label: df.label,
								insert_after_index: insert_after_index,
								link_field: this.doctype_field_map[values.doctype],
								doctype: values.doctype,
								options: df.options,
								width: 100,
							});

							this.custom_columns = this.custom_columns.concat(custom_columns);
							frappe.call({
								method: "frappe.desk.query_report.get_data_for_custom_field",
								args: {
<<<<<<< HEAD
									doctype: values.doctype,
									fieldname: fieldname,
									field: values.field
=======
									field: values.field,
									doctype: values.doctype,
>>>>>>> c3390404
								},
								callback: (r) => {
									const custom_data = r.message;
									const link_field = this.doctype_field_map[values.doctype];
<<<<<<< HEAD
									this.add_custom_column(custom_columns, custom_data, link_field, fieldname, insert_after_index);
=======

									this.add_custom_column(
										custom_columns,
										custom_data,
										link_field,
										values.field,
										insert_after_index
									);
>>>>>>> c3390404
									d.hide();
								},
							});
							this.set_menu_items();
						},
					});

					d.show();
				},
				standard: true,
			},
			{
				label: __("User Permissions"),
				action: () =>
					frappe.set_route("List", "User Permission", {
						doctype: "Report",
						name: this.report_name,
					}),
				condition: () => frappe.model.can_set_user_permissions("Report"),
				standard: true,
			},
		];

		if (frappe.user.is_report_manager()) {
			items.push({
				label: __("Save"),
				action: () => {
					let d = new frappe.ui.Dialog({
						title: __("Save Report"),
						fields: [
							{
								fieldtype: "Data",
								fieldname: "report_name",
								label: __("Report Name"),
								default:
									this.report_doc.is_standard == "No" ? this.report_name : "",
								reqd: true,
							},
						],
						primary_action: (values) => {
							frappe.call({
								method: "frappe.desk.query_report.save_report",
								args: {
									reference_report: this.report_name,
									report_name: values.report_name,
									columns: this.get_visible_columns(),
								},
								callback: function (r) {
									this.show_save = false;
									d.hide();
									frappe.set_route("query-report", r.message);
								},
							});
						},
					});
					d.show();
				},
				standard: true,
			});
		}

		return items;
	}

	add_portrait_warning(dialog) {
		if (this.columns.length > 10) {
			dialog.set_df_property("orientation", "change", () => {
				let value = dialog.get_value("orientation");
				let description =
					value === "Portrait"
						? __("Report with more than 10 columns looks better in Landscape mode.")
						: "";
				dialog.set_df_property("orientation", "description", description);
			});
		}
	}

	get_fieldname_for_column(fieldname, doctype) {
		// check if fieldname already used for any other column
		let existing_fieldnames = [];
		this.columns.forEach(column => {
			existing_fieldnames.push(column.fieldname);
		});

		// Append doctype after fieldname to avoid conflict
		if (existing_fieldnames.includes(fieldname)) {
			fieldname = frappe.model.scrub(fieldname + " " + doctype);
		}

		return fieldname;
	}

	add_custom_column(custom_column, custom_data, link_field, column_field, insert_after_index) {
		const column = this.prepare_columns(custom_column);

		this.columns.splice(insert_after_index + 1, 0, column[0]);

		this.data.forEach((row) => {
			row[column_field] = custom_data[row[link_field]];
		});

		this.render_datatable();
	}

	get_linked_doctypes() {
		let doctypes = [];
		let dynamic_links = [];
		let dynamic_doctypes = new Set();
		this.doctype_field_map = {};

		this.columns.forEach((df) => {
			if (df.fieldtype == "Link" && df.options && df.options != "Currency") {
				doctypes.push({
					doctype: df.options,
					fieldname: df.fieldname,
				});
			} else if (df.fieldtype == "Dynamic Link" && df.options) {
				dynamic_links.push({
					link_name: df.options,
					fieldname: df.fieldname,
				});
			}
		});

		this.data.forEach((row) => {
			dynamic_links.forEach((field) => {
				if (row[field.link_name]) {
					dynamic_doctypes.add(row[field.link_name] + ":" + field.fieldname);
				}
			});
		});

		doctypes = doctypes.concat(
			Array.from(dynamic_doctypes).map((d) => {
				const doc_field_pair = d.split(":");
				return {
					doctype: doc_field_pair[0],
					fieldname: doc_field_pair[1],
				};
			})
		);

		doctypes.forEach((doc) => {
			this.doctype_field_map[doc.doctype] = doc.fieldname;
		});

		return doctypes;
	}

	setup_report_wrapper() {
		if (this.$report) return;

		// Remove border from
		$(".page-head-content").removeClass("border-bottom");

		let page_form = this.page.main.find(".page-form");
		this.$status = $(`<div class="form-message text-muted small"></div>`)
			.hide()
			.insertAfter(page_form);

		this.$summary = $(`<div class="report-summary"></div>`).hide().appendTo(this.page.main);

		this.$chart = $('<div class="chart-wrapper">').hide().appendTo(this.page.main);

		this.$loading = $(this.message_div("")).hide().appendTo(this.page.main);
		this.$report = $('<div class="report-wrapper">').appendTo(this.page.main);
		this.$message = $(this.message_div("")).hide().appendTo(this.page.main);
	}

	show_status(status_message) {
		this.$status.html(status_message).show();
	}

	hide_status() {
		this.$status.hide();
	}

	show_footer_message() {
		this.$report_footer && this.$report_footer.remove();
		this.$report_footer = $(`<div class="report-footer text-muted"></div>`).appendTo(
			this.page.main
		);
		if (this.tree_report) {
			this.$tree_footer = $(`<div class="tree-footer col-md-6">
				<button class="btn btn-xs btn-default" data-action="expand_all_rows">
					${__("Expand All")}</button>
				<button class="btn btn-xs btn-default" data-action="collapse_all_rows">
					${__("Collapse All")}</button>
			</div>`);
			$(this.$report_footer).append(this.$tree_footer);
			this.$tree_footer.find("[data-action=collapse_all_rows]").show();
			this.$tree_footer.find("[data-action=expand_all_rows]").hide();
		}

		const message = __(
			"For comparison, use >5, <10 or =324. For ranges, use 5:10 (for values between 5 & 10)."
		);
		const execution_time_msg = __("Execution Time: {0} sec", [this.execution_time || 0.1]);

		this.$report_footer.append(`<div class="col-md-12">
			<span">${message}</span><span class="pull-right">${execution_time_msg}</span>
		</div>`);
	}

	expand_all_rows() {
		this.$tree_footer.find("[data-action=expand_all_rows]").hide();
		this.datatable.rowmanager.expandAllNodes();
		this.$tree_footer.find("[data-action=collapse_all_rows]").show();
	}

	collapse_all_rows() {
		this.$tree_footer.find("[data-action=collapse_all_rows]").hide();
		this.datatable.rowmanager.collapseAllNodes();
		this.$tree_footer.find("[data-action=expand_all_rows]").show();
	}

	message_div(message) {
		return `<div class='flex justify-center align-center text-muted' style='height: 50vh;'>
			<div>${message}</div>
		</div>`;
	}

	reset_report_view() {
		this.hide_status();
		this.toggle_nothing_to_show(true);
		this.refresh();
	}

	toggle_nothing_to_show(flag) {
		let message =
			this.prepared_report && !this.prepared_report_document
				? __(
						"This is a background report. Please set the appropriate filters and then generate a new one."
				  )
				: this.get_no_result_message();

		this.toggle_message(flag, message);

		if (flag && this.prepared_report) {
			this.prepared_report_action = "New";
			if (!this.primary_button.is(":visible")) {
				this.add_prepared_report_buttons();
			}
		}
	}

	toggle_message(flag, message) {
		if (flag) {
			this.$message.find("div").html(message);
			this.$message.show();
		} else {
			this.$message.hide();
		}
	}

	toggle_filter_display(fieldname, flag) {
		this.$page.find(`div[data-fieldname=${fieldname}]`).toggleClass("hide-control", flag);
	}

	toggle_report(flag) {
		this.$report.toggle(flag);
		this.$chart.toggle(flag);
		this.$summary.toggle(flag);
	}

	get_checked_items(only_docnames) {
		const indexes = this.datatable.rowmanager.getCheckedRows();

		return indexes.reduce((items, i) => {
			if (i === undefined) return items;

			const item = this.data[i];
			items.push(only_docnames ? item.name : item);
			return items;
		}, []);
	}

	// backward compatibility
	get get_values() {
		return this.get_filter_values;
	}
};

Object.defineProperty(frappe, "query_report_filters_by_name", {
	get() {
		console.warn(
			"[Query Report] frappe.query_report_filters_by_name is deprecated. Please use the new api: frappe.query_report.get_filter_value(fieldname) and frappe.query_report.set_filter_value(fieldname, value)"
		);
		return null;
	},
});<|MERGE_RESOLUTION|>--- conflicted
+++ resolved
@@ -1380,11 +1380,7 @@
 			landscape: landscape,
 			columns: columns,
 			lang: frappe.boot.lang,
-<<<<<<< HEAD
-			layout_direction: frappe.utils.is_rtl() ? "rtl" : "ltr"
-=======
 			layout_direction: frappe.utils.is_rtl() ? "rtl" : "ltr",
->>>>>>> c3390404
 		});
 
 		let filter_values = [],
@@ -1651,20 +1647,11 @@
 						primary_action: (values) => {
 							const custom_columns = [];
 							let df = frappe.meta.get_docfield(values.doctype, values.field);
-<<<<<<< HEAD
-							const insert_after_index = this.columns
-								.findIndex(column => column.label === values.insert_after);
-
-							let fieldname = this.get_fieldname_for_column(df.fieldname, values.doctype);
-
-=======
 							const insert_after_index = this.columns.findIndex(
 								(column) => column.label === values.insert_after
 							);
->>>>>>> c3390404
 							custom_columns.push({
-								fieldname: fieldname,
-								field: values.field,
+								fieldname: df.fieldname,
 								fieldtype: df.fieldtype,
 								label: df.label,
 								insert_after_index: insert_after_index,
@@ -1678,21 +1665,12 @@
 							frappe.call({
 								method: "frappe.desk.query_report.get_data_for_custom_field",
 								args: {
-<<<<<<< HEAD
-									doctype: values.doctype,
-									fieldname: fieldname,
-									field: values.field
-=======
 									field: values.field,
 									doctype: values.doctype,
->>>>>>> c3390404
 								},
 								callback: (r) => {
 									const custom_data = r.message;
 									const link_field = this.doctype_field_map[values.doctype];
-<<<<<<< HEAD
-									this.add_custom_column(custom_columns, custom_data, link_field, fieldname, insert_after_index);
-=======
 
 									this.add_custom_column(
 										custom_columns,
@@ -1701,7 +1679,6 @@
 										values.field,
 										insert_after_index
 									);
->>>>>>> c3390404
 									d.hide();
 								},
 							});
@@ -1779,21 +1756,6 @@
 		}
 	}
 
-	get_fieldname_for_column(fieldname, doctype) {
-		// check if fieldname already used for any other column
-		let existing_fieldnames = [];
-		this.columns.forEach(column => {
-			existing_fieldnames.push(column.fieldname);
-		});
-
-		// Append doctype after fieldname to avoid conflict
-		if (existing_fieldnames.includes(fieldname)) {
-			fieldname = frappe.model.scrub(fieldname + " " + doctype);
-		}
-
-		return fieldname;
-	}
-
 	add_custom_column(custom_column, custom_data, link_field, column_field, insert_after_index) {
 		const column = this.prepare_columns(custom_column);
 

// Copyright (c) 2018, Frappe Technologies Pvt. Ltd. and Contributors
// MIT License. See license.txt

import localforage from "localforage";

frappe.last_edited_communication = {};
const separator_element = "<div>---</div>";

frappe.views.CommunicationComposer = class {
	constructor(opts) {
		$.extend(this, opts);
		if (!this.doc) {
			this.doc = (this.frm && this.frm.doc) || {};
		}

		this.make();
	}

	make() {
		const me = this;

		this.dialog = new frappe.ui.Dialog({
			title: this.title || this.subject || __("New Email"),
			no_submit_on_enter: true,
			fields: this.get_fields(),
			primary_action_label: __("Send"),
			primary_action() {
				me.send_action();
			},
			secondary_action_label: __("Discard"),
			secondary_action() {
				me.dialog.hide();
				me.clear_cache();
			},
			size: "large",
			minimizable: true,
		});

		$(this.dialog.$wrapper.find(".form-section").get(0)).addClass("to_section");

		this.prepare();
		this.dialog.show();

		if (this.frm) {
			$(document).trigger("form-typing", [this.frm]);
		}
	}

	get_fields() {
		const fields = [
			{
				label: __("To"),
				fieldtype: "MultiSelect",
				reqd: 0,
				fieldname: "recipients",
			},
			{
				fieldtype: "Button",
				label: frappe.utils.icon("down"),
				fieldname: "option_toggle_button",
				click: () => {
					this.toggle_more_options();
				},
			},
			{
				fieldtype: "Section Break",
				hidden: 1,
				fieldname: "more_options",
			},
			{
				label: __("CC"),
				fieldtype: "MultiSelect",
				fieldname: "cc",
			},
			{
				label: __("BCC"),
				fieldtype: "MultiSelect",
				fieldname: "bcc",
			},
			{
				label: __("Email Template"),
				fieldtype: "Link",
				options: "Email Template",
				fieldname: "email_template",
			},
			{ fieldtype: "Section Break" },
			{
				label: __("Subject"),
				fieldtype: "Data",
				reqd: 1,
				fieldname: "subject",
				length: 524288,
			},
			{
				label: __("Message"),
				fieldtype: "Text Editor",
				fieldname: "content",
				onchange: frappe.utils.debounce(this.save_as_draft.bind(this), 300),
			},
			{
				fieldtype: "Button",
				label: __("Add Signature"),
				fieldname: "add_signature",
				hidden: 1,
				click: async () => {
					let sender_email = this.dialog.get_value("sender") || "";
					this.content_set = false;
					await this.set_content(sender_email);
				},
			},
			{ fieldtype: "Section Break" },
			{
				label: __("Send me a copy"),
				fieldtype: "Check",
				fieldname: "send_me_a_copy",
				default: frappe.boot.user.send_me_a_copy,
			},
			{
				label: __("Send Read Receipt"),
				fieldtype: "Check",
				fieldname: "send_read_receipt",
			},
			{
				label: __("Attach Document Print"),
				fieldtype: "Check",
				fieldname: "attach_document_print",
			},
			{
				label: __("Select Print Format"),
				fieldtype: "Select",
				fieldname: "select_print_format",
			},
			{
				label: __("Select Languages"),
				fieldtype: "Select",
				fieldname: "language_sel",
			},
			{ fieldtype: "Column Break" },
			{
				label: __("Select Attachments"),
				fieldtype: "HTML",
				fieldname: "select_attachments",
			},
		];

		// add from if user has access to multiple email accounts
		const email_accounts = frappe.boot.email_accounts.filter((account) => {
			return (
				!in_list(["All Accounts", "Sent", "Spam", "Trash"], account.email_account) &&
				account.enable_outgoing
			);
		});

		if (email_accounts.length) {
			this.user_email_accounts = email_accounts.map(function (e) {
				return e.email_id;
			});

			fields.unshift({
				label: __("From"),
				fieldtype: "Select",
				reqd: 1,
				fieldname: "sender",
				options: this.user_email_accounts,
			});
			//Preselect email senders if there is only one
			if (this.user_email_accounts.length == 1) {
				this["sender"] = this.user_email_accounts;
			}
		}

		return fields;
	}

	toggle_more_options(show_options) {
		show_options = show_options || this.dialog.fields_dict.more_options.df.hidden;
		this.dialog.set_df_property("more_options", "hidden", !show_options);

		const label = frappe.utils.icon(show_options ? "up-line" : "down");
		this.dialog.get_field("option_toggle_button").set_label(label);
	}

	prepare() {
		this.setup_multiselect_queries();
		this.setup_subject_and_recipients();
		this.setup_print_language();
		this.setup_print();
		this.setup_attach();
		this.setup_email();
		this.setup_email_template();
		this.setup_last_edited_communication();
		this.setup_add_signature_button();
		this.set_values();
	}

	setup_add_signature_button() {
		let has_sender = this.dialog.has_field("sender");
		this.dialog.set_df_property("add_signature", "hidden", !has_sender);
	}

	setup_multiselect_queries() {
		["recipients", "cc", "bcc"].forEach((field) => {
			this.dialog.fields_dict[field].get_data = () => {
				const data = this.dialog.fields_dict[field].get_value();
				const txt = data.match(/[^,\s*]*$/)[0] || "";

				frappe.call({
					method: "frappe.email.get_contact_list",
					args: { txt },
					callback: (r) => {
						this.dialog.fields_dict[field].set_data(r.message);
					},
				});
			};
		});
	}

	setup_subject_and_recipients() {
		this.subject = this.subject || "";

		if (!this.forward && !this.recipients && this.last_email) {
			this.recipients = this.last_email.sender;
			this.cc = this.last_email.cc;
			this.bcc = this.last_email.bcc;
		}

		if (!this.forward && !this.recipients) {
			this.recipients = this.frm && this.frm.timeline.get_recipient();
		}

		if (!this.subject && this.frm) {
			// get subject from last communication
			const last = this.frm.timeline.get_last_email();

			if (last) {
				this.subject = last.subject;
				if (!this.recipients) {
					this.recipients = last.sender;
				}

				// prepend "Re:"
				if (strip(this.subject.toLowerCase().split(":")[0]) != "re") {
					this.subject = __("Re: {0}", [this.subject]);
				}
			}

			if (!this.subject) {
				this.subject = this.frm.doc.name;
				if (this.frm.meta.subject_field && this.frm.doc[this.frm.meta.subject_field]) {
					this.subject = this.frm.doc[this.frm.meta.subject_field];
				} else if (this.frm.meta.title_field && this.frm.doc[this.frm.meta.title_field]) {
					this.subject = this.frm.doc[this.frm.meta.title_field];
				}
			}

			// always add an identifier to catch a reply
			// some email clients (outlook) may not send the message id to identify
			// the thread. So as a backup we use the name of the document as identifier
			const identifier = `#${this.frm.doc.name}`;

			// converting to str for int names
			if (!cstr(this.subject).includes(identifier)) {
				this.subject = `${this.subject} (${identifier})`;
			}
		}

		if (this.frm && !this.recipients) {
			this.recipients = this.frm.doc[this.frm.email_field];
		}
	}

	setup_email_template() {
		const me = this;

		this.dialog.fields_dict["email_template"].df.onchange = () => {
			const email_template = me.dialog.fields_dict.email_template.get_value();
			if (!email_template) return;

			function prepend_reply(reply) {
				if (me.reply_added === email_template) return;

				const content_field = me.dialog.fields_dict.content;
				const subject_field = me.dialog.fields_dict.subject;

				let content = content_field.get_value() || "";

				content_field.set_value(`${reply.message}<br>${content}`);
				subject_field.set_value(reply.subject);

				me.reply_added = email_template;
			}

			frappe.call({
				method: "frappe.email.doctype.email_template.email_template.get_email_template",
				args: {
					template_name: email_template,
					doc: me.doc,
					_lang: me.dialog.get_value("language_sel"),
				},
				callback(r) {
					prepend_reply(r.message);
				},
			});
		};
	}

	setup_last_edited_communication() {
		if (this.frm) {
			this.doctype = this.frm.doctype;
			this.key = this.frm.docname;
		} else {
			this.doctype = this.key = "Inbox";
		}

		if (this.last_email) {
			this.key = this.key + ":" + this.last_email.name;
		}

		if (this.subject) {
			this.key = this.key + ":" + this.subject;
		}

		this.dialog.on_hide = () => {
			$.extend(this.get_last_edited_communication(true), this.dialog.get_values(true));

			if (this.frm) {
				$(document).trigger("form-stopped-typing", [this.frm]);
			}
		};
	}

	get_last_edited_communication(clear) {
		if (!frappe.last_edited_communication[this.doctype]) {
			frappe.last_edited_communication[this.doctype] = {};
		}

		if (clear || !frappe.last_edited_communication[this.doctype][this.key]) {
			frappe.last_edited_communication[this.doctype][this.key] = {};
		}

		return frappe.last_edited_communication[this.doctype][this.key];
	}

	async farm_to_people_rules() {
		/* These are rules that Farm To People wants to apply to Email Communications. */
		if (! this.frm.doc.doctype == 'Purchase Order') {
			return;
		}
		this.sender = "orders@farmtopeople.com";
		this.sender_full_name = "orders@farmtopeople.com";

		let po_recipients = (await frappe.db.get_value('Supplier', {'name': this.frm.doc.supplier}, 'emails_for_purchase_order'))
			.message.emails_for_purchase_order;
		if (po_recipients) {
			// frappe.show_alert(__("Should email this Purchase Order to {0}", [po_recipients]));
			this.recipients = po_recipients;
			// console.log(`end of function, recipients = ${this.recipients}`);
		}
	}

	async set_values() {

		await this.farm_to_people_rules();  // have to call from here, because we've got to await promise returns.

		for (const fieldname of ["recipients", "cc", "bcc", "sender"]) {
			// console.log(`${fieldname}:${this[fieldname]}`);
			await this.dialog.set_value(fieldname, this[fieldname] || "");
		}

		const subject = frappe.utils.html2text(this.subject) || "";
		await this.dialog.set_value("subject", subject);

		await this.set_values_from_last_edited_communication();
		await this.set_content();

		// set default email template for the first email in a document
		if (this.frm && !this.is_a_reply && !this.content_set) {
			const email_template = this.frm.meta.default_email_template || "";
			await this.dialog.set_value("email_template", email_template);
		}

		for (const fieldname of ["email_template", "cc", "bcc"]) {
			if (this.dialog.get_value(fieldname)) {
				this.toggle_more_options(true);
				break;
			}
		}
	}

	async set_values_from_last_edited_communication() {
		if (this.message) return;

		const last_edited = this.get_last_edited_communication();
		if (!last_edited.content) return;

		// prevent re-triggering of email template
		if (last_edited.email_template) {
			const template_field = this.dialog.fields_dict.email_template;
			await template_field.set_model_value(last_edited.email_template);
			delete last_edited.email_template;
		}

		await this.dialog.set_values(last_edited);
		this.content_set = true;
	}

	selected_format() {
		return (
			this.dialog.fields_dict.select_print_format.input.value ||
			(this.frm && this.frm.meta.default_print_format) ||
			"Standard"
		);
	}

	get_print_format(format) {
		if (!format) {
			format = this.selected_format();
		}

		if (locals["Print Format"] && locals["Print Format"][format]) {
			return locals["Print Format"][format];
		} else {
			return {};
		}
	}

	setup_print_language() {
		const fields = this.dialog.fields_dict;

		//Load default print language from doctype
		this.lang_code =
			this.doc.language ||
			this.get_print_format().default_print_language ||
			frappe.boot.lang;

		//On selection of language retrieve language code
		const me = this;
		$(fields.language_sel.input).change(function () {
			me.lang_code = this.value;
		});

		// Load all languages in the select field language_sel
		$(fields.language_sel.input).empty().add_options(frappe.get_languages());

		if (this.lang_code) {
			$(fields.language_sel.input).val(this.lang_code);
		}
	}

	setup_print() {
		// print formats
		const fields = this.dialog.fields_dict;

		// toggle print format
		$(fields.attach_document_print.input).click(function () {
			$(fields.select_print_format.wrapper).toggle($(this).prop("checked"));
		});

		// select print format
		$(fields.select_print_format.wrapper).toggle(false);

		if (this.frm) {
			const print_formats = frappe.meta.get_print_formats(this.frm.meta.name);
			$(fields.select_print_format.input)
				.empty()
				.add_options(print_formats)
				.val(print_formats[0]);
		} else {
			$(fields.attach_document_print.wrapper).toggle(false);
		}
	}

	setup_attach() {
		const fields = this.dialog.fields_dict;
		const attach = $(fields.select_attachments.wrapper);

		if (!this.attachments) {
			this.attachments = [];
		}

		let args = {
			folder: "Home/Attachments",
			on_success: (attachment) => {
				this.attachments.push(attachment);
				this.render_attachment_rows(attachment);
			},
		};

		if (this.frm) {
			args = {
				doctype: this.frm.doctype,
				docname: this.frm.docname,
				folder: "Home/Attachments",
				on_success: (attachment) => {
					this.frm.attachments.attachment_uploaded(attachment);
					this.render_attachment_rows(attachment);
				},
			};
		}

		$(`
			<label class="control-label">
				${__("Select Attachments")}
			</label>
			<div class='attach-list'></div>
			<p class='add-more-attachments'>
				<button class='btn btn-xs btn-default'>
					${frappe.utils.icon("small-add", "xs")}&nbsp;
					${__("Add Attachment")}
				</button>
			</p>
		`).appendTo(attach.empty());

		attach
			.find(".add-more-attachments button")
			.on("click", () => new frappe.ui.FileUploader(args));
		this.render_attachment_rows();
	}

	render_attachment_rows(attachment) {
		const select_attachments = this.dialog.fields_dict.select_attachments;
		const attachment_rows = $(select_attachments.wrapper).find(".attach-list");
		if (attachment) {
			attachment_rows.append(this.get_attachment_row(attachment, true));
		} else {
			let files = [];
			if (this.attachments && this.attachments.length) {
				files = files.concat(this.attachments);
			}
			if (this.frm) {
				files = files.concat(this.frm.get_files());
			}

			if (files.length) {
				$.each(files, (i, f) => {
					if (!f.file_name) return;
					if (!attachment_rows.find(`[data-file-name="${f.name}"]`).length) {
						f.file_url = frappe.urllib.get_full_url(f.file_url);
						attachment_rows.append(this.get_attachment_row(f));
					}
				});
			}
		}
	}

	get_attachment_row(attachment, checked) {
		return $(`<p class="checkbox flex">
			<label class="ellipsis" title="${attachment.file_name}">
				<input
					type="checkbox"
					data-file-name="${attachment.name}"
					${checked ? "checked" : ""}>
				</input>
				<span class="ellipsis">${attachment.file_name}</span>
			</label>
			&nbsp;
			<a href="${attachment.file_url}" target="_blank" class="btn-linkF">
				${frappe.utils.icon("link-url")}
			</a>
		</p>`);
	}

	setup_email() {
		// email
		const fields = this.dialog.fields_dict;

		if (this.attach_document_print) {
			$(fields.attach_document_print.input).click();
			$(fields.select_print_format.wrapper).toggle(true);
		}

		$(fields.send_me_a_copy.input).on("click", () => {
			// update send me a copy (make it sticky)
			const val = fields.send_me_a_copy.get_value();
			frappe.db.set_value("User", frappe.session.user, "send_me_a_copy", val);
			frappe.boot.user.send_me_a_copy = val;
		});
	}

	send_action() {
		const me = this;
		const btn = me.dialog.get_primary_btn();
		const form_values = this.get_values();
		if (!form_values) return;

		const selected_attachments = $.map(
			$(me.dialog.wrapper).find("[data-file-name]:checked"),
			function (element) {
				return $(element).attr("data-file-name");
			}
		);

		if (form_values.attach_document_print) {
			me.send_email(
				btn,
				form_values,
				selected_attachments,
				null,
				form_values.select_print_format || ""
			);
		} else {
			me.send_email(btn, form_values, selected_attachments);
		}
	}

	get_values() {
		const form_values = this.dialog.get_values();

		// cc
		for (let i = 0, l = this.dialog.fields.length; i < l; i++) {
			const df = this.dialog.fields[i];

			if (df.is_cc_checkbox) {
				// concat in cc
				if (form_values[df.fieldname]) {
					form_values.cc = (form_values.cc ? form_values.cc + ", " : "") + df.fieldname;
					form_values.bcc =
						(form_values.bcc ? form_values.bcc + ", " : "") + df.fieldname;
				}

				delete form_values[df.fieldname];
			}
		}

		return form_values;
	}

	save_as_draft() {
		if (this.dialog && this.frm) {
			let message = this.dialog.get_value("content");
			message = message.split(separator_element)[0];
			localforage.setItem(this.frm.doctype + this.frm.docname, message).catch((e) => {
				if (e) {
					// silently fail
					console.log(e); // eslint-disable-line
					console.warn(
						"[Communication] IndexedDB is full. Cannot save message as draft"
					); // eslint-disable-line
				}
			});
		}
	}

	clear_cache() {
		this.delete_saved_draft();
		this.get_last_edited_communication(true);
	}

	delete_saved_draft() {
		if (this.dialog && this.frm) {
			localforage.removeItem(this.frm.doctype + this.frm.docname).catch((e) => {
				if (e) {
					// silently fail
					console.log(e); // eslint-disable-line
					console.warn(
						"[Communication] IndexedDB is full. Cannot save message as draft"
					); // eslint-disable-line
				}
			});
		}
	}

	send_email(btn, form_values, selected_attachments, print_html, print_format) {
		const me = this;
		this.dialog.hide();

		if (!form_values.recipients) {
			frappe.msgprint(__("Enter Email Recipient(s)"));
			return;
		}

		if (!form_values.attach_document_print) {
			print_html = null;
			print_format = null;
		}

		if (this.frm && !frappe.model.can_email(this.doc.doctype, this.frm)) {
			frappe.msgprint(__("You are not allowed to send emails related to this document"));
			return;
		}

<<<<<<< HEAD
		// Datahenge:
		let sender = me.sender || form_values.sender;
		let sender_full_name = me.sender || (form_values.sender	? frappe.user.full_name(): undefined);

=======
>>>>>>> c3390404
		return frappe.call({
			method: "frappe.core.doctype.communication.email.make",
			args: {
				recipients: form_values.recipients,
				cc: form_values.cc,
				bcc: form_values.bcc,
				subject: form_values.subject,
				content: form_values.content,
				doctype: me.doc.doctype,
				name: me.doc.name,
				send_email: 1,
				print_html: print_html,
				send_me_a_copy: form_values.send_me_a_copy,
				print_format: print_format,
<<<<<<< HEAD
				sender: sender,  // DH
				sender_full_name: sender_full_name,  // DH
=======
				sender: form_values.sender,
				sender_full_name: form_values.sender ? frappe.user.full_name() : undefined,
>>>>>>> c3390404
				email_template: form_values.email_template,
				attachments: selected_attachments,
				_lang: me.lang_code,
				read_receipt: form_values.send_read_receipt,
				print_letterhead: me.is_print_letterhead_checked(),
			},
			btn,
			callback(r) {
				if (!r.exc) {
					frappe.utils.play_sound("email");

					if (r.message["emails_not_sent_to"]) {
						frappe.msgprint(
							__("Email not sent to {0} (unsubscribed / disabled)", [
								frappe.utils.escape_html(r.message["emails_not_sent_to"]),
							])
						);
					}

					me.clear_cache();

					if (me.frm) {
						me.frm.reload_doc();
					}

					// try the success callback if it exists
					if (me.success) {
						try {
							me.success(r);
						} catch (e) {
							console.log(e); // eslint-disable-line
						}
					}
				} else {
					frappe.msgprint(
						__("There were errors while sending email. Please try again.")
					);

					// try the error callback if it exists
					if (me.error) {
						try {
							me.error(r);
						} catch (e) {
							console.log(e); // eslint-disable-line
						}
					}
				}
			},
		});
	}

	is_print_letterhead_checked() {
		if (this.frm && $(this.frm.wrapper).find(".form-print-wrapper").is(":visible")) {
			return $(this.frm.wrapper).find(".print-letterhead").prop("checked") ? 1 : 0;
		} else {
			return (
				frappe.model.get_doc(":Print Settings", "Print Settings") || { with_letterhead: 1 }
			).with_letterhead
				? 1
				: 0;
		}
	}

	async set_content(sender_email) {
		if (this.content_set) return;

		let message = this.message || "";
		if (!message && this.frm) {
			const { doctype, docname } = this.frm;
			message = (await localforage.getItem(doctype + docname)) || "";
		}

		if (message) {
			this.content_set = true;
		}

<<<<<<< HEAD
		message += await this.get_signature();

		const SALUTATION_END_COMMENT = "<!-- salutation-ends -->";
		if (this.real_name && !message.includes(SALUTATION_END_COMMENT)) {
			this.message = `
				<p>${__('Dear {0},', [this.real_name], 'Salutation in new email')},</p>
				${SALUTATION_END_COMMENT}<br>
				${message}
			`;
		}
=======
		message += await this.get_signature(sender_email || null);
>>>>>>> c3390404

		if (this.is_a_reply && !this.reply_set) {
			message += this.get_earlier_reply();
		}

		await this.dialog.set_value("content", message);
	}

	async get_signature(sender_email) {
		let signature = frappe.boot.user.email_signature;

		if (!signature) {
			let filters = {
				add_signature: 1,
			};

			if (sender_email) {
				filters["email_id"] = sender_email;
			} else {
				filters["default_outgoing"] = 1;
			}

			const email_accounts = await frappe.db.get_list("Email Account", {
				filters: filters,
				fields: ["signature", "email_id"],
				limit: 1,
			});

			let filtered_email = null;
			if (email_accounts.length) {
				signature = email_accounts[0].signature;
				filtered_email = email_accounts[0].email_id;
			}

			if (!sender_email && filtered_email) {
				if (
					this.user_email_accounts &&
					this.user_email_accounts.includes(filtered_email)
				) {
					this.dialog.set_value("sender", filtered_email);
				}
			}
		}

		if (!signature) return "";

		if (!frappe.utils.is_html(signature)) {
			signature = signature.replace(/\n/g, "<br>");
		}

		return "<br>" + signature;
	}

	get_earlier_reply() {
		this.reply_set = false;

		const last_email = this.last_email || (this.frm && this.frm.timeline.get_last_email(true));

		if (!last_email) return "";
		let last_email_content = last_email.original_comment || last_email.content;

		// convert the email context to text as we are enclosing
		// this inside <blockquote>
		last_email_content = this.html2text(last_email_content).replace(/\n/g, "<br>");

		// clip last email for a maximum of 20k characters
		// to prevent the email content from getting too large
		if (last_email_content.length > 20 * 1024) {
			last_email_content += "<div>" + __("Message clipped") + "</div>" + last_email_content;
			last_email_content = last_email_content.slice(0, 20 * 1024);
		}

		const communication_date = frappe.datetime.global_date_format(
			last_email.communication_date || last_email.creation
		);

		this.reply_set = true;

		return `
			<div><br></div>
			${separator_element || ""}
			<p>
			${__("On {0}, {1} wrote:", [communication_date, last_email.sender])}
			</p>
			<blockquote>
			${last_email_content}
			</blockquote>
		`;
	}

	html2text(html) {
		// convert HTML to text and try and preserve whitespace

		html = html
			.replace(/<\/div>/g, "<br></div>") // replace end of blocks
			.replace(/<\/p>/g, "<br></p>") // replace end of paragraphs
			.replace(/<br>/g, "\n");

		const text = frappe.utils.html2text(html);
		return text.replace(/\n{3,}/g, "\n\n");
	}
};<|MERGE_RESOLUTION|>--- conflicted
+++ resolved
@@ -679,13 +679,6 @@
 			return;
 		}
 
-<<<<<<< HEAD
-		// Datahenge:
-		let sender = me.sender || form_values.sender;
-		let sender_full_name = me.sender || (form_values.sender	? frappe.user.full_name(): undefined);
-
-=======
->>>>>>> c3390404
 		return frappe.call({
 			method: "frappe.core.doctype.communication.email.make",
 			args: {
@@ -700,13 +693,8 @@
 				print_html: print_html,
 				send_me_a_copy: form_values.send_me_a_copy,
 				print_format: print_format,
-<<<<<<< HEAD
-				sender: sender,  // DH
-				sender_full_name: sender_full_name,  // DH
-=======
-				sender: form_values.sender,
-				sender_full_name: form_values.sender ? frappe.user.full_name() : undefined,
->>>>>>> c3390404
+				sender: me.sender || form_values.sender, // Datahenge
+				sender_full_name: me.sender || (form_values.sender ? frappe.user.full_name() : undefined),  // Datahenge
 				email_template: form_values.email_template,
 				attachments: selected_attachments,
 				_lang: me.lang_code,
@@ -783,20 +771,7 @@
 			this.content_set = true;
 		}
 
-<<<<<<< HEAD
-		message += await this.get_signature();
-
-		const SALUTATION_END_COMMENT = "<!-- salutation-ends -->";
-		if (this.real_name && !message.includes(SALUTATION_END_COMMENT)) {
-			this.message = `
-				<p>${__('Dear {0},', [this.real_name], 'Salutation in new email')},</p>
-				${SALUTATION_END_COMMENT}<br>
-				${message}
-			`;
-		}
-=======
 		message += await this.get_signature(sender_email || null);
->>>>>>> c3390404
 
 		if (this.is_a_reply && !this.reply_set) {
 			message += this.get_earlier_reply();

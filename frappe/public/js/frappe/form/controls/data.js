frappe.provide("frappe.phone_call");

frappe.ui.form.ControlData = class ControlData extends frappe.ui.form.ControlInput {
	static html_element = "input";
	static input_type = "text";
	static trigger_change_on_input_event = true;
	make_input() {
		if (this.$input) return;

		let { html_element, input_type } = this.constructor;

		this.$input = $("<" + html_element + ">")
			.attr("type", input_type)
			.attr("autocomplete", "off")
			.addClass("input-with-feedback form-control")
			.prependTo(this.input_area);

		this.$input.on("paste", (e) => {
			let pasted_data = frappe.utils.get_clipboard_data(e);
			let maxlength = this.$input.attr("maxlength");
			if (maxlength && pasted_data.length > maxlength) {
				let warning_message = __(
					"The value you pasted was {0} characters long. Max allowed characters is {1}.",
					[cstr(pasted_data.length).bold(), cstr(maxlength).bold()]
				);

				// Only show edit link to users who can update the doctype
				if (this.frm && frappe.model.can_write(this.frm.doctype)) {
					let doctype_edit_link = null;
					if (this.frm.meta.custom) {
						doctype_edit_link = frappe.utils.get_form_link(
							"DocType",
							this.frm.doctype,
							true,
							__("this form")
						);
					} else {
						doctype_edit_link = frappe.utils.get_form_link(
							"Customize Form",
							"Customize Form",
							true,
							null,
							{
								doc_type: this.frm.doctype,
							}
						);
					}
					let edit_note = __(
						"{0}: You can increase the limit for the field if required via {1}",
						[__("Note").bold(), doctype_edit_link]
					);
					warning_message += `<br><br><span class="text-muted text-small">${edit_note}</span>`;
				}

				frappe.msgprint({
					message: warning_message,
					indicator: "orange",
					title: __("Data Clipped"),
				});
			}
		});

		this.$input.on('paste', (e) => {
			let pasted_data = frappe.utils.get_clipboard_data(e);
			let maxlength = this.$input.attr('maxlength');
			if (maxlength && pasted_data.length > maxlength) {
				let warning_message = __('The value you pasted was {0} characters long. Max allowed characters is {1}.', [
					cstr(pasted_data.length).bold(),
					cstr(maxlength).bold()
				]);

				// Only show edit link to users who can update the doctype
				if (this.frm && frappe.model.can_write(this.frm.doctype)) {
					let doctype_edit_link = null;
					if (this.frm.meta.custom) {
						doctype_edit_link = frappe.utils.get_form_link(
							'DocType', 
							this.frm.doctype, true,
							__('this form')
						);
					} else {
						doctype_edit_link = frappe.utils.get_form_link('Customize Form', 'Customize Form', true, null, {
							doc_type: this.frm.doctype
						});
					}
					let edit_note = __('{0}: You can increase the limit for the field if required via {1}', [
						__('Note').bold(),
						doctype_edit_link
					]);
					warning_message += `<br><br><span class="text-muted text-small">${edit_note}</span>`;
				}

				frappe.msgprint({
					message: warning_message,
					indicator: 'orange',
					title: __('Data Clipped')
				});
			}
		});

		this.set_input_attributes();
		this.input = this.$input.get(0);
		this.has_input = true;
		this.bind_change_event();
		this.setup_autoname_check();
<<<<<<< HEAD

		if (this.df.options == 'URL') {
			this.setup_url_field();
		}
	},
	setup_url_field: function() {
		this.$wrapper.find('.control-input').append(
			`<span class="link-btn">
				<a class="btn-open no-decoration" title="${__("Open Link")}" target="_blank">
					${frappe.utils.icon('link-url', 'sm')}
				</a>
			</span>`
		);
		
		this.$link = this.$wrapper.find('.link-btn');
		this.$link_open = this.$link.find('.btn-open');
		this.$input[0].style.paddingRight = "24px"; // To prevent text-icon mixup
=======
		this.setup_copy_button();
		if (this.df.options == "URL") {
			this.setup_url_field();
		}

		if (this.df.options == "Barcode") {
			this.setup_barcode_field();
		}
	}

	setup_url_field() {
		this.$wrapper.find(".control-input").append(
			`<span class="link-btn">
				<a class="btn-open no-decoration" title="${__("Open Link")}" target="_blank">
					${frappe.utils.icon("link-url", "sm")}
				</a>
			</span>`
		);

		this.$link = this.$wrapper.find(".link-btn");
		this.$link_open = this.$link.find(".btn-open");
>>>>>>> c3390404

		this.$input.on("focus", () => {
			setTimeout(() => {
				let inputValue = this.get_input_value();
<<<<<<< HEAD
				
				if (inputValue && validate_url(inputValue)) {
					this.$link.toggle(true);
					this.$link_open.attr('href', this.get_input_value());
=======

				if (inputValue && validate_url(inputValue)) {
					this.$link.toggle(true);
					this.$link_open.attr("href", this.get_input_value());
>>>>>>> c3390404
				}
			}, 500);
		});

<<<<<<< HEAD

=======
>>>>>>> c3390404
		this.$input.bind("input", () => {
			let inputValue = this.get_input_value();

			if (inputValue && validate_url(inputValue)) {
				this.$link.toggle(true);
<<<<<<< HEAD
				this.$link_open.attr('href', this.get_input_value());
=======
				this.$link_open.attr("href", this.get_input_value());
>>>>>>> c3390404
			} else {
				this.$link.toggle(false);
			}
		});
<<<<<<< HEAD
		
=======

>>>>>>> c3390404
		this.$input.on("blur", () => {
			// if this disappears immediately, the user's click
			// does not register, hence timeout
			setTimeout(() => {
				this.$link.toggle(false);
			}, 500);
		});
<<<<<<< HEAD
	},
	bind_change_event: function() {
		const change_handler = e => {
=======
	}

	setup_copy_button() {
		if (this.df.with_copy_button) {
			this.$wrapper
				.find(".control-input")
				.append(
					`<button class="btn action-btn">
					${frappe.utils.icon("clipboard", "sm")}
				</button>`
				)
				.find(".action-btn")
				.click(() => {
					frappe.utils.copy_to_clipboard(this.value);
				});
		}
	}

	setup_barcode_field() {
		this.$wrapper.find(".control-input").append(
			`<span class="link-btn">
				<a class="btn-open no-decoration" title="${__("Scan")}">
					${frappe.utils.icon("scan", "sm")}
				</a>
			</span>`
		);

		this.$scan_btn = this.$wrapper.find(".link-btn");
		this.$scan_btn.toggle(true);

		const me = this;
		this.$scan_btn.on("click", "a", () => {
			new frappe.ui.Scanner({
				dialog: true,
				multiple: false,
				on_scan(data) {
					if (data && data.result && data.result.text) {
						me.set_value(data.result.text);
					}
				},
			});
		});
	}

	bind_change_event() {
		const change_handler = (e) => {
>>>>>>> c3390404
			if (this.change) this.change(e);
			else {
				let value = this.get_input_value();
				this.parse_validate_and_set_in_model(value, e);
			}
		};
		this.$input.on("change", change_handler);
		if (this.constructor.trigger_change_on_input_event && !this.in_grid()) {
			// debounce to avoid repeated validations on value change
			this.$input.on("input", frappe.utils.debounce(change_handler, 500));
		}
	}
	setup_autoname_check() {
		if (!this.df.parent) return;

		// Datahenge: Using this to disable automatic checking of names for duplicates.
		// 1. Sometimes it's just unnecessary and unwanted.
		// 2. It also harms performance, by spamming the Web Server and DB with queries for every, single character typed.
		if (this.frm && this.frm.disable_autoname_check) {
			return;
		}

		this.meta = frappe.get_meta(this.df.parent);
		if (
			this.meta &&
			((this.meta.autoname &&
				this.meta.autoname.substr(0, 6) === "field:" &&
				this.meta.autoname.substr(6) === this.df.fieldname) ||
				this.df.fieldname === "__newname")
		) {
			this.$input.on("keyup", () => {
				this.set_description("");
				if (this.doc && this.doc.__islocal) {
					// check after 1 sec
					let timeout = setTimeout(() => {
						// clear any pending calls
						if (this.last_check) clearTimeout(this.last_check);

						// check if name exists
						frappe.db.get_value(
							this.doctype,
							this.$input.val(),
							"name",
							(val) => {
								if (val && val.name) {
									this.set_description(
										__("{0} already exists. Select another name", [val.name])
									);
								}
							},
							this.doc.parenttype
						);
						this.last_check = null;
					}, 1000);
					this.last_check = timeout;
				}
			});
		}
	}
	set_input_attributes() {
		if (
			in_list(
				["Data", "Link", "Dynamic Link", "Password", "Select", "Read Only"],
				this.df.fieldtype
			)
		) {
			if (this.frm?.meta?.issingle) {
				// singles dont have any "real" length requirements
				return;
			}
			this.$input.attr("maxlength", this.df.length || 140);
		}

		this.$input
			.attr("data-fieldtype", this.df.fieldtype)
			.attr("data-fieldname", this.df.fieldname)
			.attr("placeholder", this.df.placeholder || "");
		if (this.doctype) {
			this.$input.attr("data-doctype", this.doctype);
		}
		if (this.df.input_css) {
			this.$input.css(this.df.input_css);
		}
		if (this.df.input_class) {
			this.$input.addClass(this.df.input_class);
		}
	}
	set_input(value) {
		this.last_value = this.value;
		this.value = value;
		this.set_formatted_input(value);
		this.set_disp_area(value);
		this.set_mandatory && this.set_mandatory(value);
	}
	set_formatted_input(value) {
		this.$input && this.$input.val(this.format_for_input(value));
	}
	get_input_value() {
		return this.$input ? this.$input.val() : undefined;
	}
	format_for_input(val) {
		return val == null ? "" : val;
	}
	validate(v) {
		if (!v) {
			return "";
		}
		if (this.df.is_filter) {
			return v;
		}
		if (this.df.options == "Phone") {
			this.df.invalid = !validate_phone(v);
			return v;
		} else if (this.df.options == "Name") {
			this.df.invalid = !validate_name(v);
			return v;
		} else if (this.df.options == "Email") {
			var email_list = frappe.utils.split_emails(v);
			if (!email_list) {
				return "";
			} else {
				let email_invalid = false;
				email_list.forEach(function (email) {
					if (!validate_email(email)) {
						email_invalid = true;
					}
				});
				this.df.invalid = email_invalid;
				return v;
			}
<<<<<<< HEAD
		} else if (this.df.options == 'URL') {
=======
		} else if (this.df.options == "URL") {
>>>>>>> c3390404
			this.df.invalid = !validate_url(v);
			return v;
		} else {
			return v;
		}
	}
	toggle_container_scroll(el_class, scroll_class, add = false) {
		let el = this.$input.parents(el_class)[0];
		if (el) $(el).toggleClass(scroll_class, add);
	}
	in_grid() {
		return this.grid || (this.layout && this.layout.grid);
	}
};

frappe.ui.form.ControlReadOnly = frappe.ui.form.ControlData;<|MERGE_RESOLUTION|>--- conflicted
+++ resolved
@@ -60,68 +60,11 @@
 			}
 		});
 
-		this.$input.on('paste', (e) => {
-			let pasted_data = frappe.utils.get_clipboard_data(e);
-			let maxlength = this.$input.attr('maxlength');
-			if (maxlength && pasted_data.length > maxlength) {
-				let warning_message = __('The value you pasted was {0} characters long. Max allowed characters is {1}.', [
-					cstr(pasted_data.length).bold(),
-					cstr(maxlength).bold()
-				]);
-
-				// Only show edit link to users who can update the doctype
-				if (this.frm && frappe.model.can_write(this.frm.doctype)) {
-					let doctype_edit_link = null;
-					if (this.frm.meta.custom) {
-						doctype_edit_link = frappe.utils.get_form_link(
-							'DocType', 
-							this.frm.doctype, true,
-							__('this form')
-						);
-					} else {
-						doctype_edit_link = frappe.utils.get_form_link('Customize Form', 'Customize Form', true, null, {
-							doc_type: this.frm.doctype
-						});
-					}
-					let edit_note = __('{0}: You can increase the limit for the field if required via {1}', [
-						__('Note').bold(),
-						doctype_edit_link
-					]);
-					warning_message += `<br><br><span class="text-muted text-small">${edit_note}</span>`;
-				}
-
-				frappe.msgprint({
-					message: warning_message,
-					indicator: 'orange',
-					title: __('Data Clipped')
-				});
-			}
-		});
-
 		this.set_input_attributes();
 		this.input = this.$input.get(0);
 		this.has_input = true;
 		this.bind_change_event();
 		this.setup_autoname_check();
-<<<<<<< HEAD
-
-		if (this.df.options == 'URL') {
-			this.setup_url_field();
-		}
-	},
-	setup_url_field: function() {
-		this.$wrapper.find('.control-input').append(
-			`<span class="link-btn">
-				<a class="btn-open no-decoration" title="${__("Open Link")}" target="_blank">
-					${frappe.utils.icon('link-url', 'sm')}
-				</a>
-			</span>`
-		);
-		
-		this.$link = this.$wrapper.find('.link-btn');
-		this.$link_open = this.$link.find('.btn-open');
-		this.$input[0].style.paddingRight = "24px"; // To prevent text-icon mixup
-=======
 		this.setup_copy_button();
 		if (this.df.options == "URL") {
 			this.setup_url_field();
@@ -143,49 +86,29 @@
 
 		this.$link = this.$wrapper.find(".link-btn");
 		this.$link_open = this.$link.find(".btn-open");
->>>>>>> c3390404
 
 		this.$input.on("focus", () => {
 			setTimeout(() => {
 				let inputValue = this.get_input_value();
-<<<<<<< HEAD
-				
-				if (inputValue && validate_url(inputValue)) {
-					this.$link.toggle(true);
-					this.$link_open.attr('href', this.get_input_value());
-=======
 
 				if (inputValue && validate_url(inputValue)) {
 					this.$link.toggle(true);
 					this.$link_open.attr("href", this.get_input_value());
->>>>>>> c3390404
 				}
 			}, 500);
 		});
 
-<<<<<<< HEAD
-
-=======
->>>>>>> c3390404
 		this.$input.bind("input", () => {
 			let inputValue = this.get_input_value();
 
 			if (inputValue && validate_url(inputValue)) {
 				this.$link.toggle(true);
-<<<<<<< HEAD
-				this.$link_open.attr('href', this.get_input_value());
-=======
 				this.$link_open.attr("href", this.get_input_value());
->>>>>>> c3390404
 			} else {
 				this.$link.toggle(false);
 			}
 		});
-<<<<<<< HEAD
-		
-=======
-
->>>>>>> c3390404
+
 		this.$input.on("blur", () => {
 			// if this disappears immediately, the user's click
 			// does not register, hence timeout
@@ -193,11 +116,6 @@
 				this.$link.toggle(false);
 			}, 500);
 		});
-<<<<<<< HEAD
-	},
-	bind_change_event: function() {
-		const change_handler = e => {
-=======
 	}
 
 	setup_copy_button() {
@@ -244,7 +162,6 @@
 
 	bind_change_event() {
 		const change_handler = (e) => {
->>>>>>> c3390404
 			if (this.change) this.change(e);
 			else {
 				let value = this.get_input_value();
@@ -259,14 +176,6 @@
 	}
 	setup_autoname_check() {
 		if (!this.df.parent) return;
-
-		// Datahenge: Using this to disable automatic checking of names for duplicates.
-		// 1. Sometimes it's just unnecessary and unwanted.
-		// 2. It also harms performance, by spamming the Web Server and DB with queries for every, single character typed.
-		if (this.frm && this.frm.disable_autoname_check) {
-			return;
-		}
-
 		this.meta = frappe.get_meta(this.df.parent);
 		if (
 			this.meta &&
@@ -375,11 +284,7 @@
 				this.df.invalid = email_invalid;
 				return v;
 			}
-<<<<<<< HEAD
-		} else if (this.df.options == 'URL') {
-=======
 		} else if (this.df.options == "URL") {
->>>>>>> c3390404
 			this.df.invalid = !validate_url(v);
 			return v;
 		} else {

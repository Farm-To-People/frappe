import Grid from "../grid";

frappe.ui.form.ControlTable = class ControlTable extends frappe.ui.form.Control {
	make() {
		super.make();

		// add title if prev field is not column / section heading or html
		this.grid = new Grid({
			frm: this.frm,
			df: this.df,
			parent: this.wrapper,
			control: this,
		});

		if (this.frm) {
			this.frm.grids[this.frm.grids.length] = this;
		}

		this.$wrapper.on("paste", ":text", (e) => {
			const table_field = this.df.fieldname;
			const grid = this.grid;
			const grid_pagination = grid.grid_pagination;
			const grid_rows = grid.grid_rows;
			const doctype = grid.doctype;
			const row_docname = $(e.target).closest(".grid-row").data("name");
			const in_grid_form = $(e.target).closest(".form-in-grid").length;

			let pasted_data = frappe.utils.get_clipboard_data(e);

			if (!pasted_data || in_grid_form) return;

			let data = frappe.utils.csv_to_array(pasted_data, "\t");

			if (data.length === 1 && data[0].length === 1) return;

			let fieldnames = [];
			// for raw data with column header
			if (this.get_field(data[0][0])) {
				data[0].forEach((column) => {
					fieldnames.push(this.get_field(column));
				});
				data.shift();
			} else {
				// no column header, map to the existing visible columns
				const visible_columns = grid_rows[0].get_visible_columns();
				let target_column_matched = false;
				visible_columns.forEach((column) => {
					// consider all columns after the target column.
					if (
						target_column_matched ||
						column.fieldname === $(e.target).data("fieldname")
					) {
						fieldnames.push(column.fieldname);
						target_column_matched = true;
					}
				});
			}

			let row_idx = locals[doctype][row_docname].idx;
			let data_length = data.length;
			data.forEach((row, i) => {
				setTimeout(() => {
					let blank_row = !row.filter(Boolean).length;
					if (!blank_row) {
						if (row_idx > this.frm.doc[table_field].length) {
							this.grid.add_new_row();
						}

						if (row_idx > 1 && (row_idx - 1) % grid_pagination.page_length === 0) {
							grid_pagination.go_to_page(grid_pagination.page_index + 1);
						}

						const row_name = grid_rows[row_idx - 1].doc.name;
						row.forEach((value, data_index) => {
							if (fieldnames[data_index]) {
								frappe.model.set_value(
									doctype,
									row_name,
									fieldnames[data_index],
									value
								);
							}
						});
						row_idx++;
						if (data_length >= 10) {
							let progress = i + 1;
							frappe.show_progress(
								__("Processing"),
								progress,
								data_length,
								null,
								true
							);
						}
					}
				}, 0);
			});
			return false; // Prevent the default handler from running.
		});
	}
	get_field(field_name) {
		let fieldname;
		field_name = field_name.toLowerCase();
<<<<<<< HEAD
		this.grid.meta.fields.some(field => {
			if (frappe.model.no_value_type.includes(field.fieldtype)) {
				return false;
			}
			
			const is_field_matching = () => {
				return (
					field.fieldname.toLowerCase() === field_name ||
					(field.label || '').toLowerCase() === field_name  ||
					(__(field.label) || '').toLowerCase() === field_name
=======
		this.grid.meta.fields.some((field) => {
			if (frappe.model.no_value_type.includes(field.fieldtype)) {
				return false;
			}

			const is_field_matching = () => {
				return (
					field.fieldname.toLowerCase() === field_name ||
					(field.label || "").toLowerCase() === field_name ||
					(__(field.label) || "").toLowerCase() === field_name
>>>>>>> c3390404
				);
			};

			if (is_field_matching()) {
				fieldname = field.fieldname;
				return true;
			}
		});
		return fieldname;
	}
	refresh_input() {
		this.grid.refresh();
	}
	get_value() {
		if (this.grid) {
			return this.grid.get_data();
		}
	}
	set_input() {
		//
	}
	validate() {
		return this.get_value();
	}
	check_all_rows() {
		this.$wrapper.find(".grid-row-check")[0].click();
	}
};<|MERGE_RESOLUTION|>--- conflicted
+++ resolved
@@ -101,18 +101,6 @@
 	get_field(field_name) {
 		let fieldname;
 		field_name = field_name.toLowerCase();
-<<<<<<< HEAD
-		this.grid.meta.fields.some(field => {
-			if (frappe.model.no_value_type.includes(field.fieldtype)) {
-				return false;
-			}
-			
-			const is_field_matching = () => {
-				return (
-					field.fieldname.toLowerCase() === field_name ||
-					(field.label || '').toLowerCase() === field_name  ||
-					(__(field.label) || '').toLowerCase() === field_name
-=======
 		this.grid.meta.fields.some((field) => {
 			if (frappe.model.no_value_type.includes(field.fieldtype)) {
 				return false;
@@ -123,7 +111,6 @@
 					field.fieldname.toLowerCase() === field_name ||
 					(field.label || "").toLowerCase() === field_name ||
 					(__(field.label) || "").toLowerCase() === field_name
->>>>>>> c3390404
 				);
 			};
 

--- conflicted
+++ resolved
@@ -15,13 +15,6 @@
 			return "<div style='text-align: right'>" + value + "</div>";
 		}
 	},
-<<<<<<< HEAD
-	Data: function(value, df) {
-		if (df && df.options == "URL") {
-			return `<a href="${value}" title="Open Link" target="_blank">${value}</a>`;
-		}
-		return value==null ? "" : value;
-=======
 	_apply_custom_formatter: function (value, df) {
 		/* you can add a custom formatter in df.formatter
 		example:
@@ -39,7 +32,6 @@
 			}
 		}
 		return value;
->>>>>>> c3390404
 	},
 	Data: function (value, df) {
 		if (df && df.options == "URL") {
@@ -203,18 +195,12 @@
 
 		return value || "";
 	},
-<<<<<<< HEAD
-	DateRange: function(value) {
-		if (Array.isArray(value)) {
-			return __("{0} to {1}", [frappe.datetime.str_to_user(value[0]), frappe.datetime.str_to_user(value[1])]);
-=======
 	DateRange: function (value) {
 		if (Array.isArray(value)) {
 			return __("{0} to {1}", [
 				frappe.datetime.str_to_user(value[0]),
 				frappe.datetime.str_to_user(value[1]),
 			]);
->>>>>>> c3390404
 		} else {
 			return value || "";
 		}
@@ -273,14 +259,9 @@
 	},
 	Tag: function (value) {
 		var html = "";
-<<<<<<< HEAD
-		$.each((value || "").split(","), function(i, v) {
-			if (v) html += `
-=======
 		$.each((value || "").split(","), function (i, v) {
 			if (v)
 				html += `
->>>>>>> c3390404
 				<span
 					class="data-pill btn-xs align-center ellipsis"
 					style="background-color: var(--control-bg); box-shadow: none; margin-right: 4px;"
@@ -390,15 +371,9 @@
 	return frappe.form.formatters[fieldtype.replace(/ /g, "")] || frappe.form.formatters.Data;
 };
 
-<<<<<<< HEAD
-frappe.format = function(value, df, options, doc) {
-	if(!df) df = {"fieldtype":"Data"};
-	if (df.fieldname == '_user_tags') df.fieldtype = 'Tag';
-=======
 frappe.format = function (value, df, options, doc) {
 	if (!df) df = { fieldtype: "Data" };
 	if (df.fieldname == "_user_tags") df.fieldtype = "Tag";
->>>>>>> c3390404
 	var fieldtype = df.fieldtype || "Data";
 
 	// format Dynamic Link as a Link

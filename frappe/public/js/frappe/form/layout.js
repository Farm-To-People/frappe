--- conflicted
+++ resolved
@@ -352,9 +352,6 @@
 				section.addClass("empty-section");
 			}
 		});
-<<<<<<< HEAD
-	},
-=======
 
 		// refresh tabs
 		this.is_tabbed_layout() && this.refresh_tabs();
@@ -382,7 +379,6 @@
 			first_visible_tab && first_visible_tab.set_active();
 		}
 	}
->>>>>>> c3390404
 
 	refresh_fields(fields) {
 		let fieldnames = fields.map((field) => {
@@ -655,18 +651,14 @@
 			}
 
 			if (f.df.read_only_depends_on) {
-<<<<<<< HEAD
 				// Datahenge Note: In vanilla ERPNext, this won't immediately apply to fields in a Grid.
-				//                 You'd have to first 'Edit' the line, which opens a form, then this logic kicks in.
+				// You'd have to first 'Edit' the line, which opens a form, then this logic kicks in.
 				// This is a different behavior versus hard-coded Read Only fields, which are read-only on the grid -immediately-
-				this.set_dependant_property(f.df.read_only_depends_on, f.df.fieldname, 'read_only');
-=======
 				this.set_dependant_property(
 					f.df.read_only_depends_on,
 					f.df.fieldname,
 					"read_only"
 				);
->>>>>>> c3390404
 			}
 		}
 

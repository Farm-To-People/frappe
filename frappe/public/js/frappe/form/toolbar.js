--- conflicted
+++ resolved
@@ -316,7 +316,6 @@
 		const allow_print_for_draft = cint(print_settings.allow_print_for_draft);
 		const allow_print_for_cancelled = cint(print_settings.allow_print_for_cancelled);
 
-<<<<<<< HEAD
 		// Datahenge: Add option to disable printing for a particular DocType:
 		// NOTE: After I implemented this, discovered there was another option by just editing the refresh() method:
 		// https://discuss.erpnext.com/t/how-to-hide-print-button-with-script-from-sales-invoice/96482
@@ -333,14 +332,6 @@
 		}
 
 		if (can_print) {
-=======
-		if (
-			!is_submittable ||
-			docstatus == 1 ||
-			(allow_print_for_cancelled && docstatus == 2) ||
-			(allow_print_for_draft && docstatus == 0)
-		) {
->>>>>>> c3390404
 			if (frappe.model.can_print(null, me.frm) && !this.frm.meta.issingle) {
 				this.page.add_menu_item(
 					__("Print"),

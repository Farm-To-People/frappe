--- conflicted
+++ resolved
@@ -56,13 +56,8 @@
 			css_class: "form-links",
 			hidden: 1,
 			collapsible: 1,
-<<<<<<< HEAD
-			body_html: this.transactions_area,
-			id: "frappe-Connections"
-=======
 			is_dashboard_section: 1,
 			body_html: this.transactions_area,
->>>>>>> c3390404
 		});
 	}
 
@@ -202,11 +197,6 @@
 				return;
 			}
 			this.render_links();
-<<<<<<< HEAD
-			// Farm To People: Performance Improvement
-			// this.set_open_count();
-=======
->>>>>>> c3390404
 			show = true;
 		}
 
@@ -392,6 +382,13 @@
 	}
 
 	set_open_count() {
+		/*
+			Datahenge: Need to add the ability to enable/disable this feature, for performance reasons.
+			Until then, just returning.
+		*/
+
+		return;
+
 		if (!this.data || !this.data.transactions || !this.data.fieldname) {
 			return;
 		}
@@ -636,120 +633,4 @@
 			this.clear_headline();
 		}
 	}
-<<<<<<< HEAD
-};
-
-class Section {
-	constructor(parent, options) {
-		this.parent = parent;
-		this.df = options || {};
-		this.make();
-
-		if (this.df.title && this.df.collapsible && localStorage.getItem(options.css_class + '-closed')) {
-			this.collapse();
-		}
-		this.refresh();
-	}
-
-	make() {
-		this.wrapper = $(`<div class="form-dashboard-section ${ this.df.make_card ? "card-section" : "" }">`)
-			.appendTo(this.parent);
-
-		if (this.df) {
-			if (this.df.title) {
-				this.make_head();
-			}
-			if (this.df.description) {
-				this.description_wrapper = $(
-					`<div class="col-sm-12 form-section-description">
-						${__(this.df.description)}
-					</div>`
-				);
-
-				this.wrapper.append(this.description_wrapper);
-			}
-			if (this.df.css_class) {
-				this.wrapper.addClass(this.df.css_class);
-			}
-			if (this.df.hide_border) {
-				this.wrapper.toggleClass("hide-border", true);
-			}
-
-			// Brian Pond: Add the ability to give HTML elements an ID (seems like a huge gap without this)
-			if (this.df.id) {
-				// wrapper is some kind of JQuery object.
-				this.wrapper.attr("id", this.df.id);
-			}
-		}
-
-		this.body = $('<div class="section-body">').appendTo(this.wrapper);
-
-		if (this.df.body_html) {
-			this.body.append(this.df.body_html);
-		}
-	}
-
-	make_head() {
-		this.head = $(`
-			<div class="section-head">
-				${__(this.df.title)}
-				<span class="ml-2 collapse-indicator mb-1"></span>
-			</div>
-		`);
-
-		this.head.appendTo(this.wrapper);
-		this.indicator = this.head.find('.collapse-indicator');
-		this.indicator.hide();
-
-		if (this.df.collapsible) {
-			// show / hide based on status
-			this.collapse_link = this.head.on("click", () => {
-				this.collapse();
-			});
-			this.set_icon();
-			this.indicator.show();
-		}
-	}
-
-	refresh() {
-		if (!this.df) return;
-
-		// hide if explicitly hidden
-		let hide = this.df.hidden;
-		this.wrapper.toggle(!hide);
-	}
-
-	collapse(hide) {
-		if (hide === undefined) {
-			hide = !this.body.hasClass("hide");
-		}
-
-		this.body.toggleClass("hide", hide);
-		this.head && this.head.toggleClass("collapsed", hide);
-
-		this.set_icon(hide);
-
-		// save state for next reload ('' is falsy)
-		localStorage.setItem(this.df.css_class + '-closed', hide ? '1' : '');
-	}
-
-	set_icon(hide) {
-		let indicator_icon = hide ? 'down' : 'up-line';
-		this.indicator && this.indicator.html(frappe.utils.icon(indicator_icon, 'sm', 'mb-1'));
-	}
-
-	is_collapsed() {
-		return this.body.hasClass('hide');
-	}
-
-	hide() {
-		this.wrapper.hide();
-	}
-
-	show() {
-		this.wrapper.show();
-	}
-}
-=======
-};
->>>>>>> c3390404
+};
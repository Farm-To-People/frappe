import GridRowForm from "./grid_row_form";

export default class GridRow {
	constructor(opts) {
		this.on_grid_fields_dict = {};
		this.on_grid_fields = [];
		$.extend(this, opts);
		this.set_docfields();
		this.columns = {};
		this.columns_list = [];
		this.row_check_html = '<input type="checkbox" class="grid-row-check">';
		this.make();
	}
	make() {
		let me = this;
		let render_row = true;

		this.wrapper = $('<div class="grid-row"></div>');
		this.row = $('<div class="data-row row"></div>')
			.appendTo(this.wrapper)
			.on("click", function (e) {
				if (
					$(e.target).hasClass("grid-row-check") ||
					$(e.target).hasClass("row-index") ||
					$(e.target).parent().hasClass("row-index")
				) {
					return;
				}
				if (me.grid.allow_on_grid_editing() && me.grid.is_editable()) {
					// pass
				} else {
					me.toggle_view();
					return false;
				}
			});

		if (this.grid.template && !this.grid.meta.editable_grid) {
			this.render_template();
		} else {
			render_row = this.render_row();
		}

		if (!this.render_row) return;

		this.set_data();
		this.wrapper.appendTo(this.parent);
	}

	set_docfields(update = false) {
		if (this.doc && this.parent_df.options) {
			frappe.meta.make_docfield_copy_for(
				this.parent_df.options,
				this.doc.name,
				this.docfields
			);
			const docfields = frappe.meta.get_docfields(this.parent_df.options, this.doc.name);
			if (update) {
				// to maintain references
				this.docfields.forEach((df) => {
					Object.assign(
						df,
						docfields.find((d) => d.fieldname === df.fieldname)
					);
				});
			} else {
				this.docfields = docfields;
			}
		}
	}

	set_data() {
		this.wrapper.data({
			grid_row: this,
			doc: this.doc || "",
		});
	}
	set_row_index() {
		if (this.doc) {
			this.wrapper
				.attr("data-name", this.doc.name)
				.attr("data-idx", this.doc.idx)
				.find(".row-index span, .grid-form-row-index")
				.html(this.doc.idx);
		}
	}
	select(checked) {
		this.doc.__checked = checked ? 1 : 0;
	}
	refresh_check() {
		this.wrapper
			.find(".grid-row-check")
			.prop("checked", this.doc ? !!this.doc.__checked : false);
		this.grid.refresh_remove_rows_button();
	}
	remove() {
		var me = this;
		if (this.grid.is_editable()) {
			if (this.frm) {
				if (this.get_open_form()) {
					this.hide_form();
				}

				frappe
					.run_serially([
						() => {
							return this.frm.script_manager.trigger(
								"before_" + this.grid.df.fieldname + "_remove",
								this.doc.doctype,
								this.doc.name
							);
						},
						() => {
							frappe.model.clear_doc(this.doc.doctype, this.doc.name);

							this.frm.script_manager.trigger(
								this.grid.df.fieldname + "_remove",
								this.doc.doctype,
								this.doc.name
							);
							this.frm.dirty();
							this.grid.refresh();
						},
					])
					.catch((e) => {
						// aborted
						console.trace(e); // eslint-disable-line
					});
			} else {
				let data = null;
				if (this.grid.df.get_data) {
					data = this.grid.df.get_data();
				} else {
					data = this.grid.df.data;
				}

				const index = data.findIndex((d) => d.name === me.doc.name);

				if (index > -1) {
					// mutate array directly,
					// else the object reference will be lost
					data.splice(index, 1);
				}
				// remap idxs
				data.forEach(function (d, i) {
					d.idx = i + 1;
				});

				this.grid.refresh();
			}
		}
	}
	insert(show, below, duplicate) {
		var idx = this.doc.idx;
		var copy_doc = duplicate ? this.doc : null;
		if (below) idx++;
		this.toggle_view(false);
		this.grid.add_new_row(idx, null, show, copy_doc);
	}
	move() {
		// promopt the user where they want to move this row
		var me = this;
		frappe.prompt(
			{
				fieldname: "move_to",
				label: __("Move to Row Number"),
				fieldtype: "Int",
				reqd: 1,
				default: this.doc.idx,
			},
			function (values) {
				if (me.doc._sortable === false) {
					frappe.msgprint(__("Cannot move row"));
					return;
				}

				// renumber and refresh
				let data = me.grid.get_data();
				data.move(me.doc.idx - 1, values.move_to - 1);

				// renum idx
				for (let i = 0; i < data.length; i++) {
					data[i].idx = i + 1;
				}

<<<<<<< HEAD
			me.toggle_view(false);
			// Datahenge : Bug Fix? Make sure we can Save the record, after this move.
			me.frm.dirty();
			me.grid.refresh();
			$(me.frm.wrapper).trigger("grid-move-row", [me.frm, me]);
		}, __('Move To'), 'Update');
=======
				me.toggle_view(false);
				me.grid.refresh();
				$(me.frm.wrapper).trigger("grid-move-row", [me.frm, me]);
			},
			__("Move To"),
			"Update"
		);
>>>>>>> c3390404
	}
	refresh() {
		// update docfields for new record
		if (this.frm && this.doc && this.doc.__islocal) {
			this.set_docfields(true);
		}

		if (this.frm && this.doc) {
			this.doc = locals[this.doc.doctype][this.doc.name];
		}

		if (this.grid.template && !this.grid.meta.editable_grid) {
			this.render_template();
		} else {
			this.render_row(true);
		}

		// refresh form fields
		if (this.grid_form) {
			this.grid_form.layout && this.grid_form.layout.refresh(this.doc);
		}
	}
	render_template() {
		this.set_row_index();

		if (this.row_display) {
			this.row_display.remove();
		}

		// row index
		if (!this.row_index) {
			this.row_index = $(
				`<div class="template-row-index">${this.row_check_html}<span></span></div>`
			).appendTo(this.row);
		}

		if (this.doc) {
			this.row_index.find("span").html(this.doc.idx);
		}

		this.row_display = $('<div class="row-data sortable-handle template-row"></div>')
			.appendTo(this.row)
			.html(
				frappe.render(this.grid.template, {
					doc: this.doc ? frappe.get_format_helper(this.doc) : null,
					frm: this.frm,
					row: this,
				})
			);
	}
	render_row(refresh) {
		if (this.show_search && !this.show_search_row()) return;

		let me = this;
		this.set_row_index();

		// index (1, 2, 3 etc)
		if (!this.row_index && !this.show_search) {
			// REDESIGN-TODO: Make translation contextual, this No is Number
			var txt = this.doc ? this.doc.idx : __("No.");

			this.row_check = $(
				`<div class="row-check sortable-handle col">
					${this.row_check_html}
				</div>`
			).appendTo(this.row);

			this.row_index = $(
				`<div class="row-index sortable-handle col">
					<span>${txt}</span>
				</div>`
			)
				.appendTo(this.row)
				.on("click", function (e) {
					if (!$(e.target).hasClass("grid-row-check")) {
						me.toggle_view();
					}
				});
		} else if (this.show_search) {
			this.row_check = $(`<div class="row-check col search"></div>`).appendTo(this.row);

			this.row_index = $(
				`<div class="row-index col search">
					<input type="text" class="form-control input-xs text-center" >
				</div>`
			).appendTo(this.row);

			this.row_index.find("input").on(
				"keyup",
				frappe.utils.debounce((e) => {
					let df = {
						fieldtype: "Sr No",
					};

					this.grid.filter["row-index"] = {
						df: df,
						value: e.target.value,
					};

					if (e.target.value == "") {
						delete this.grid.filter["row-index"];
					}

					this.grid.grid_sortable.option(
						"disabled",
						Object.keys(this.grid.filter).length !== 0
					);

					this.grid.prevent_build = true;
					me.grid.refresh();
					this.grid.prevent_build = false;
				}, 500)
			);
			frappe.utils.only_allow_num_decimal(this.row_index.find("input"));
		} else {
			this.row_index.find("span").html(txt);
		}

		this.setup_columns();
		this.add_open_form_button();
		this.add_column_configure_button();
		this.refresh_check();

		if (this.frm && this.doc) {
			$(this.frm.wrapper).trigger("grid-row-render", [this]);
		}

		return true;
	}

	make_editable() {
		this.row.toggleClass("editable-row", this.grid.is_editable());
	}

	is_too_small() {
		return this.row.width() ? this.row.width() < 300 : false;
	}

	add_open_form_button() {
		var me = this;
		if (this.doc && !this.grid.df.in_place_edit) {
			// remove row
			if (!this.open_form_button) {
				this.open_form_button = $('<div class="col"></div>').appendTo(this.row);

				if (!this.configure_columns) {
					this.open_form_button = $(`
						<div class="btn-open-row">
							<a>${frappe.utils.icon("edit", "xs")}</a>
							<div class="hidden-xs edit-grid-row">${__("Edit")}</div>
						</div>
					`)
						.appendTo(this.open_form_button)
						.on("click", function () {
							me.toggle_view();
							return false;
						});
				}

				if (this.is_too_small()) {
					// narrow
					this.open_form_button.css({ "margin-right": "-2px" });
				}
			}
		}
	}

	add_column_configure_button() {
		if (this.grid.df.in_place_edit && !this.frm) return;

		if (this.configure_columns && this.frm) {
			this.configure_columns_button = $(`
				<div class="col grid-static-col d-flex justify-content-center" style="cursor: pointer;">
					<a>${frappe.utils.icon("setting-gear", "sm", "", "filter: opacity(0.5)")}</a>
				</div>
			`)
				.appendTo(this.row)
				.on("click", () => {
					this.configure_dialog_for_columns_selector();
				});
		} else if (this.configure_columns && !this.frm) {
			this.configure_columns_button = $(`
				<div class="col grid-static-col"></div>
			`).appendTo(this.row);
		}
	}

	configure_dialog_for_columns_selector() {
		this.grid_settings_dialog = new frappe.ui.Dialog({
			title: __("Configure Columns"),
			fields: [
				{
					fieldtype: "HTML",
					fieldname: "fields_html",
				},
			],
		});

		this.grid.setup_visible_columns();
		this.setup_columns_for_dialog();
		this.prepare_wrapper_for_columns();
		this.render_selected_columns();
		this.grid_settings_dialog.show();

		$(this.fields_html_wrapper)
			.find(".add-new-fields")
			.click(() => {
				this.column_selector_for_dialog();
			});

		this.grid_settings_dialog.set_primary_action(__("Update"), () => {
			this.validate_columns_width();
			this.columns = {};
			this.update_user_settings_for_grid();
			this.grid_settings_dialog.hide();
		});

		this.grid_settings_dialog.set_secondary_action_label(__("Reset to default"));
		this.grid_settings_dialog.set_secondary_action(() => {
			this.reset_user_settings_for_grid();
			this.grid_settings_dialog.hide();
		});
	}

	setup_columns_for_dialog() {
		this.selected_columns_for_grid = [];
		this.grid.visible_columns.forEach((row) => {
			this.selected_columns_for_grid.push({
				fieldname: row[0].fieldname,
				columns: row[0].columns || row[0].colsize,
			});
		});
	}

	prepare_wrapper_for_columns() {
		this.fields_html_wrapper = this.grid_settings_dialog.get_field("fields_html").$wrapper[0];

		$(`
			<div class='form-group'>
				<div class='row' style='margin:0px; margin-bottom:10px'>
					<div class='col-md-8'>
						${__("Fieldname").bold()}
					</div>
					<div class='col-md-4' style='padding-left:5px;'>
						${__("Column Width").bold()}
					</div>
				</div>
				<div class='control-input-wrapper selected-fields'>
				</div>
				<p class='help-box small text-muted'>
					<a class='add-new-fields text-muted'>
						+ ${__("Add / Remove Columns")}
					</a>
				</p>
			</div>
		`).appendTo(this.fields_html_wrapper);
	}

	column_selector_for_dialog() {
		let docfields = this.prepare_columns_for_dialog(
			this.selected_columns_for_grid.map((field) => field.fieldname)
		);

		let d = new frappe.ui.Dialog({
			title: __("{0} Fields", [__(this.grid.doctype)]),
			fields: [
				{
					label: __("Select Fields"),
					fieldtype: "MultiCheck",
					fieldname: "fields",
					options: docfields,
					columns: 2,
				},
			],
		});

		d.set_primary_action(__("Add"), () => {
			let selected_fields = d.get_values().fields;
			this.selected_columns_for_grid = [];
			if (selected_fields) {
				selected_fields.forEach((selected_column) => {
					let docfield = frappe.meta.get_docfield(this.grid.doctype, selected_column);
					this.grid.update_default_colsize(docfield);

					this.selected_columns_for_grid.push({
						fieldname: selected_column,
						columns: docfield.columns || docfield.colsize,
					});
				});

				this.render_selected_columns();
				d.hide();
			}
		});

		d.show();
	}

	prepare_columns_for_dialog(selected_fields) {
		let fields = [];

		const blocked_fields = frappe.model.no_value_type;
		const always_allow = ["Button"];

		const show_field = (f) => always_allow.includes(f) || !blocked_fields.includes(f);

		this.docfields.forEach((column) => {
			if (!column.hidden && show_field(column.fieldtype)) {
				fields.push({
					label: column.label,
					value: column.fieldname,
					checked: selected_fields ? in_list(selected_fields, column.fieldname) : false,
				});
			}
		});

		return fields;
	}

	render_selected_columns() {
		let fields = "";
		if (this.selected_columns_for_grid) {
			this.selected_columns_for_grid.forEach((d) => {
				let docfield = frappe.meta.get_docfield(this.grid.doctype, d.fieldname);

				fields += `
					<div class='control-input flex align-center form-control fields_order sortable-handle sortable'
						style='display: block; margin-bottom: 5px; cursor: pointer;' data-fieldname='${docfield.fieldname}'
						data-label='${docfield.label}' data-type='${docfield.fieldtype}'>

						<div class='row'>
							<div class='col-md-1' style='padding-top: 2px'>
								<a style='cursor: grabbing;'>${frappe.utils.icon("drag", "xs")}</a>
							</div>
							<div class='col-md-7' style='padding-left:0px; padding-top:3px'>
								${__(docfield.label)}
							</div>
							<div class='col-md-3' style='padding-left:0px;margin-top:-2px;' title='${__("Columns")}'>
								<input class='form-control column-width input-xs text-right'
									value='${docfield.columns || cint(d.columns)}'
									data-fieldname='${docfield.fieldname}' style='background-color: var(--modal-bg); display: inline'>
							</div>
							<div class='col-md-1' style='padding-top: 3px'>
								<a class='text-muted remove-field' data-fieldname='${docfield.fieldname}'>
									<i class='fa fa-trash-o' aria-hidden='true'></i>
								</a>
							</div>
						</div>
					</div>`;
			});
		}

		$(this.fields_html_wrapper).find(".selected-fields").html(fields);

		this.prepare_handler_for_sort();
		this.select_on_focus();
		this.update_column_width();
		this.remove_selected_column();
	}

	prepare_handler_for_sort() {
		new Sortable($(this.fields_html_wrapper).find(".selected-fields")[0], {
			handle: ".sortable-handle",
			draggable: ".sortable",
			onUpdate: () => {
				this.sort_columns();
			},
		});
	}

	sort_columns() {
		this.selected_columns_for_grid = [];

		let columns = $(this.fields_html_wrapper).find(".fields_order") || [];
		columns.each((idx) => {
			this.selected_columns_for_grid.push({
				fieldname: $(columns[idx]).attr("data-fieldname"),
				columns: cint($(columns[idx]).find(".column-width").attr("value")),
			});
		});
	}

	select_on_focus() {
		$(this.fields_html_wrapper)
			.find(".column-width")
			.click((event) => {
				$(event.target).select();
			});
	}

	update_column_width() {
		$(this.fields_html_wrapper)
			.find(".column-width")
			.change((event) => {
				if (cint(event.target.value) === 0) {
					event.target.value = cint(event.target.defaultValue);
					frappe.throw(__("Column width cannot be zero."));
				}

				this.selected_columns_for_grid.forEach((row) => {
					if (row.fieldname === event.target.dataset.fieldname) {
						row.columns = cint(event.target.value);
						event.target.defaultValue = cint(event.target.value);
					}
				});
			});
	}

	validate_columns_width() {
		let total_column_width = 0.0;

		this.selected_columns_for_grid.forEach((row) => {
			if (row.columns && row.columns > 0) {
				total_column_width += cint(row.columns);
			}
		});

		if (total_column_width && total_column_width > 10) {
			frappe.throw(__("The total column width cannot be more than 10."));
		}
	}

	remove_selected_column() {
		$(this.fields_html_wrapper)
			.find(".remove-field")
			.click((event) => {
				let fieldname = event.currentTarget.dataset.fieldname;
				let selected_columns_for_grid = this.selected_columns_for_grid.filter((row) => {
					return row.fieldname !== fieldname;
				});

				if (selected_columns_for_grid && selected_columns_for_grid.length === 0) {
					frappe.throw(__("At least one column is required to show in the grid."));
				}

				this.selected_columns_for_grid = selected_columns_for_grid;
				$(this.fields_html_wrapper).find(`[data-fieldname="${fieldname}"]`).remove();
			});
	}

	update_user_settings_for_grid() {
		if (!this.selected_columns_for_grid || !this.frm) {
			return;
		}

		let value = {};
		value[this.grid.doctype] = this.selected_columns_for_grid;
		frappe.model.user_settings.save(this.frm.doctype, "GridView", value).then((r) => {
			frappe.model.user_settings[this.frm.doctype] = r.message || r;
			this.grid.reset_grid();
		});
	}

	reset_user_settings_for_grid() {
		frappe.model.user_settings.save(this.frm.doctype, "GridView", null).then((r) => {
			frappe.model.user_settings[this.frm.doctype] = r.message || r;
			this.grid.reset_grid();
		});
	}

	setup_columns() {
		this.focus_set = false;
		this.search_columns = {};

		this.grid.setup_visible_columns();
		let fields =
			this.grid.user_defined_columns && this.grid.user_defined_columns.length > 0
				? this.grid.user_defined_columns
				: this.docfields;

		this.grid.visible_columns.forEach((col, ci) => {
			// to get update df for the row
			let df = fields.find((field) => field?.fieldname === col[0].fieldname);

			this.set_dependant_property(df);

			let colsize = col[1];

			let txt = this.doc
				? frappe.format(this.doc[df.fieldname], df, null, this.doc)
				: __(df.label);

			if (this.doc && df.fieldtype === "Select") {
				txt = __(txt);
			}
			let column;
			if (!this.columns[df.fieldname] && !this.show_search) {
				column = this.make_column(df, colsize, txt, ci);
			} else if (!this.columns[df.fieldname] && this.show_search) {
				column = this.make_search_column(df, colsize);
			} else {
				column = this.columns[df.fieldname];
				this.refresh_field(df.fieldname, txt);
			}

			// background color for cell
			if (this.doc) {
				if (df.reqd && !txt) {
					column.addClass("error");
				}
				if (column.is_invalid) {
					column.addClass("invalid");
				} else if (df.reqd || df.bold) {
					column.addClass("bold");
				}
			}
		});

		if (this.show_search) {
			// last empty column
			$(`<div class="col grid-static-col search"></div>`).appendTo(this.row);
		}
	}

	set_dependant_property(df) {
		if (
			!df.reqd &&
			df.mandatory_depends_on &&
			this.evaluate_depends_on_value(df.mandatory_depends_on)
		) {
			df.reqd = 1;
		}

		if (
			!df.read_only &&
			df.read_only_depends_on &&
			this.evaluate_depends_on_value(df.read_only_depends_on)
		) {
			df.read_only = 1;
		}
	}

	evaluate_depends_on_value(expression) {
		let out = null;
		let doc = this.doc;

		if (!doc) return;

		let parent = this.frm ? this.frm.doc : this.doc || null;

		if (typeof expression === "boolean") {
			out = expression;
		} else if (typeof expression === "function") {
			out = expression(doc);
		} else if (expression.substr(0, 5) == "eval:") {
			try {
				out = frappe.utils.eval(expression.substr(5), { doc, parent });
				if (parent && parent.istable && expression.includes("is_submittable")) {
					out = true;
				}
			} catch (e) {
				frappe.throw(__('Invalid "depends_on" expression'));
			}
		} else if (expression.substr(0, 3) == "fn:" && this.frm) {
			out = this.frm.script_manager.trigger(
				expression.substr(3),
				this.doctype,
				this.docname
			);
		} else {
			var value = doc[expression];
			if ($.isArray(value)) {
				out = !!value.length;
			} else {
				out = !!value;
			}
		}

		return out;
	}

	show_search_row() {
		// show or remove search columns based on grid rows
		this.show_search = this.show_search && this.grid?.data?.length >= 20;
		!this.show_search && this.wrapper.remove();
		return this.show_search;
	}

	make_search_column(df, colsize) {
		let title = "";
		let input_class = "";
		let is_disabled = "";

		if (["Text", "Small Text"].includes(df.fieldtype)) {
			input_class = "grid-overflow-no-ellipsis";
		} else if (["Int", "Currency", "Float", "Percent"].includes(df.fieldtype)) {
			input_class = "text-right";
		} else if (df.fieldtype === "Check") {
			title = __("1 = True & 0 = False");
			input_class = "text-center";
		} else if (df.fieldtype === "Password") {
			is_disabled = "disabled";
			title = __("Password cannot be filtered");
		}

		let $col = $(
			'<div class="col grid-static-col col-xs-' + colsize + ' search"></div>'
		).appendTo(this.row);

		let $search_input = $(`
			<input
				type="text"
				class="form-control input-xs ${input_class}"
				title="${title}"
				data-fieldtype="${df.fieldtype}"
				${is_disabled}
			>
		`).appendTo($col);

		this.search_columns[df.fieldname] = $col;

		$search_input.on(
			"keyup",
			frappe.utils.debounce((e) => {
				this.grid.filter[df.fieldname] = {
					df: df,
					value: e.target.value,
				};

				if (e.target.value == "") {
					delete this.grid.filter[df.fieldname];
				}

				this.grid.grid_sortable.option(
					"disabled",
					Object.keys(this.grid.filter).length !== 0
				);

				this.grid.prevent_build = true;
				this.grid.grid_pagination.go_to_page(1);
				this.grid.refresh();
				this.grid.prevent_build = false;
			}, 500)
		);

		["Currency", "Float", "Int", "Percent", "Rating"].includes(df.fieldtype) &&
			frappe.utils.only_allow_num_decimal($search_input);

		return $col;
	}

	make_column(df, colsize, txt, ci) {
		let me = this;
		var add_class =
			["Text", "Small Text"].indexOf(df.fieldtype) !== -1
				? " grid-overflow-no-ellipsis"
				: "";
		add_class +=
			["Int", "Currency", "Float", "Percent"].indexOf(df.fieldtype) !== -1
				? " text-right"
				: "";
		add_class += ["Check"].indexOf(df.fieldtype) !== -1 ? " text-center" : "";

		let grid;
		let grid_container;

		let inital_position_x = 0;
		let start_x = 0;
		let start_y = 0;

		let input_in_focus = false;

		let vertical = false;
		let horizontal = false;

		// prevent random layout shifts caused by widgets and on click position elements inside view (UX).
		function on_input_focus(el) {
			input_in_focus = true;

			let container_width = grid_container.getBoundingClientRect().width;
			let container_left = grid_container.getBoundingClientRect().left;
			let grid_left = parseFloat(grid.style.left);
			let element_left = el.offset().left;
			let fieldtype = el.data("fieldtype");

			let offset_right = container_width - (element_left + el.width());
			let offset_left = 0;
			let element_screen_x = element_left - container_left;
			let element_position_x = container_width - (element_left - container_left);

			if (["Date", "Time", "Datetime"].includes(fieldtype)) {
				offset_left = element_position_x - 220;
			}
			if (["Link", "Dynamic Link"].includes(fieldtype)) {
				offset_left = element_position_x - 250;
			}
			if (element_screen_x < 0) {
				grid.style.left = `${grid_left - element_screen_x}px`;
			} else if (offset_left < 0) {
				grid.style.left = `${grid_left + offset_left}px`;
			} else if (offset_right < 0) {
				grid.style.left = `${grid_left + offset_right}px`;
			}
		}

		// Delay date_picker widget to prevent temparary layout shift (UX).
		function handle_date_picker() {
			let date_time_picker = document.querySelectorAll(".datepicker.active")[0];

			date_time_picker.classList.remove("active");
			date_time_picker.style.width = "220px";

			setTimeout(() => {
				date_time_picker.classList.add("active");
			}, 600);
		}

		var $col = $(
			'<div class="col grid-static-col col-xs-' + colsize + " " + add_class + '"></div>'
		)
			.attr("data-fieldname", df.fieldname)
			.attr("data-fieldtype", df.fieldtype)
			.data("df", df)
			.appendTo(this.row)
			// initialize grid for horizontal scroll on mobile devices.
			.on("touchstart", function (event) {
				grid_container = $(event.currentTarget).closest(".form-grid-container")[0];
				grid = $(event.currentTarget).closest(".form-grid")[0];

				grid.style.position != "relative" && $(grid).css("position", "relative");
				!grid.style.left && $(grid).css("left", 0);

				start_x = event.touches[0].clientX;
				start_y = event.touches[0].clientY;

				inital_position_x = -parseFloat(grid.style.left || 0) + start_x;
			})
			// calculate X and Y movement based on touch events.
			.on("touchmove", function (event) {
				if (input_in_focus) return;

				let moved_x;
				let moved_y;

				if (!horizontal && !vertical) {
					moved_x = Math.abs(start_x - event.touches[0].clientX);
					moved_y = Math.abs(start_y - event.touches[0].clientY);
				}

				if (!vertical && moved_x > 16) {
					horizontal = true;
				} else if (!horizontal && moved_y > 16) {
					vertical = true;
				}
				if (horizontal) {
					event.preventDefault();

					let grid_start = inital_position_x - event.touches[0].clientX;
					let grid_end = grid.clientWidth - grid_container.clientWidth + 2;

					if (grid_start < 0) {
						grid_start = 0;
					} else if (grid_start > grid_end) {
						grid_start = grid_end;
					}
					grid.style.left = `-${grid_start}px`;
				}
			})
			.on("touchend", function () {
				vertical = false;
				horizontal = false;
			})
			.on("click", function (event) {
				if (frappe.ui.form.editable_row !== me) {
					var out = me.toggle_editable_row();
				}
				var col = this;
				let first_input_field = $(col).find('input[type="Text"]:first');
				first_input_field.trigger("focus");

				if (event.pointerType == "touch") {
					first_input_field.length && on_input_focus(first_input_field);

					first_input_field.one("blur", () => (input_in_focus = false));

					first_input_field.data("fieldtype") == "Date" && handle_date_picker();
				}

				return out;
			});

		$col.field_area = $('<div class="field-area"></div>').appendTo($col).toggle(false);
		$col.static_area = $('<div class="static-area ellipsis"></div>').appendTo($col).html(txt);

		// set title attribute to see full label for columns in the heading row
		if (!this.doc) {
			$col.attr("title", txt);
		}
<<<<<<< HEAD
=======
		df.fieldname && $col.static_area.toggleClass("reqd", Boolean(df.reqd));
>>>>>>> c3390404

		$col.df = df;
		$col.column_index = ci;

		this.columns[df.fieldname] = $col;
		this.columns_list.push($col);

		return $col;
	}

	activate() {
		this.toggle_editable_row(true);
		return this;
	}

	toggle_editable_row(show) {
		var me = this;
		// show static for field based on
		// whether grid is editable
		if (
			this.grid.allow_on_grid_editing() &&
			this.grid.is_editable() &&
			this.doc &&
			show !== false
		) {
			// disable other editable row
			if (frappe.ui.form.editable_row && frappe.ui.form.editable_row !== this) {
				frappe.ui.form.editable_row.toggle_editable_row(false);
			}

			this.row.toggleClass("editable-row", true);

			// setup controls
			this.columns_list.forEach(function (column) {
				me.make_control(column);
				column.static_area.toggle(false);
				column.field_area.toggle(true);
			});

			frappe.ui.form.editable_row = this;
			return false;
		} else {
			this.row.toggleClass("editable-row", false);

			this.columns_list.forEach((column, index) => {
				if (!this.frm) {
					let df = this.grid.visible_columns[index][0];

					let txt = this.doc
						? frappe.format(this.doc[df.fieldname], df, null, this.doc)
						: __(df.label);

					this.refresh_field(df.fieldname, txt);
				}

				if (!column.df.hidden) {
					column.static_area.toggle(true);
				}

				column.field_area && column.field_area.toggle(false);
			});
			frappe.ui.form.editable_row = null;
		}
	}

	make_control(column) {
		if (column.field) return;

		var me = this,
			parent = column.field_area,
			df = column.df;

		// no text editor in grid
		if (df.fieldtype == "Text Editor") {
			df = Object.assign({}, df);
			df.fieldtype = "Text";
		}

		var field = frappe.ui.form.make_control({
			df: df,
			parent: parent,
			only_input: true,
			with_link_btn: true,
			doc: this.doc,
			doctype: this.doc.doctype,
			docname: this.doc.name,
			frm: this.grid.frm,
			grid: this.grid,
			grid_row: this,
			value: this.doc[df.fieldname],
		});

		// sync get_query
		field.get_query = this.grid.get_field(df.fieldname).get_query;

		if (!field.df.onchange_modified) {
			var field_on_change_function = field.df.onchange;
			field.df.onchange = (e) => {
				field_on_change_function && field_on_change_function(e);
				this.refresh_field(field.df.fieldname);
			};

			field.df.onchange_modified = true;
		}

		field.refresh();
		if (field.$input) {
			field.$input
				.addClass("input-sm")
				.attr("data-col-idx", column.column_index)
				.attr("placeholder", __(df.placeholder || df.label));
			// flag list input
			if (this.columns_list && this.columns_list.slice(-1)[0] === column) {
				field.$input.attr("data-last-input", 1);
			}
		}

		this.set_arrow_keys(field);
		column.field = field;
		this.on_grid_fields_dict[df.fieldname] = field;
		this.on_grid_fields.push(field);
	}

	set_arrow_keys(field) {
		var me = this;
		let ignore_fieldtypes = ["Text", "Small Text", "Code", "Text Editor", "HTML Editor"];
		if (field.$input) {
			field.$input.on("keydown", function (e) {
				var { TAB, UP: UP_ARROW, DOWN: DOWN_ARROW } = frappe.ui.keyCode;
				if (!in_list([TAB, UP_ARROW, DOWN_ARROW], e.which)) {
					return;
				}

				var values = me.grid.get_data();
				var fieldname = $(this).attr("data-fieldname");
				var fieldtype = $(this).attr("data-fieldtype");

				let ctrl_key = e.metaKey || e.ctrlKey;
				if (!in_list(ignore_fieldtypes, fieldtype) && ctrl_key && e.which !== TAB) {
					me.add_new_row_using_keys(e);
					return;
				}

				if (e.shiftKey && e.altKey && DOWN_ARROW === e.which) {
					me.duplicate_row_using_keys();
					return;
				}

				var move_up_down = function (base) {
					if (in_list(ignore_fieldtypes, fieldtype) && !e.altKey) {
						return false;
					}
					if (field.autocomplete_open) {
						return false;
					}

					base.toggle_editable_row();
					var input = base.columns[fieldname].field.$input;
					if (input) {
						input.focus();
					}
					return true;
				};

				// TAB
				if (e.which === TAB && !e.shiftKey) {
					var last_column = me.wrapper.find(":input:enabled:last").get(0);
					var is_last_column = $(this).attr("data-last-input") || last_column === this;

					if (is_last_column) {
						// last row
						if (me.doc.idx === values.length) {
							setTimeout(function () {
								me.grid.add_new_row(null, null, true);
								me.grid.grid_rows[
									me.grid.grid_rows.length - 1
								].toggle_editable_row();
								me.grid.set_focus_on_row();
							}, 100);
						} else {
							// last column before last row
							me.grid.grid_rows[me.doc.idx].toggle_editable_row();
							me.grid.set_focus_on_row(me.doc.idx);
							return false;
						}
					}
				} else if (e.which === UP_ARROW) {
					if (me.doc.idx > 1) {
						var prev = me.grid.grid_rows[me.doc.idx - 2];
						if (move_up_down(prev)) {
							return false;
						}
					}
				} else if (e.which === DOWN_ARROW) {
					if (me.doc.idx < values.length) {
						var next = me.grid.grid_rows[me.doc.idx];
						if (move_up_down(next)) {
							return false;
						}
					}
				}
			});
		}
	}

	duplicate_row_using_keys() {
		setTimeout(() => {
			this.insert(false, true, true);
			this.grid.grid_rows[this.doc.idx].toggle_editable_row();
			this.grid.set_focus_on_row(this.doc.idx);
		}, 100);
	}

	add_new_row_using_keys(e) {
		let idx = "";

		let ctrl_key = e.metaKey || e.ctrlKey;
		let is_down_arrow_key_press = e.which === 40;

		// Add new row at the end or start of the table
		if (ctrl_key && e.shiftKey) {
			idx = is_down_arrow_key_press ? null : 1;
			this.grid.add_new_row(
				idx,
				null,
				is_down_arrow_key_press,
				false,
				is_down_arrow_key_press,
				!is_down_arrow_key_press
			);
			idx = is_down_arrow_key_press ? cint(this.grid.grid_rows.length) - 1 : 0;
		} else if (ctrl_key) {
			idx = is_down_arrow_key_press ? this.doc.idx : this.doc.idx - 1;
			this.insert(false, is_down_arrow_key_press);
		}

		if (idx !== "") {
			setTimeout(() => {
				this.grid.grid_rows[idx].toggle_editable_row();
				this.grid.set_focus_on_row(idx);
			}, 100);
		}
	}

	get_open_form() {
		return frappe.ui.form.get_open_grid_form();
	}

	toggle_view(show, callback) {
		if (!this.doc) {
			return this;
		}

		if (this.frm) {
			// reload doc
			this.doc = locals[this.doc.doctype][this.doc.name];
		}

		// hide other
		var open_row = this.get_open_form();

		if (show === undefined) show = !open_row;

		// call blur
		document.activeElement && document.activeElement.blur();

		if (show && open_row) {
			if (open_row == this) {
				// already open, do nothing
				callback && callback();
				return;
			} else {
				// close other views
				open_row.toggle_view(false);
			}
		}

		if (show) {
			this.show_form();
		} else {
			this.hide_form();
		}
		callback && callback();

		return this;
	}
	show_form() {
		if (frappe.utils.is_xs()) {
			$(this.grid.form_grid).css("min-width", "0");
			$(this.grid.form_grid).css("position", "unset");
		}
		if (!this.grid_form) {
			this.grid_form = new GridRowForm({
				row: this,
			});
		}
		this.grid_form.render();
		this.row.toggle(false);
		// this.form_panel.toggle(true);

		let cannot_add_rows =
			this.grid.cannot_add_rows || (this.grid.df && this.grid.df.cannot_add_rows);
		this.wrapper
			.find(
				".grid-insert-row-below, .grid-insert-row, .grid-duplicate-row, .grid-append-row"
			)
			.toggle(!cannot_add_rows);

<<<<<<< HEAD
		this.wrapper.find('.grid-delete-row')
=======
		this.wrapper
			.find(".grid-delete-row")
>>>>>>> c3390404
			.toggle(!(this.grid.df && this.grid.df.cannot_delete_rows));

		frappe.dom.freeze("", "dark");
		if (cur_frm) cur_frm.cur_grid = this;
		this.wrapper.addClass("grid-row-open");
		if (
			!frappe.dom.is_element_in_viewport(this.wrapper) &&
			!frappe.dom.is_element_in_modal(this.wrapper)
		) {
			// -15 offset to make form look visually centered
			frappe.utils.scroll_to(this.wrapper, true, -15);
		}

		if (this.frm) {
			this.frm.script_manager.trigger(this.doc.parentfield + "_on_form_rendered");
			this.frm.script_manager.trigger("form_render", this.doc.doctype, this.doc.name);
		}
	}
	hide_form() {
		if (frappe.utils.is_xs()) {
			$(this.grid.form_grid).css("min-width", "738px");
			$(this.grid.form_grid).css("position", "relative");
		}
		frappe.dom.unfreeze();
		this.row.toggle(true);
		if (!frappe.dom.is_element_in_modal(this.row)) {
			frappe.utils.scroll_to(this.row, true, 15);
		}
		this.refresh();
		if (cur_frm) cur_frm.cur_grid = null;
		this.wrapper.removeClass("grid-row-open");
	}
	open_prev() {
		if (!this.doc) return;
		this.open_row_at_index(this.doc.idx - 2);
	}
	open_next() {
		if (!this.doc) return;

		if (!this.open_row_at_index(this.doc.idx)) {
			this.grid.add_new_row(null, null, true);
		}
	}
	open_row_at_index(row_index) {
		if (!this.grid.data[row_index]) return;

		this.change_page_if_reqd(row_index);
		this.grid.grid_rows[row_index].toggle_view(true);
		return true;
	}
	change_page_if_reqd(row_index) {
<<<<<<< HEAD
		const {
			page_index,
			page_length
		} = this.grid.grid_pagination;
=======
		const { page_index, page_length } = this.grid.grid_pagination;
>>>>>>> c3390404

		row_index++;
		let new_page;

		if (row_index <= (page_index - 1) * page_length) {
			new_page = page_index - 1;
		} else if (row_index > page_index * page_length) {
			new_page = page_index + 1;
		}

		if (new_page) {
			this.grid.grid_pagination.go_to_page(new_page);
		}
	}
	refresh_field(fieldname, txt) {
		let fields =
			this.grid.user_defined_columns && this.grid.user_defined_columns.length > 0
				? this.grid.user_defined_columns
				: this.docfields;

		let df = fields.find((col) => {
			return col?.fieldname === fieldname;
		});

		// format values if no frm
		if (df && this.doc) {
			txt = frappe.format(this.doc[fieldname], df, null, this.doc);
		}

		if (!txt && this.frm) {
			txt = frappe.format(this.doc[fieldname], df, null, this.frm.doc);
		}

		// reset static value
		let column = this.columns[fieldname];
		if (column) {
			column.static_area.html(txt || "");
			if (df && df.reqd) {
				column.toggleClass("error", !!(txt === null || txt === ""));
			}
		}

		let field = this.on_grid_fields_dict[fieldname];
		// reset field value
		if (field) {
			field.docname = this.doc.name;
			field.refresh();
		}

		// in form
		if (this.grid_form) {
			this.grid_form.refresh_field(fieldname);
		}
	}
	get_field(fieldname) {
		let field = this.on_grid_fields_dict[fieldname];
		if (field) {
			return field;
		} else if (this.grid_form) {
			return this.grid_form.fields_dict[fieldname];
		} else {
			throw `fieldname ${fieldname} not found`;
		}
	}

	get_visible_columns(blacklist = []) {
		var me = this;
		var visible_columns = $.map(this.docfields, function (df) {
			var visible =
				!df.hidden &&
				df.in_list_view &&
				me.grid.frm.get_perm(df.permlevel, "read") &&
				!in_list(frappe.model.layout_fields, df.fieldtype) &&
				!in_list(blacklist, df.fieldname);

			return visible ? df : null;
		});
		return visible_columns;
	}
	set_field_property(fieldname, property, value) {
		// set a field property for open form / grid form
		var me = this;

		var set_property = function (field) {
			if (!field) return;
			field.df[property] = value;
			field.refresh();
		};

		// set property in grid form
		if (this.grid_form) {
			set_property(this.grid_form.fields_dict[fieldname]);
			this.grid_form.layout && this.grid_form.layout.refresh_sections();
		}

		// set property in on grid fields
		set_property(this.on_grid_fields_dict[fieldname]);
	}
	toggle_reqd(fieldname, reqd) {
		this.set_field_property(fieldname, "reqd", reqd ? 1 : 0);
	}
	toggle_display(fieldname, show) {
		this.set_field_property(fieldname, "hidden", show ? 0 : 1);
	}
	toggle_editable(fieldname, editable) {
		this.set_field_property(fieldname, "read_only", editable ? 0 : 1);
	}
}<|MERGE_RESOLUTION|>--- conflicted
+++ resolved
@@ -182,22 +182,15 @@
 					data[i].idx = i + 1;
 				}
 
-<<<<<<< HEAD
-			me.toggle_view(false);
-			// Datahenge : Bug Fix? Make sure we can Save the record, after this move.
-			me.frm.dirty();
-			me.grid.refresh();
-			$(me.frm.wrapper).trigger("grid-move-row", [me.frm, me]);
-		}, __('Move To'), 'Update');
-=======
 				me.toggle_view(false);
+				me.frm.dirty();  // Datahenge : Bug Fix, ensure we can Save the record, after moving the DocField.
 				me.grid.refresh();
 				$(me.frm.wrapper).trigger("grid-move-row", [me.frm, me]);
 			},
-			__("Move To"),
+		    __("Move To"),
 			"Update"
 		);
->>>>>>> c3390404
+
 	}
 	refresh() {
 		// update docfields for new record
@@ -986,10 +979,7 @@
 		if (!this.doc) {
 			$col.attr("title", txt);
 		}
-<<<<<<< HEAD
-=======
 		df.fieldname && $col.static_area.toggleClass("reqd", Boolean(df.reqd));
->>>>>>> c3390404
 
 		$col.df = df;
 		$col.column_index = ci;
@@ -1298,12 +1288,8 @@
 			)
 			.toggle(!cannot_add_rows);
 
-<<<<<<< HEAD
-		this.wrapper.find('.grid-delete-row')
-=======
 		this.wrapper
 			.find(".grid-delete-row")
->>>>>>> c3390404
 			.toggle(!(this.grid.df && this.grid.df.cannot_delete_rows));
 
 		frappe.dom.freeze("", "dark");
@@ -1355,14 +1341,7 @@
 		return true;
 	}
 	change_page_if_reqd(row_index) {
-<<<<<<< HEAD
-		const {
-			page_index,
-			page_length
-		} = this.grid.grid_pagination;
-=======
 		const { page_index, page_length } = this.grid.grid_pagination;
->>>>>>> c3390404
 
 		row_index++;
 		let new_page;

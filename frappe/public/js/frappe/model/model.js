--- conflicted
+++ resolved
@@ -775,15 +775,6 @@
 		return frappe.model.numeric_fieldtypes.includes(fieldtype);
 	},
 
-<<<<<<< HEAD
-	/*  Datahenge: This add the frappe.model.disable_printing() method.
-		NOTE:  I had to perform a 'bench build' command before this new JS code would take effect.
-	*/
-	disable_printing: function(doctype) {
-		if(!doctype) return false;
-		return locals.DocType[doctype]
-			&& locals.DocType[doctype].disable_printing;
-=======
 	set_default_views_for_doctype(doctype, frm) {
 		frappe.model.with_doctype(doctype, () => {
 			let meta = frappe.get_meta(doctype);
@@ -818,8 +809,17 @@
 
 			frm.set_df_property("default_view", "options", default_views);
 		});
->>>>>>> c3390404
-	},
+	},
+	/*
+		Datahenge: This function introduces the frappe.model.disable_printing() method.
+		NOTE:  I had to perform a 'bench build' command before this new JS code would take effect.
+	*/
+	disable_printing: function(doctype) {
+		if(!doctype) {
+			return false;
+		}
+		return locals.DocType[doctype] && locals.DocType[doctype].disable_printing;
+	}
 });
 
 // legacy

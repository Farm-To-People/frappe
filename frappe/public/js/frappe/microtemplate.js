--- conflicted
+++ resolved
@@ -146,13 +146,8 @@
 	opts.base_url = frappe.urllib.get_base_url();
 	opts.print_css = frappe.boot.print_css;
 
-<<<<<<< HEAD
-	opts.lang = opts.lang || frappe.boot.lang,
-	opts.layout_direction = opts.layout_direction || frappe.utils.is_rtl() ? "rtl" : "ltr";
-=======
 	(opts.lang = opts.lang || frappe.boot.lang),
 		(opts.layout_direction = opts.layout_direction || frappe.utils.is_rtl() ? "rtl" : "ltr");
->>>>>>> c3390404
 
 	var html = frappe.render_template("print_template", opts);
 

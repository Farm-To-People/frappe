# Copyright (c) 2015, Frappe Technologies Pvt. Ltd. and Contributors
# MIT License. See license.txt
"""
Frappe - Low Code Open Source Framework in Python and JS

Frappe, pronounced fra-pay, is a full stack, batteries-included, web
framework written in Python and Javascript with MariaDB as the database.
It is the framework which powers ERPNext. It is pretty generic and can
be used to build database driven apps.

Read the documentation: https://frappeframework.com/docs
"""
import os, warnings

_dev_server = os.environ.get('DEV_SERVER', False)

if _dev_server:
	warnings.simplefilter('always', DeprecationWarning)
	warnings.simplefilter('always', PendingDeprecationWarning)

from six import iteritems, binary_type, text_type, string_types
from werkzeug.local import Local, release_local
import sys, importlib, inspect, json
import typing
from past.builtins import cmp
import click

# Local application imports
from .exceptions import *
from .utils.jinja import (get_jenv, get_template, render_template, get_email_from_template, get_jloader)
from .utils.lazy_loader import lazy_import

from frappe.query_builder import get_query_builder, patch_query_execute

# Lazy imports
faker = lazy_import('faker')

<<<<<<< HEAD
__version__ = '13.20.2'
=======
__version__ = '13.21.0'
>>>>>>> 1914ee01

__title__ = "Frappe Framework"

local = Local()
controllers = {}

class _dict(dict):
	"""dict like object that exposes keys as attributes"""
	def __getattr__(self, key):
		ret = self.get(key)
		# "__deepcopy__" exception added to fix frappe#14833 via DFP
		if not ret and key.startswith("__") and key != "__deepcopy__":
			raise AttributeError()
		return ret
	def __setattr__(self, key, value):
		self[key] = value
	def __getstate__(self):
		return self
	def __setstate__(self, d):
		self.update(d)
	def update(self, d):
		"""update and return self -- the missing dict feature in python"""
		super(_dict, self).update(d)
		return self
	def copy(self):
		return _dict(dict(self).copy())

def _(msg, lang=None, context=None):
	"""Returns translated string in current lang, if exists.
		Usage:
			_('Change')
			_('Change', context='Coins')
	"""
	from frappe.translate import get_full_dict
	from frappe.utils import strip_html_tags, is_html

	if not hasattr(local, 'lang'):
		local.lang = lang or 'en'

	if not lang:
		lang = local.lang

	non_translated_string = msg

	if is_html(msg):
		msg = strip_html_tags(msg)

	# msg should always be unicode
	msg = as_unicode(msg).strip()

	translated_string = ''
	if context:
		string_key = '{msg}:{context}'.format(msg=msg, context=context)
		translated_string = get_full_dict(lang).get(string_key)

	if not translated_string:
		translated_string = get_full_dict(lang).get(msg)

	# return lang_full_dict according to lang passed parameter
	return translated_string or non_translated_string

def as_unicode(text, encoding='utf-8'):
	'''Convert to unicode if required'''
	if isinstance(text, text_type):
		return text
	elif text==None:
		return ''
	elif isinstance(text, binary_type):
		return text_type(text, encoding)
	else:
		return text_type(text)

def get_lang_dict(fortype, name=None):
	"""Returns the translated language dict for the given type and name.

	 :param fortype: must be one of `doctype`, `page`, `report`, `include`, `jsfile`, `boot`
	 :param name: name of the document for which assets are to be returned."""
	from frappe.translate import get_dict
	return get_dict(fortype, name)

def set_user_lang(user, user_language=None):
	"""Guess and set user language for the session. `frappe.local.lang`"""
	from frappe.translate import get_user_lang
	local.lang = get_user_lang(user)

# local-globals
db = local("db")
qb = local("qb")
conf = local("conf")
form = form_dict = local("form_dict")
request = local("request")
response = local("response")
session = local("session")
user = local("user")
flags = local("flags")

error_log = local("error_log")
debug_log = local("debug_log")
message_log = local("message_log")

lang = local("lang")

# This if block is never executed when running the code. It is only used for
# telling static code analyzer where to find dynamically defined attributes.
if typing.TYPE_CHECKING:
	from frappe.utils.redis_wrapper import RedisWrapper

	from frappe.database.mariadb.database import MariaDBDatabase
	from frappe.database.postgres.database import PostgresDatabase
	from frappe.query_builder.builder import MariaDB, Postgres

	db: typing.Union[MariaDBDatabase, PostgresDatabase]
	qb: typing.Union[MariaDB, Postgres]


# end: static analysis hack

def init(site, sites_path=None, new_site=False):
	"""Initialize frappe for the current site. Reset thread locals `frappe.local`"""
	if getattr(local, "initialised", None):
		return

	if not sites_path:
		sites_path = '.'

	local.error_log = []
	local.message_log = []
	local.debug_log = []
	local.realtime_log = []
	local.flags = _dict({
		"currently_saving": [],
		"redirect_location": "",
		"in_install_db": False,
		"in_install_app": False,
		"in_import": False,
		"in_test": False,
		"mute_messages": False,
		"ignore_links": False,
		"mute_emails": False,
		"has_dataurl": False,
		"new_site": new_site
	})
	local.rollback_observers = []
	local.before_commit = []
	local.test_objects = {}

	local.site = site
	local.sites_path = sites_path
	local.site_path = os.path.join(sites_path, site)
	local.all_apps = None

	local.request_ip = None
	local.response = _dict({"docs":[]})
	local.task_id = None

	local.conf = _dict(get_site_config())
	local.lang = local.conf.lang or "en"
	local.lang_full_dict = None

	local.module_app = None
	local.app_modules = None
	local.system_settings = _dict()

	local.user = None
	local.user_perms = None
	local.session = None
	local.role_permissions = {}
	local.valid_columns = {}
	local.new_doc_templates = {}
	local.link_count = {}

	local.jenv = None
	local.jloader =None
	local.cache = {}
	local.document_cache = {}
	local.meta_cache = {}
	local.form_dict = _dict()
	local.session = _dict()
	local.dev_server = _dev_server
	local.qb = get_query_builder(local.conf.db_type or "mariadb")

	setup_module_map()
	patch_query_execute()

	local.initialised = True

def connect(site=None, db_name=None, set_admin_as_user=True):
	"""Connect to site database instance.

	:param site: If site is given, calls `frappe.init`.
	:param db_name: Optional. Will use from `site_config.json`.
	:param set_admin_as_user: Set Administrator as current user.
	"""
	from frappe.database import get_db
	if site:
		init(site)

	local.db = get_db(user=db_name or local.conf.db_name)
	if set_admin_as_user:
		set_user("Administrator")

def connect_replica():
	from frappe.database import get_db
	user = local.conf.db_name
	password = local.conf.db_password
	port = local.conf.replica_db_port

	if local.conf.different_credentials_for_replica:
		user = local.conf.replica_db_name
		password = local.conf.replica_db_password

	local.replica_db = get_db(host=local.conf.replica_host, user=user, password=password, port=port)

	# swap db connections
	local.primary_db = local.db
	local.db = local.replica_db

def get_site_config(sites_path=None, site_path=None):
	"""Returns `site_config.json` combined with `sites/common_site_config.json`.
	`site_config` is a set of site wide settings like database name, password, email etc."""
	config = {}

	sites_path = sites_path or getattr(local, "sites_path", None)
	site_path = site_path or getattr(local, "site_path", None)

	if sites_path:
		common_site_config = os.path.join(sites_path, "common_site_config.json")
		if os.path.exists(common_site_config):
			try:
				config.update(get_file_json(common_site_config))
			except Exception as error:
				click.secho("common_site_config.json is invalid", fg="red")
				print(error)

	if site_path:
		site_config = os.path.join(site_path, "site_config.json")
		if os.path.exists(site_config):
			try:
				config.update(get_file_json(site_config))
			except Exception as error:
				click.secho("{0}/site_config.json is invalid".format(local.site), fg="red")
				print(error)
		elif local.site and not local.flags.new_site:
			raise IncorrectSitePath("{0} does not exist".format(local.site))

	return _dict(config)

def get_conf(site=None):
	if hasattr(local, 'conf'):
		return local.conf

	else:
		# if no site, get from common_site_config.json
		with init_site(site):
			return local.conf

class init_site:
	def __init__(self, site=None):
		'''If site==None, initialize it for empty site ('') to load common_site_config.json'''
		self.site = site or ''

	def __enter__(self):
		init(self.site)
		return local

	def __exit__(self, type, value, traceback):
		destroy()

def destroy():
	"""Closes connection and releases werkzeug local."""
	if db:
		db.close()

	release_local(local)

redis_server = None
def cache() -> "RedisWrapper":
	"""Returns redis connection."""
	global redis_server
	if not redis_server:
		from frappe.utils.redis_wrapper import RedisWrapper
		redis_server = RedisWrapper.from_url(conf.get('redis_cache')
			or "redis://localhost:11311")
	return redis_server

def get_traceback():
	"""Returns error traceback."""
	from frappe.utils import get_traceback
	return get_traceback()

def errprint(msg):
	"""Log error. This is sent back as `exc` in response.

	:param msg: Message."""
	msg = as_unicode(msg)
	if not request or (not "cmd" in local.form_dict) or conf.developer_mode:
		print(msg)

	error_log.append({"exc": msg})

def print_sql(enable=True):
	return cache().set_value('flag_print_sql', enable)

def log(msg):
	"""Add to `debug_log`.

	:param msg: Message."""
	if not request:
		if conf.get("logging") or False:
			print(repr(msg))

	debug_log.append(as_unicode(msg))

def msgprint(msg, title=None, raise_exception=0, as_table=False, as_list=False, indicator=None, alert=False, primary_action=None, is_minimizable=None, wide=None):
	"""Print a message to the user (via HTTP response).
	Messages are sent in the `__server_messages` property in the
	response JSON and shown in a pop-up / modal.

	:param msg: Message.
	:param title: [optional] Message title. Default: "Message".
	:param raise_exception: [optional] Raise given exception and show message.
	:param as_table: [optional] If `msg` is a list of lists, render as HTML table.
	:param as_list: [optional] If `msg` is a list, render as un-ordered list.
	:param primary_action: [optional] Bind a primary server/client side action.
	:param is_minimizable: [optional] Allow users to minimize the modal
	:param wide: [optional] Show wide modal
	"""
	from frappe.utils import strip_html_tags

	msg = safe_decode(msg)
	out = _dict(message=msg)

	def _raise_exception():
		if raise_exception:
			if flags.rollback_on_exception:
				db.rollback()
			import inspect

			if inspect.isclass(raise_exception) and issubclass(raise_exception, Exception):
				raise raise_exception(msg)
			else:
				raise ValidationError(msg)

	if flags.mute_messages:
		_raise_exception()
		return

	if as_table and type(msg) in (list, tuple):
		out.as_table = 1

	if as_list and type(msg) in (list, tuple) and len(msg) > 1:
		out.as_list = 1

	if flags.print_messages and out.message:
		print(f"Message: {strip_html_tags(out.message)}")

	out.title = title or _("Message", context="Default title of the message dialog")

	if not indicator and raise_exception:
		indicator = 'red'

	if indicator:
		out.indicator = indicator

	if is_minimizable:
		out.is_minimizable = is_minimizable

	if alert:
		out.alert = 1

	if raise_exception:
		out.raise_exception = 1

	if primary_action:
		out.primary_action = primary_action

	if wide:
		out.wide = wide

	message_log.append(json.dumps(out))

	if raise_exception and hasattr(raise_exception, '__name__'):
		local.response['exc_type'] = raise_exception.__name__

	_raise_exception()

def clear_messages():
	local.message_log = []

def get_message_log():
	log = []
	for msg_out in local.message_log:
		log.append(json.loads(msg_out))

	return log

def clear_last_message():
	if len(local.message_log) > 0:
		local.message_log = local.message_log[:-1]

def throw(msg, exc=ValidationError, title=None, is_minimizable=None, wide=None, as_list=False):
	"""Throw execption and show message (`msgprint`).

	:param msg: Message.
	:param exc: Exception class. Default `frappe.ValidationError`"""
	msgprint(msg, raise_exception=exc, title=title, indicator='red', is_minimizable=is_minimizable, wide=wide, as_list=as_list)

def emit_js(js, user=False, **kwargs):
	if user == False:
		user = session.user
	publish_realtime('eval_js', js, user=user, **kwargs)

def create_folder(path, with_init=False):
	"""Create a folder in the given path and add an `__init__.py` file (optional).

	:param path: Folder path.
	:param with_init: Create `__init__.py` in the new folder."""
	from frappe.utils import touch_file
	if not os.path.exists(path):
		os.makedirs(path)

		if with_init:
			touch_file(os.path.join(path, "__init__.py"))

def set_user(username):
	"""Set current user.

	:param username: **User** name to set as current user."""
	local.session.user = username
	local.session.sid = username
	local.cache = {}
	local.form_dict = _dict()
	local.jenv = None
	local.session.data = _dict()
	local.role_permissions = {}
	local.new_doc_templates = {}
	local.user_perms = None

def get_user():
	from frappe.utils.user import UserPermissions
	if not local.user_perms:
		local.user_perms = UserPermissions(local.session.user)
	return local.user_perms

def get_roles(username=None):
	"""Returns roles of current user."""
	if not local.session:
		return ["Guest"]
	import frappe.permissions
	return frappe.permissions.get_roles(username or local.session.user)

def get_request_header(key, default=None):
	"""Return HTTP request header.

	:param key: HTTP header key.
	:param default: Default value."""
	return request.headers.get(key, default)

def sendmail(recipients=None, sender="", subject="No Subject", message="No Message",
		as_markdown=False, delayed=True, reference_doctype=None, reference_name=None,
		unsubscribe_method=None, unsubscribe_params=None, unsubscribe_message=None, add_unsubscribe_link=1,
		attachments=None, content=None, doctype=None, name=None, reply_to=None, queue_separately=False,
		cc=None, bcc=None, message_id=None, in_reply_to=None, send_after=None, expose_recipients=None,
		send_priority=1, communication=None, retry=1, now=None, read_receipt=None, is_notification=False,
		inline_images=None, template=None, args=None, header=None, print_letterhead=False, with_container=False):
	"""Send email using user's default **Email Account** or global default **Email Account**.


	:param recipients: List of recipients.
	:param sender: Email sender. Default is current user or default outgoing account.
	:param subject: Email Subject.
	:param message: (or `content`) Email Content.
	:param as_markdown: Convert content markdown to HTML.
	:param delayed: Send via scheduled email sender **Email Queue**. Don't send immediately. Default is true
	:param send_priority: Priority for Email Queue, default 1.
	:param reference_doctype: (or `doctype`) Append as communication to this DocType.
	:param reference_name: (or `name`) Append as communication to this document name.
	:param unsubscribe_method: Unsubscribe url with options email, doctype, name. e.g. `/api/method/unsubscribe`
	:param unsubscribe_params: Unsubscribe paramaters to be loaded on the unsubscribe_method [optional] (dict).
	:param attachments: List of attachments.
	:param reply_to: Reply-To Email Address.
	:param message_id: Used for threading. If a reply is received to this email, Message-Id is sent back as In-Reply-To in received email.
	:param in_reply_to: Used to send the Message-Id of a received email back as In-Reply-To.
	:param send_after: Send after the given datetime.
	:param expose_recipients: Display all recipients in the footer message - "This email was sent to"
	:param communication: Communication link to be set in Email Queue record
	:param inline_images: List of inline images as {"filename", "filecontent"}. All src properties will be replaced with random Content-Id
	:param template: Name of html template from templates/emails folder
	:param args: Arguments for rendering the template
	:param header: Append header in email
	:param with_container: Wraps email inside a styled container
	"""

	if recipients is None:
		recipients = []
	if cc is None:
		cc = []
	if bcc is None:
		bcc = []

	text_content = None
	if template:
		message, text_content = get_email_from_template(template, args)

	message = content or message

	if as_markdown:
		from frappe.utils import md_to_html
		message = md_to_html(message)

	if not delayed:
		now = True

	from frappe.email import queue
	queue.send(recipients=recipients, sender=sender,
		subject=subject, message=message, text_content=text_content,
		reference_doctype = doctype or reference_doctype, reference_name = name or reference_name, add_unsubscribe_link=add_unsubscribe_link,
		unsubscribe_method=unsubscribe_method, unsubscribe_params=unsubscribe_params, unsubscribe_message=unsubscribe_message,
		attachments=attachments, reply_to=reply_to, cc=cc, bcc=bcc, message_id=message_id, in_reply_to=in_reply_to,
		send_after=send_after, expose_recipients=expose_recipients, send_priority=send_priority, queue_separately=queue_separately,
		communication=communication, now=now, read_receipt=read_receipt, is_notification=is_notification,
		inline_images=inline_images, header=header, print_letterhead=print_letterhead, with_container=with_container)

whitelisted = []
guest_methods = []
xss_safe_methods = []
allowed_http_methods_for_whitelisted_func = {}

def whitelist(allow_guest=False, xss_safe=False, methods=None):
	"""
	Decorator for whitelisting a function and making it accessible via HTTP.
	Standard request will be `/api/method/[path.to.method]`

	:param allow_guest: Allow non logged-in user to access this method.
	:param methods: Allowed http method to access the method.

	Use as:

		@frappe.whitelist()
		def myfunc(param1, param2):
			pass
	"""

	if not methods:
		methods = ['GET', 'POST', 'PUT', 'DELETE']

	def innerfn(fn):
		global whitelisted, guest_methods, xss_safe_methods, allowed_http_methods_for_whitelisted_func

		# get function from the unbound / bound method
		# this is needed because functions can be compared, but not methods
		method = None
		if hasattr(fn, '__func__'):
			method = fn
			fn = method.__func__

		whitelisted.append(fn)
		allowed_http_methods_for_whitelisted_func[fn] = methods

		if allow_guest:
			guest_methods.append(fn)

			if xss_safe:
				xss_safe_methods.append(fn)

		return method or fn

	return innerfn

def is_whitelisted(method):
	from frappe.utils import sanitize_html

	is_guest = session['user'] == 'Guest'
	if method not in whitelisted or is_guest and method not in guest_methods:
		throw(_("Not permitted"), PermissionError)

	if is_guest and method not in xss_safe_methods:
		# strictly sanitize form_dict
		# escapes html characters like <> except for predefined tags like a, b, ul etc.
		for key, value in form_dict.items():
			if isinstance(value, string_types):
				form_dict[key] = sanitize_html(value)

def read_only():
	def innfn(fn):
		def wrapper_fn(*args, **kwargs):
			if conf.read_from_replica:
				connect_replica()

			try:
				retval = fn(*args, **get_newargs(fn, kwargs))
			finally:
				if local and hasattr(local, 'primary_db'):
					local.db.close()
					local.db = local.primary_db

			return retval
		return wrapper_fn
	return innfn

def write_only():
	# if replica connection exists, we have to replace it momentarily with the primary connection
	def innfn(fn):
		def wrapper_fn(*args, **kwargs):
			primary_db = getattr(local, "primary_db", None)
			replica_db = getattr(local, "replica_db", None)
			in_read_only = getattr(local, "db", None) != primary_db

			# switch to primary connection
			if in_read_only and primary_db:
				local.db = local.primary_db

			try:
				retval = fn(*args, **get_newargs(fn, kwargs))
			finally:
				# switch back to replica connection
				if in_read_only and replica_db:
					local.db = replica_db

			return retval
		return wrapper_fn
	return innfn

def only_for(roles, message=False):
	"""Raise `frappe.PermissionError` if the user does not have any of the given **Roles**.

	:param roles: List of roles to check."""
	if local.flags.in_test:
		return

	if not isinstance(roles, (tuple, list)):
		roles = (roles,)
	roles = set(roles)
	myroles = set(get_roles())
	if not roles.intersection(myroles):
		if message:
			msgprint(_('This action is only allowed for {}').format(bold(', '.join(roles))), _('Not Permitted'))
		raise PermissionError

def get_domain_data(module):
	try:
		domain_data = get_hooks('domains')
		if module in domain_data:
			return _dict(get_attr(get_hooks('domains')[module][0] + '.data'))
		else:
			return _dict()
	except ImportError:
		if local.flags.in_test:
			return _dict()
		else:
			raise


def clear_cache(user=None, doctype=None):
	"""Clear **User**, **DocType** or global cache.

	:param user: If user is given, only user cache is cleared.
	:param doctype: If doctype is given, only DocType cache is cleared."""
	import frappe.cache_manager
	if doctype:
		frappe.cache_manager.clear_doctype_cache(doctype)
		reset_metadata_version()
	elif user:
		frappe.cache_manager.clear_user_cache(user)
	else: # everything
		from frappe import translate
		frappe.cache_manager.clear_user_cache()
		frappe.cache_manager.clear_domain_cache()
		translate.clear_cache()
		reset_metadata_version()
		local.cache = {}
		local.new_doc_templates = {}

		for fn in get_hooks("clear_cache"):
			get_attr(fn)()

	local.role_permissions = {}

def only_has_select_perm(doctype, user=None, ignore_permissions=False):
	if ignore_permissions:
		return False

	if not user:
		user = local.session.user

	import frappe.permissions
	permissions = frappe.permissions.get_role_permissions(doctype, user=user)

	if permissions.get('select') and not permissions.get('read'):
		return True
	else:
		return False

def has_permission(doctype=None, ptype="read", doc=None, user=None, verbose=False, throw=False):
	"""Raises `frappe.PermissionError` if not permitted.

	:param doctype: DocType for which permission is to be check.
	:param ptype: Permission type (`read`, `write`, `create`, `submit`, `cancel`, `amend`). Default: `read`.
	:param doc: [optional] Checks User permissions for given doc.
	:param user: [optional] Check for given user. Default: current user."""
	if not doctype and doc:
		doctype = doc.doctype

	import frappe.permissions
	out = frappe.permissions.has_permission(doctype, ptype, doc=doc, verbose=verbose, user=user, raise_exception=throw)
	if throw and not out:
		if doc:
			frappe.throw(_("No permission for {0}").format(doc.doctype + " " + doc.name))
		else:
			frappe.throw(_("No permission for {0}").format(doctype))

	return out

def has_website_permission(doc=None, ptype='read', user=None, verbose=False, doctype=None):
	"""Raises `frappe.PermissionError` if not permitted.

	:param doctype: DocType for which permission is to be check.
	:param ptype: Permission type (`read`, `write`, `create`, `submit`, `cancel`, `amend`). Default: `read`.
	:param doc: Checks User permissions for given doc.
	:param user: [optional] Check for given user. Default: current user."""

	if not user:
		user = session.user

	if doc:
		if isinstance(doc, string_types):
			doc = get_doc(doctype, doc)

		doctype = doc.doctype

		if doc.flags.ignore_permissions:
			return True

		# check permission in controller
		if hasattr(doc, 'has_website_permission'):
			return doc.has_website_permission(ptype, user, verbose=verbose)

	hooks = (get_hooks("has_website_permission") or {}).get(doctype, [])
	if hooks:
		for method in hooks:
			result = call(method, doc=doc, ptype=ptype, user=user, verbose=verbose)
			# if even a single permission check is Falsy
			if not result:
				return False

		# else it is Truthy
		return True

	else:
		return False

def is_table(doctype):
	"""Returns True if `istable` property (indicating child Table) is set for given DocType."""
	def get_tables():
		return db.sql_list("select name from tabDocType where istable=1")

	tables = cache().get_value("is_table", get_tables)
	return doctype in tables

def get_precision(doctype, fieldname, currency=None, doc=None):
	"""Get precision for a given field"""
	from frappe.model.meta import get_field_precision
	return get_field_precision(get_meta(doctype).get_field(fieldname), doc, currency)

def generate_hash(txt=None, length=None):
	"""Generates random hash for given text + current timestamp + random string."""
	import hashlib, time
	from .utils import random_string
	digest = hashlib.sha224(((txt or "") + repr(time.time()) + repr(random_string(8))).encode()).hexdigest()
	if length:
		digest = digest[:length]
	return digest

def reset_metadata_version():
	"""Reset `metadata_version` (Client (Javascript) build ID) hash."""
	v = generate_hash()
	cache().set_value("metadata_version", v)
	return v

def new_doc(doctype, parent_doc=None, parentfield=None, as_dict=False):
	"""Returns a new document of the given DocType with defaults set.

	:param doctype: DocType of the new document.
	:param parent_doc: [optional] add to parent document.
	:param parentfield: [optional] add against this `parentfield`."""
	from frappe.model.create_new import get_new_doc
	return get_new_doc(doctype, parent_doc, parentfield, as_dict=as_dict)

def set_value(doctype, docname, fieldname, value=None):
	"""Set document value. Calls `frappe.client.set_value`"""
	import frappe.client
	return frappe.client.set_value(doctype, docname, fieldname, value)

def get_cached_doc(*args, **kwargs):
	if args and len(args) > 1 and isinstance(args[1], text_type):
		key = get_document_cache_key(args[0], args[1])
		# local cache
		doc = local.document_cache.get(key)
		if doc:
			return doc

		# redis cache
		doc = cache().hget('document_cache', key)
		if doc:
			doc = get_doc(doc)
			local.document_cache[key] = doc
			return doc

	# database
	doc = get_doc(*args, **kwargs)

	return doc

def get_document_cache_key(doctype, name):
	return '{0}::{1}'.format(doctype, name)

def clear_document_cache(doctype, name):
	cache().hdel("last_modified", doctype)
	key = get_document_cache_key(doctype, name)
	if key in local.document_cache:
		del local.document_cache[key]
	cache().hdel('document_cache', key)

def get_cached_value(doctype, name, fieldname, as_dict=False):
	doc = get_cached_doc(doctype, name)
	if isinstance(fieldname, string_types):
		if as_dict:
			throw('Cannot make dict for single fieldname')
		return doc.get(fieldname)

	values = [doc.get(f) for f in fieldname]
	if as_dict:
		return _dict(zip(fieldname, values))
	return values

def get_doc(*args, **kwargs):
	"""Return a `frappe.model.document.Document` object of the given type and name.

	:param arg1: DocType name as string **or** document JSON.
	:param arg2: [optional] Document name as string.

	Examples:

		# insert a new document
		todo = frappe.get_doc({"doctype":"ToDo", "description": "test"})
		todo.insert()

		# open an existing document
		todo = frappe.get_doc("ToDo", "TD0001")

	"""
	import frappe.model.document
	doc = frappe.model.document.get_doc(*args, **kwargs)

	# set in cache
	if args and len(args) > 1:
		key = get_document_cache_key(args[0], args[1])
		local.document_cache[key] = doc
		cache().hset('document_cache', key, doc.as_dict())

	return doc

def get_last_doc(doctype, filters=None, order_by="creation desc"):
	"""Get last created document of this type."""
	d = get_all(
		doctype,
		filters=filters,
		limit_page_length=1,
		order_by=order_by,
		pluck="name"
	)
	if d:
		return get_doc(doctype, d[0])
	else:
		raise DoesNotExistError

def get_single(doctype):
	"""Return a `frappe.model.document.Document` object of the given Single doctype."""
	return get_doc(doctype, doctype)

def get_meta(doctype, cached=True):
	"""Get `frappe.model.meta.Meta` instance of given doctype name."""
	import frappe.model.meta
	return frappe.model.meta.get_meta(doctype, cached=cached)

def get_meta_module(doctype):
	import frappe.modules
	return frappe.modules.load_doctype_module(doctype)

def delete_doc(doctype=None, name=None, force=0, ignore_doctypes=None, for_reload=False,
	ignore_permissions=False, flags=None, ignore_on_trash=False, ignore_missing=True, delete_permanently=False):
	"""Delete a document. Calls `frappe.model.delete_doc.delete_doc`.

	:param doctype: DocType of document to be delete.
	:param name: Name of document to be delete.
	:param force: Allow even if document is linked. Warning: This may lead to data integrity errors.
	:param ignore_doctypes: Ignore if child table is one of these.
	:param for_reload: Call `before_reload` trigger before deleting.
	:param ignore_permissions: Ignore user permissions.
	:param delete_permanently: Do not create a Deleted Document for the document."""
	import frappe.model.delete_doc
	frappe.model.delete_doc.delete_doc(doctype, name, force, ignore_doctypes, for_reload,
		ignore_permissions, flags, ignore_on_trash, ignore_missing, delete_permanently)

def delete_doc_if_exists(doctype, name, force=0):
	"""Delete document if exists."""
	if db.exists(doctype, name):
		delete_doc(doctype, name, force=force)

def reload_doctype(doctype, force=False, reset_permissions=False):
	"""Reload DocType from model (`[module]/[doctype]/[name]/[name].json`) files."""
	reload_doc(scrub(db.get_value("DocType", doctype, "module")), "doctype", scrub(doctype),
		force=force, reset_permissions=reset_permissions)

def reload_doc(module, dt=None, dn=None, force=False, reset_permissions=False):
	"""Reload Document from model (`[module]/[doctype]/[name]/[name].json`) files.

	:param module: Module name.
	:param dt: DocType name.
	:param dn: Document name.
	:param force: Reload even if `modified` timestamp matches.
	"""

	import frappe.modules
	return frappe.modules.reload_doc(module, dt, dn, force=force, reset_permissions=reset_permissions)

@whitelist()
def rename_doc(*args, **kwargs):
	"""
		Renames a doc(dt, old) to doc(dt, new) and updates all linked fields of type "Link"

		Calls `frappe.model.rename_doc.rename_doc`
	"""
	kwargs.pop('ignore_permissions', None)
	kwargs.pop('cmd', None)

	from frappe.model.rename_doc import rename_doc
	return rename_doc(*args, **kwargs)

def get_module(modulename):
	"""Returns a module object for given Python module name using `importlib.import_module`."""
	return importlib.import_module(modulename)

def scrub(txt):
	"""Returns sluggified string. e.g. `Sales Order` becomes `sales_order`."""
	return txt.replace(' ', '_').replace('-', '_').lower()

def unscrub(txt):
	"""Returns titlified string. e.g. `sales_order` becomes `Sales Order`."""
	return txt.replace('_', ' ').replace('-', ' ').title()

def get_module_path(module, *joins):
	"""Get the path of the given module name.

	:param module: Module name.
	:param *joins: Join additional path elements using `os.path.join`."""
	module = scrub(module)
	return get_pymodule_path(local.module_app[module] + "." + module, *joins)

def get_app_path(app_name, *joins):
	"""Return path of given app.

	:param app: App name.
	:param *joins: Join additional path elements using `os.path.join`."""
	return get_pymodule_path(app_name, *joins)

def get_site_path(*joins):
	"""Return path of current site.

	:param *joins: Join additional path elements using `os.path.join`."""
	return os.path.join(local.site_path, *joins)

def get_pymodule_path(modulename, *joins):
	"""Return path of given Python module name.

	:param modulename: Python module name.
	:param *joins: Join additional path elements using `os.path.join`."""
	if not "public" in joins:
		joins = [scrub(part) for part in joins]
	return os.path.join(os.path.dirname(get_module(scrub(modulename)).__file__ or ''), *joins)

def get_module_list(app_name):
	"""Get list of modules for given all via `app/modules.txt`."""
	return get_file_items(os.path.join(os.path.dirname(get_module(app_name).__file__), "modules.txt"))

def get_all_apps(with_internal_apps=True, sites_path=None):
	"""Get list of all apps via `sites/apps.txt`."""
	if not sites_path:
		sites_path = local.sites_path

	apps = get_file_items(os.path.join(sites_path, "apps.txt"), raise_not_found=True)

	if with_internal_apps:
		for app in get_file_items(os.path.join(local.site_path, "apps.txt")):
			if app not in apps:
				apps.append(app)

	if "frappe" in apps:
		apps.remove("frappe")
	apps.insert(0, 'frappe')

	return apps

def get_installed_apps(sort=False, frappe_last=False):
	"""Get list of installed apps in current site."""
	if getattr(flags, "in_install_db", True):
		return []

	if not db:
		connect()

	if not local.all_apps:
		local.all_apps = cache().get_value('all_apps', get_all_apps)

	installed = json.loads(db.get_global("installed_apps") or "[]")

	if sort:
		installed = [app for app in local.all_apps if app in installed]

	if frappe_last:
		if 'frappe' in installed:
			installed.remove('frappe')
		installed.append('frappe')

	return installed

def get_doc_hooks():
	'''Returns hooked methods for given doc. It will expand the dict tuple if required.'''
	if not hasattr(local, 'doc_events_hooks'):
		hooks = get_hooks('doc_events', {})
		out = {}
		for key, value in iteritems(hooks):
			if isinstance(key, tuple):
				for doctype in key:
					append_hook(out, doctype, value)
			else:
				append_hook(out, key, value)

		local.doc_events_hooks = out

	return local.doc_events_hooks

def get_hooks(hook=None, default=None, app_name=None):
	"""Get hooks via `app/hooks.py`

	:param hook: Name of the hook. Will gather all hooks for this name and return as a list.
	:param default: Default if no hook found.
	:param app_name: Filter by app."""
	def load_app_hooks(app_name=None):
		hooks = {}
		for app in [app_name] if app_name else get_installed_apps(sort=True):
			app = "frappe" if app=="webnotes" else app
			try:
				app_hooks = get_module(app + ".hooks")
			except ImportError:
				if local.flags.in_install_app:
					# if app is not installed while restoring
					# ignore it
					pass
				print('Could not find app "{0}"'.format(app_name))
				if not request:
					sys.exit(1)
				raise
			for key in dir(app_hooks):
				if not key.startswith("_"):
					append_hook(hooks, key, getattr(app_hooks, key))
		return hooks

	no_cache = conf.developer_mode or False

	if app_name:
		hooks = _dict(load_app_hooks(app_name))
	else:
		if no_cache:
			hooks = _dict(load_app_hooks())
		else:
			hooks = _dict(cache().get_value("app_hooks", load_app_hooks))

	if hook:
		return hooks.get(hook) or (default if default is not None else [])
	else:
		return hooks

def append_hook(target, key, value):
	'''appends a hook to the the target dict.

	If the hook key, exists, it will make it a key.

	If the hook value is a dict, like doc_events, it will
	listify the values against the key.
	'''
	if isinstance(value, dict):
		# dict? make a list of values against each key
		target.setdefault(key, {})
		for inkey in value:
			append_hook(target[key], inkey, value[inkey])
	else:
		# make a list
		target.setdefault(key, [])
		if not isinstance(value, list):
			value = [value]
		target[key].extend(value)

def setup_module_map():
	"""Rebuild map of all modules (internal)."""
	_cache = cache()

	if conf.db_name:
		local.app_modules = _cache.get_value("app_modules")
		local.module_app = _cache.get_value("module_app")

	if not (local.app_modules and local.module_app):
		local.module_app, local.app_modules = {}, {}
		for app in get_all_apps(with_internal_apps=True):
			local.app_modules.setdefault(app, [])
			for module in get_module_list(app):
				module = scrub(module)
				local.module_app[module] = app
				local.app_modules[app].append(module)

		if conf.db_name:
			_cache.set_value("app_modules", local.app_modules)
			_cache.set_value("module_app", local.module_app)

def get_file_items(path, raise_not_found=False, ignore_empty_lines=True):
	"""Returns items from text file as a list. Ignores empty lines."""
	import frappe.utils

	content = read_file(path, raise_not_found=raise_not_found)
	if content:
		content = frappe.utils.strip(content)

		return [
			p.strip() for p in content.splitlines()
			if (not ignore_empty_lines) or (p.strip() and not p.startswith("#"))
		]
	else:
		return []

def get_file_json(path):
	"""Read a file and return parsed JSON object."""
	with open(path, 'r') as f:
		return json.load(f)

def read_file(path, raise_not_found=False):
	"""Open a file and return its content as Unicode."""
	if isinstance(path, text_type):
		path = path.encode("utf-8")

	if os.path.exists(path):
		with open(path, "r") as f:
			return as_unicode(f.read())
	elif raise_not_found:
		raise IOError("{} Not Found".format(path))
	else:
		return None

def get_attr(method_string):
	"""Get python method object from its name."""
	app_name = method_string.split(".")[0]
	if not local.flags.in_uninstall and not local.flags.in_install and app_name not in get_installed_apps():
		throw(_("App {0} is not installed").format(app_name), AppNotInstalledError)

	modulename = '.'.join(method_string.split('.')[:-1])
	methodname = method_string.split('.')[-1]
	return getattr(get_module(modulename), methodname)

def call(fn, *args, **kwargs):
	"""Call a function and match arguments."""
	if isinstance(fn, string_types):
		fn = get_attr(fn)

	newargs = get_newargs(fn, kwargs)

	return fn(*args, **newargs)

def get_newargs(fn, kwargs):
	if hasattr(fn, 'fnargs'):
		fnargs = fn.fnargs
	else:
		fnargs = inspect.getfullargspec(fn).args
		varargs = inspect.getfullargspec(fn).varargs
		varkw = inspect.getfullargspec(fn).varkw
		defaults = inspect.getfullargspec(fn).defaults

	newargs = {}
	for a in kwargs:
		if (a in fnargs) or varkw:
			newargs[a] = kwargs.get(a)

	newargs.pop("ignore_permissions", None)
	newargs.pop("flags", None)

	return newargs

def make_property_setter(args, ignore_validate=False, validate_fields_for_doctype=True):
	"""Create a new **Property Setter** (for overriding DocType and DocField properties).

	If doctype is not specified, it will create a property setter for all fields with the
	given fieldname"""
	args = _dict(args)
	if not args.doctype_or_field:
		args.doctype_or_field = 'DocField'
		if not args.property_type:
			args.property_type = db.get_value('DocField',
				{'parent': 'DocField', 'fieldname': args.property}, 'fieldtype') or 'Data'

	if not args.doctype:
		doctype_list = db.sql_list('select distinct parent from tabDocField where fieldname=%s', args.fieldname)
	else:
		doctype_list = [args.doctype]

	for doctype in doctype_list:
		if not args.property_type:
			args.property_type = db.get_value('DocField',
				{'parent': doctype, 'fieldname': args.fieldname}, 'fieldtype') or 'Data'

		ps = get_doc({
			'doctype': "Property Setter",
			'doctype_or_field': args.doctype_or_field,
			'doc_type': doctype,
			'field_name': args.fieldname,
			'row_name': args.row_name,
			'property': args.property,
			'value': args.value,
			'property_type': args.property_type or "Data",
			'__islocal': 1
		})
		ps.flags.ignore_validate = ignore_validate
		ps.flags.validate_fields_for_doctype = validate_fields_for_doctype
		ps.validate_fieldtype_change()
		ps.insert()

def import_doc(path):
	"""Import a file using Data Import."""
	from frappe.core.doctype.data_import.data_import import import_doc
	import_doc(path)

def copy_doc(doc, ignore_no_copy=True):
	""" No_copy fields also get copied."""
	import copy

	def remove_no_copy_fields(d):
		for df in d.meta.get("fields", {"no_copy": 1}):
			if hasattr(d, df.fieldname):
				d.set(df.fieldname, None)

	fields_to_clear = ['name', 'owner', 'creation', 'modified', 'modified_by']

	if not local.flags.in_test:
		fields_to_clear.append("docstatus")

	if not isinstance(doc, dict):
		d = doc.as_dict()
	else:
		d = doc

	newdoc = get_doc(copy.deepcopy(d))
	newdoc.set("__islocal", 1)
	for fieldname in (fields_to_clear + ['amended_from', 'amendment_date']):
		newdoc.set(fieldname, None)

	if not ignore_no_copy:
		remove_no_copy_fields(newdoc)

	for i, d in enumerate(newdoc.get_all_children()):
		d.set("__islocal", 1)

		for fieldname in fields_to_clear:
			d.set(fieldname, None)

		if not ignore_no_copy:
			remove_no_copy_fields(d)

	return newdoc

def compare(val1, condition, val2):
	"""Compare two values using `frappe.utils.compare`

	`condition` could be:
	- "^"
	- "in"
	- "not in"
	- "="
	- "!="
	- ">"
	- "<"
	- ">="
	- "<="
	- "not None"
	- "None"
	"""
	import frappe.utils
	return frappe.utils.compare(val1, condition, val2)

def respond_as_web_page(title, html, success=None, http_status_code=None, context=None,
	indicator_color=None, primary_action='/', primary_label = None, fullpage=False,
	width=None, template='message'):
	"""Send response as a web page with a message rather than JSON. Used to show permission errors etc.

	:param title: Page title and heading.
	:param message: Message to be shown.
	:param success: Alert message.
	:param http_status_code: HTTP status code
	:param context: web template context
	:param indicator_color: color of indicator in title
	:param primary_action: route on primary button (default is `/`)
	:param primary_label: label on primary button (default is "Home")
	:param fullpage: hide header / footer
	:param width: Width of message in pixels
	:param template: Optionally pass view template
	"""
	local.message_title = title
	local.message = html
	local.response['type'] = 'page'
	local.response['route'] = template
	local.no_cache = 1

	if http_status_code:
		local.response['http_status_code'] = http_status_code

	if not context:
		context = {}

	if not indicator_color:
		if success:
			indicator_color = 'green'
		elif http_status_code and http_status_code > 300:
			indicator_color = 'red'
		else:
			indicator_color = 'blue'

	context['indicator_color'] = indicator_color
	context['primary_label'] = primary_label
	context['primary_action'] = primary_action
	context['error_code'] = http_status_code
	context['fullpage'] = fullpage
	if width:
		context['card_width'] = width

	local.response['context'] = context

def redirect_to_message(title, html, http_status_code=None, context=None, indicator_color=None):
	"""Redirects to /message?id=random
	Similar to respond_as_web_page, but used to 'redirect' and show message pages like success, failure, etc. with a detailed message

	:param title: Page title and heading.
	:param message: Message to be shown.
	:param http_status_code: HTTP status code.

	Example Usage:
		frappe.redirect_to_message(_('Thank you'), "<div><p>You will receive an email at test@example.com</p></div>")

	"""

	message_id = generate_hash(length=8)
	message = {
		'context': context or {},
		'http_status_code': http_status_code or 200
	}
	message['context'].update({
		'header': title,
		'title': title,
		'message': html
	})

	if indicator_color:
		message['context'].update({
			"indicator_color": indicator_color
		})

	cache().set_value("message_id:{0}".format(message_id), message, expires_in_sec=60)
	location = '/message?id={0}'.format(message_id)

	if not getattr(local, 'is_ajax', False):
		local.response["type"] = "redirect"
		local.response["location"] = location

	else:
		return location

def build_match_conditions(doctype, as_condition=True):
	"""Return match (User permissions) for given doctype as list or SQL."""
	import frappe.desk.reportview
	return frappe.desk.reportview.build_match_conditions(doctype, as_condition=as_condition)

def get_list(doctype, *args, **kwargs):
	"""List database query via `frappe.model.db_query`. Will also check for permissions.

	:param doctype: DocType on which query is to be made.
	:param fields: List of fields or `*`.
	:param filters: List of filters (see example).
	:param order_by: Order By e.g. `modified desc`.
	:param limit_page_start: Start results at record #. Default 0.
	:param limit_page_length: No of records in the page. Default 20.

	Example usage:

		# simple dict filter
		frappe.get_list("ToDo", fields=["name", "description"], filters = {"owner":"test@example.com"})

		# filter as a list of lists
		frappe.get_list("ToDo", fields="*", filters = [["modified", ">", "2014-01-01"]])

		# filter as a list of dicts
		frappe.get_list("ToDo", fields="*", filters = {"description": ("like", "test%")})
	"""
	import frappe.model.db_query
	return frappe.model.db_query.DatabaseQuery(doctype).execute(*args, **kwargs)

def get_all(doctype, *args, **kwargs):
	"""List database query via `frappe.model.db_query`. Will **not** check for permissions.
	Parameters are same as `frappe.get_list`

	:param doctype: DocType on which query is to be made.
	:param fields: List of fields or `*`. Default is: `["name"]`.
	:param filters: List of filters (see example).
	:param order_by: Order By e.g. `modified desc`.
	:param limit_start: Start results at record #. Default 0.
	:param limit_page_length: No of records in the page. Default 20.

	Example usage:

		# simple dict filter
		frappe.get_all("ToDo", fields=["name", "description"], filters = {"owner":"test@example.com"})

		# filter as a list of lists
		frappe.get_all("ToDo", fields=["*"], filters = [["modified", ">", "2014-01-01"]])

		# filter as a list of dicts
		frappe.get_all("ToDo", fields=["*"], filters = {"description": ("like", "test%")})
	"""
	kwargs["ignore_permissions"] = True
	if not "limit_page_length" in kwargs:
		kwargs["limit_page_length"] = 0
	return get_list(doctype, *args, **kwargs)

def get_value(*args, **kwargs):
	"""Returns a document property or list of properties.

	Alias for `frappe.db.get_value`

	:param doctype: DocType name.
	:param filters: Filters like `{"x":"y"}` or name of the document. `None` if Single DocType.
	:param fieldname: Column name.
	:param ignore: Don't raise exception if table, column is missing.
	:param as_dict: Return values as dict.
	:param debug: Print query in error log.
	"""
	return db.get_value(*args, **kwargs)

def as_json(obj, indent=1):
	from frappe.utils.response import json_handler
	try:
		return json.dumps(obj, indent=indent, sort_keys=True, default=json_handler, separators=(',', ': '))
	except TypeError:
		return json.dumps(obj, indent=indent, default=json_handler, separators=(',', ': '))

def are_emails_muted():
	from frappe.utils import cint
	return flags.mute_emails or cint(conf.get("mute_emails") or 0) or False

def get_test_records(doctype):
	"""Returns list of objects from `test_records.json` in the given doctype's folder."""
	from frappe.modules import get_doctype_module, get_module_path
	path = os.path.join(get_module_path(get_doctype_module(doctype)), "doctype", scrub(doctype), "test_records.json")
	if os.path.exists(path):
		with open(path, "r") as f:
			return json.loads(f.read())
	else:
		return []

def format_value(*args, **kwargs):
	"""Format value with given field properties.

	:param value: Value to be formatted.
	:param df: (Optional) DocField object with properties `fieldtype`, `options` etc."""
	import frappe.utils.formatters
	return frappe.utils.formatters.format_value(*args, **kwargs)

def format(*args, **kwargs):
	"""Format value with given field properties.

	:param value: Value to be formatted.
	:param df: (Optional) DocField object with properties `fieldtype`, `options` etc."""
	import frappe.utils.formatters
	return frappe.utils.formatters.format_value(*args, **kwargs)

def get_print(doctype=None, name=None, print_format=None, style=None, html=None,
	as_pdf=False, doc=None, output=None, no_letterhead=0, password=None, pdf_options=None):
	"""Get Print Format for given document.

	:param doctype: DocType of document.
	:param name: Name of document.
	:param print_format: Print Format name. Default 'Standard',
	:param style: Print Format style.
	:param as_pdf: Return as PDF. Default False.
	:param password: Password to encrypt the pdf with. Default None"""
	from frappe.website.render import build_page
	from frappe.utils.pdf import get_pdf

	local.form_dict.doctype = doctype
	local.form_dict.name = name
	local.form_dict.format = print_format
	local.form_dict.style = style
	local.form_dict.doc = doc
	local.form_dict.no_letterhead = no_letterhead

	pdf_options = pdf_options or {}
	if password:
		pdf_options['password'] = password

	if not html:
		html = build_page("printview")

	if as_pdf:
		return get_pdf(html, options=pdf_options, output=output)
	else:
		return html

def attach_print(doctype, name, file_name=None, print_format=None,
	style=None, html=None, doc=None, lang=None, print_letterhead=True, password=None):
	from frappe.utils import scrub_urls

	if not file_name: file_name = name
	file_name = file_name.replace(' ','').replace('/','-')

	print_settings = db.get_singles_dict("Print Settings")

	_lang = local.lang

	#set lang as specified in print format attachment
	if lang: local.lang = lang
	local.flags.ignore_print_permissions = True

	no_letterhead = not print_letterhead

	kwargs = dict(
		print_format=print_format,
		style=style,
		html=html,
		doc=doc,
		no_letterhead=no_letterhead,
		password=password
	)

	content = ''
	if int(print_settings.send_print_as_pdf or 0):
		ext = ".pdf"
		kwargs["as_pdf"] = True
		content = get_print(doctype, name, **kwargs)
	else:
		ext = ".html"
		content = scrub_urls(get_print(doctype, name, **kwargs)).encode('utf-8')

	out = {
		"fname": file_name + ext,
		"fcontent": content
	}

	local.flags.ignore_print_permissions = False
	#reset lang to original local lang
	local.lang = _lang

	return out

def publish_progress(*args, **kwargs):
	"""Show the user progress for a long request

	:param percent: Percent progress
	:param title: Title
	:param doctype: Optional, for document type
	:param docname: Optional, for document name
	:param description: Optional description
	"""
	import frappe.realtime
	return frappe.realtime.publish_progress(*args, **kwargs)

def publish_realtime(*args, **kwargs):
	"""Publish real-time updates

	:param event: Event name, like `task_progress` etc.
	:param message: JSON message object. For async must contain `task_id`
	:param room: Room in which to publish update (default entire site)
	:param user: Transmit to user
	:param doctype: Transmit to doctype, docname
	:param docname: Transmit to doctype, docname
	:param after_commit: (default False) will emit after current transaction is committed
	"""
	import frappe.realtime

	return frappe.realtime.publish_realtime(*args, **kwargs)

def local_cache(namespace, key, generator, regenerate_if_none=False):
	"""A key value store for caching within a request

	:param namespace: frappe.local.cache[namespace]
	:param key: frappe.local.cache[namespace][key] used to retrieve value
	:param generator: method to generate a value if not found in store

	"""
	if namespace not in local.cache:
		local.cache[namespace] = {}

	if key not in local.cache[namespace]:
		local.cache[namespace][key] = generator()

	elif local.cache[namespace][key]==None and regenerate_if_none:
		# if key exists but the previous result was None
		local.cache[namespace][key] = generator()

	return local.cache[namespace][key]

def enqueue(*args, **kwargs):
	'''
		Enqueue method to be executed using a background worker

		:param method: method string or method object
		:param queue: (optional) should be either long, default or short
		:param timeout: (optional) should be set according to the functions
		:param event: this is passed to enable clearing of jobs from queues
		:param is_async: (optional) if is_async=False, the method is executed immediately, else via a worker
		:param job_name: (optional) can be used to name an enqueue call, which can be used to prevent duplicate calls
		:param kwargs: keyword arguments to be passed to the method
	'''
	import frappe.utils.background_jobs
	return frappe.utils.background_jobs.enqueue(*args, **kwargs)

def enqueue_doc(*args, **kwargs):
	'''
		Enqueue method to be executed using a background worker

		:param doctype: DocType of the document on which you want to run the event
		:param name: Name of the document on which you want to run the event
		:param method: method string or method object
		:param queue: (optional) should be either long, default or short
		:param timeout: (optional) should be set according to the functions
		:param kwargs: keyword arguments to be passed to the method
	'''
	import frappe.utils.background_jobs
	return frappe.utils.background_jobs.enqueue_doc(*args, **kwargs)

def get_doctype_app(doctype):
	def _get_doctype_app():
		doctype_module = local.db.get_value("DocType", doctype, "module")
		return local.module_app[scrub(doctype_module)]

	return local_cache("doctype_app", doctype, generator=_get_doctype_app)

loggers = {}
log_level = None
def logger(module=None, with_more_info=False, allow_site=True, filter=None, max_size=100_000, file_count=20):
	'''Returns a python logger that uses StreamHandler'''
	from frappe.utils.logger import get_logger
	return get_logger(module=module, with_more_info=with_more_info, allow_site=allow_site, filter=filter, max_size=max_size, file_count=file_count)

def log_error(message=None, title=_("Error")):
	'''Log error to Error Log'''

	# AI ALERT:
	# the title and message may be swapped
	# the better API for this is log_error(title, message), and used in many cases this way
	# this hack tries to be smart about whats a title (single line ;-)) and fixes it

	if message:
		if '\n' in title:
			error, title = title, message
		else:
			error = message
	else:
		error = get_traceback()

	return get_doc(dict(doctype='Error Log', error=as_unicode(error),
		method=title)).insert(ignore_permissions=True)

def get_desk_link(doctype, name):
	html = '<a href="/app/Form/{doctype}/{name}" style="font-weight: bold;">{doctype_local} {name}</a>'
	return html.format(
		doctype=doctype,
		name=name,
		doctype_local=_(doctype)
	)

def bold(text):
	return '<b>{0}</b>'.format(text)

def safe_eval(code, eval_globals=None, eval_locals=None):
	'''A safer `eval`'''
	whitelisted_globals = {
		"int": int,
		"float": float,
		"long": int,
		"round": round
	}

	UNSAFE_ATTRIBUTES = {
		# Generator Attributes
		"gi_frame", "gi_code",
		# Coroutine Attributes
		"cr_frame", "cr_code", "cr_origin",
		# Async Generator Attributes
		"ag_code", "ag_frame",
		# Traceback Attributes
		"tb_frame", "tb_next",
		# Format Attributes
		"format", "format_map",
	}

	for attribute in UNSAFE_ATTRIBUTES:
		if attribute in code:
			throw('Illegal rule {0}. Cannot use "{1}"'.format(bold(code), attribute))

	if '__' in code:
		throw('Illegal rule {0}. Cannot use "__"'.format(bold(code)))

	if not eval_globals:
		eval_globals = {}

	eval_globals['__builtins__'] = {}
	eval_globals.update(whitelisted_globals)
	return eval(code, eval_globals, eval_locals)

def get_system_settings(key, ignore_if_not_exists=False):
	"""Get a system setting value.

	:param ignore_if_not_exists: Do not raise error if key does not exists.
	"""
	doctype = 'System Settings'

	if ignore_if_not_exists and not get_meta(doctype).get_field(key):
		return

	if key not in local.system_settings:
		local.system_settings.update({key: db.get_single_value(doctype, key)})
	return local.system_settings.get(key)

def get_active_domains():
	from frappe.core.doctype.domain_settings.domain_settings import get_active_domains
	return get_active_domains()

def get_version(doctype, name, limit=None, head=False, raise_err=True):
	'''
	Returns a list of version information of a given DocType.

	Note: Applicable only if DocType has changes tracked.

	Example
	>>> frappe.get_version('User', 'foobar@gmail.com')
	>>>
	[
		{
			"version": [version.data],			# Refer Version DocType get_diff method and data attribute
			"user": "admin@gmail.com",			# User that created this version
			"creation": <datetime.datetime>		# Creation timestamp of that object.
		}
	]
	'''
	meta = get_meta(doctype)
	if meta.track_changes:
		names = db.get_all('Version', filters={
			'ref_doctype': doctype,
			'docname': name,
			'order_by': 'creation' if head else None,
			'limit': limit
		}, as_list=1)

		from frappe.utils import squashify, dictify, safe_json_loads

		versions = []

		for name in names:
			name = squashify(name)
			doc = get_doc('Version', name)

			data = doc.data
			data = safe_json_loads(data)
			data = dictify(dict(
				version=data,
				user=doc.owner,
				creation=doc.creation
			))

			versions.append(data)

		return versions
	else:
		if raise_err:
			raise ValueError(_('{0} has no versions tracked.').format(doctype))

@whitelist(allow_guest=True)
def ping():
	return "pong"


def safe_encode(param, encoding='utf-8'):
	try:
		param = param.encode(encoding)
	except Exception:
		pass
	return param


def safe_decode(param, encoding='utf-8'):
	try:
		param = param.decode(encoding)
	except Exception:
		pass
	return param

def parse_json(val):
	from frappe.utils import parse_json
	return parse_json(val)

def mock(type, size=1, locale='en'):
	results = []
	fake = faker.Faker(locale)
	if type not in dir(fake):
		raise ValueError('Not a valid mock type.')
	else:
		for i in range(size):
			data = getattr(fake, type)()
			results.append(data)

	from frappe.utils import squashify
	return squashify(results)

def validate_and_sanitize_search_inputs(fn):
	from frappe.desk.search import validate_and_sanitize_search_inputs as func
	return func(fn)<|MERGE_RESOLUTION|>--- conflicted
+++ resolved
@@ -35,11 +35,7 @@
 # Lazy imports
 faker = lazy_import('faker')
 
-<<<<<<< HEAD
-__version__ = '13.20.2'
-=======
 __version__ = '13.21.0'
->>>>>>> 1914ee01
 
 __title__ = "Frappe Framework"
 

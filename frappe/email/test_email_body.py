# Copyright (c) 2021, Frappe Technologies Pvt. Ltd. and Contributors
# License: MIT. See LICENSE

import base64
import os

import frappe
from frappe import safe_decode
from frappe.email.doctype.email_queue.email_queue import QueueBuilder, SendMailContext
from frappe.email.email_body import (
	get_email,
	get_header,
	inline_style_in_html,
	replace_filename_with_cid,
)
from frappe.email.receive import Email
from frappe.tests.utils import FrappeTestCase


class TestEmailBody(FrappeTestCase):
	def setUp(self):
		email_html = """
<div>
	<h3>Hey John Doe!</h3>
	<p>This is embedded image you asked for</p>
	<img embed="assets/frappe/images/frappe-favicon.svg" />
</div>
"""
		email_text = """
Hey John Doe!
This is the text version of this email
"""

		img_path = os.path.abspath("assets/frappe/images/frappe-favicon.svg")
		with open(img_path, "rb") as f:
			img_content = f.read()
			img_base64 = base64.b64encode(img_content).decode()

		# email body keeps 76 characters on one line
		self.img_base64 = fixed_column_width(img_base64, 76)

		self.email_string = (
			get_email(
				recipients=["test@example.com"],
				sender="me@example.com",
				subject="Test Subject",
				content=email_html,
				text_content=email_text,
			)
			.as_string()
			.replace("\r\n", "\n")
		)

	def test_prepare_message_returns_already_encoded_string(self):
		uni_chr1 = chr(40960)
		uni_chr2 = chr(1972)

		QueueBuilder(
			recipients=["test@example.com"],
			sender="me@example.com",
			subject="Test Subject",
			message=f"<h1>{uni_chr1}abcd{uni_chr2}</h1>",
			text_content="whatever",
		).process()
		queue_doc = frappe.get_last_doc("Email Queue")
		mail_ctx = SendMailContext(queue_doc=queue_doc)
		result = mail_ctx.build_message(recipient_email="test@test.com")
		self.assertTrue(b"<h1>=EA=80=80abcd=DE=B4</h1>" in result)

	def test_prepare_message_returns_cr_lf(self):
		QueueBuilder(
			recipients=["test@example.com"],
			sender="me@example.com",
			subject="Test Subject",
			message="<h1>\n this is a test of newlines\n" + "</h1>",
			text_content="whatever",
		).process()
		queue_doc = frappe.get_last_doc("Email Queue")
		mail_ctx = SendMailContext(queue_doc=queue_doc)
		result = safe_decode(mail_ctx.build_message(recipient_email="test@test.com"))

		self.assertTrue(result.count("\n") == result.count("\r"))

	def test_image(self):
		img_signature = """
Content-Type: image/svg+xml
MIME-Version: 1.0
Content-Transfer-Encoding: base64
Content-Disposition: inline; filename="frappe-favicon.svg"
"""
		self.assertTrue(img_signature in self.email_string)
		self.assertTrue(self.img_base64 in self.email_string)

	def test_text_content(self):
		text_content = """
Content-Type: text/plain; charset="utf-8"
MIME-Version: 1.0
Content-Transfer-Encoding: quoted-printable


Hey John Doe!
This is the text version of this email
"""
		self.assertTrue(text_content in self.email_string)

	def test_email_content(self):
		html_head = """
Content-Type: text/html; charset="utf-8"
MIME-Version: 1.0
Content-Transfer-Encoding: quoted-printable

<!DOCTYPE html PUBLIC "-//W3C//DTD XHTML 1.0 Transitional//EN" "http://www.=
w3.org/TR/xhtml1/DTD/xhtml1-transitional.dtd">
<html xmlns=3D"http://www.w3.org/1999/xhtml">
"""

		html = """<h3>Hey John Doe!</h3>"""

		self.assertTrue(html_head in self.email_string)
		self.assertTrue(html in self.email_string)

	def test_replace_filename_with_cid(self):
		original_message = """
			<div>
				<img embed="assets/frappe/images/frappe-favicon.svg" alt="test" />
				<img embed="notexists.jpg" />
			</div>
		"""
		message, inline_images = replace_filename_with_cid(original_message)

		processed_message = """
			<div>
				<img src="cid:{}" alt="test" />
				<img  />
			</div>
		""".format(
			inline_images[0].get("content_id")
		)
		self.assertEqual(message, processed_message)

	def test_inline_styling(self):
		html = """
<h3>Hi John</h3>
<p>This is a test email</p>
"""
		transformed_html = """
<h3>Hi John</h3>
<p style="margin:1em 0 !important">This is a test email</p>
<<<<<<< HEAD
'''
=======
"""
>>>>>>> c3390404
		self.assertTrue(transformed_html in inline_style_in_html(html))

	def test_email_header(self):
		email_html = """
<h3>Hey John Doe!</h3>
<p>This is embedded image you asked for</p>
"""
		email_string = get_email(
			recipients=["test@example.com"],
			sender="me@example.com",
			subject="Test Subject\u2028, with line break, \nand Line feed \rand carriage return.",
			content=email_html,
			header=["Email Title", "green"],
		).as_string()
		# REDESIGN-TODO: Add style for indicators in email
		self.assertTrue("""<span class=3D"indicator indicator-green"></span>""" in email_string)
		self.assertTrue("<span>Email Title</span>" in email_string)
		self.assertIn(
			"Subject: Test Subject, with line break, and Line feed and carriage return.", email_string
		)

	def test_get_email_header(self):
		html = get_header(["This is test", "orange"])
		self.assertTrue('<span class="indicator indicator-orange"></span>' in html)
		self.assertTrue("<span>This is test</span>" in html)

		html = get_header(["This is another test"])
		self.assertTrue("<span>This is another test</span>" in html)

		html = get_header("This is string")
		self.assertTrue("<span>This is string</span>" in html)

	def test_8bit_utf_8_decoding(self):
		text_content_bytes = b"\xed\x95\x9c\xea\xb8\x80\xe1\xa5\xa1\xe2\x95\xa5\xe0\xba\xaa\xe0\xa4\x8f"
		text_content = text_content_bytes.decode("utf-8")

		content_bytes = (
			b"""MIME-Version: 1.0
Content-Type: text/plain; charset=utf-8
Content-Disposition: inline
Content-Transfer-Encoding: 8bit
From: test1_@erpnext.com
Reply-To: test2_@erpnext.com
"""
			+ text_content_bytes
		)

		mail = Email(content_bytes)
		self.assertEqual(mail.text_content, text_content)


def fixed_column_width(string, chunk_size):
	parts = [string[0 + i : chunk_size + i] for i in range(0, len(string), chunk_size)]
	return "\n".join(parts)<|MERGE_RESOLUTION|>--- conflicted
+++ resolved
@@ -146,11 +146,7 @@
 		transformed_html = """
 <h3>Hi John</h3>
 <p style="margin:1em 0 !important">This is a test email</p>
-<<<<<<< HEAD
-'''
-=======
-"""
->>>>>>> c3390404
+"""
 		self.assertTrue(transformed_html in inline_style_in_html(html))
 
 	def test_email_header(self):

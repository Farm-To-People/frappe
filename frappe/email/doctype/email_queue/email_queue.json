{
 "allow_copy": 0,
 "allow_events_in_timeline": 0,
 "allow_guest_to_view": 0,
 "allow_import": 0,
 "allow_rename": 0,
 "autoname": "hash",
 "beta": 0,
 "creation": "2012-08-02 15:17:28",
 "custom": 0,
 "description": "Email Queue records.",
 "docstatus": 0,
 "doctype": "DocType",
 "document_type": "System",
 "editable_grid": 0,
 "engine": "InnoDB",
 "fields": [
  {
   "allow_bulk_edit": 0,
   "allow_in_quick_entry": 0,
   "allow_on_submit": 0,
   "bold": 0,
   "collapsible": 0,
   "columns": 0,
   "fieldname": "sender",
   "fieldtype": "Data",
   "hidden": 0,
   "ignore_user_permissions": 0,
   "ignore_xss_filter": 0,
   "in_filter": 0,
   "in_global_search": 0,
   "in_list_view": 0,
   "in_standard_filter": 0,
   "label": "Sender",
   "length": 0,
   "no_copy": 0,
   "options": "Email",
   "permlevel": 0,
   "print_hide": 0,
   "print_hide_if_no_value": 0,
   "read_only": 0,
   "remember_last_selected_value": 0,
   "report_hide": 0,
   "reqd": 0,
   "search_index": 0,
   "set_only_once": 0,
   "translatable": 0,
   "unique": 0
  },
  {
   "allow_bulk_edit": 0,
   "allow_in_quick_entry": 0,
   "allow_on_submit": 0,
   "bold": 0,
   "collapsible": 0,
   "columns": 0,
   "fieldname": "recipients",
   "fieldtype": "Table",
   "hidden": 0,
   "ignore_user_permissions": 0,
   "ignore_xss_filter": 0,
   "in_filter": 0,
   "in_global_search": 0,
   "in_list_view": 0,
   "in_standard_filter": 0,
   "label": "Recipient",
   "length": 0,
   "no_copy": 0,
   "options": "Email Queue Recipient",
   "permlevel": 0,
   "print_hide": 0,
   "print_hide_if_no_value": 0,
   "read_only": 0,
   "remember_last_selected_value": 0,
   "report_hide": 0,
   "reqd": 0,
   "search_index": 0,
   "set_only_once": 0,
   "translatable": 0,
   "unique": 0
  },
  {
   "allow_bulk_edit": 0,
   "allow_in_quick_entry": 0,
   "allow_on_submit": 0,
   "bold": 0,
   "collapsible": 0,
   "columns": 0,
   "fieldname": "show_as_cc",
   "fieldtype": "Small Text",
   "hidden": 0,
   "ignore_user_permissions": 0,
   "ignore_xss_filter": 0,
   "in_filter": 0,
   "in_global_search": 0,
   "in_list_view": 0,
   "in_standard_filter": 0,
   "label": "Show as cc",
   "length": 0,
   "no_copy": 0,
   "permlevel": 0,
   "precision": "",
   "print_hide": 0,
   "print_hide_if_no_value": 0,
   "read_only": 0,
   "remember_last_selected_value": 0,
   "report_hide": 0,
   "reqd": 0,
   "search_index": 0,
   "set_only_once": 0,
   "translatable": 0,
   "unique": 0
  },
  {
   "allow_bulk_edit": 0,
   "allow_in_quick_entry": 0,
   "allow_on_submit": 0,
   "bold": 0,
   "collapsible": 0,
   "columns": 0,
   "fieldname": "message",
   "fieldtype": "Code",
   "hidden": 0,
   "ignore_user_permissions": 0,
   "ignore_xss_filter": 0,
   "in_filter": 0,
   "in_global_search": 0,
   "in_list_view": 0,
   "in_standard_filter": 0,
   "label": "Message",
   "length": 0,
   "no_copy": 0,
   "permlevel": 0,
   "print_hide": 0,
   "print_hide_if_no_value": 0,
   "read_only": 0,
   "remember_last_selected_value": 0,
   "report_hide": 0,
   "reqd": 0,
   "search_index": 0,
   "set_only_once": 0,
   "translatable": 0,
   "unique": 0
  },
  {
   "allow_bulk_edit": 0,
   "allow_in_quick_entry": 0,
   "allow_on_submit": 0,
   "bold": 0,
   "collapsible": 0,
   "columns": 0,
   "default": "Not Sent",
   "fieldname": "status",
   "fieldtype": "Select",
   "hidden": 0,
   "ignore_user_permissions": 0,
   "ignore_xss_filter": 0,
   "in_filter": 0,
   "in_global_search": 0,
   "in_list_view": 1,
   "in_standard_filter": 1,
   "label": "Status",
   "length": 0,
   "no_copy": 0,
   "options": "\nNot Sent\nSending\nSent\nError\nExpired",
   "permlevel": 0,
   "print_hide": 0,
   "print_hide_if_no_value": 0,
   "read_only": 0,
   "remember_last_selected_value": 0,
   "report_hide": 0,
   "reqd": 0,
   "search_index": 0,
   "set_only_once": 0,
   "translatable": 0,
   "unique": 0
  },
  {
   "allow_bulk_edit": 0,
   "allow_in_quick_entry": 0,
   "allow_on_submit": 0,
   "bold": 0,
   "collapsible": 0,
   "columns": 0,
   "fieldname": "error",
   "fieldtype": "Code",
   "hidden": 0,
   "ignore_user_permissions": 0,
   "ignore_xss_filter": 0,
   "in_filter": 0,
   "in_global_search": 0,
   "in_list_view": 0,
   "in_standard_filter": 0,
   "label": "Error",
   "length": 0,
   "no_copy": 0,
   "permlevel": 0,
   "print_hide": 0,
   "print_hide_if_no_value": 0,
   "read_only": 0,
   "remember_last_selected_value": 0,
   "report_hide": 0,
   "reqd": 0,
   "search_index": 0,
   "set_only_once": 0,
   "translatable": 0,
   "unique": 0
  },
  {
   "allow_bulk_edit": 0,
   "allow_in_quick_entry": 0,
   "allow_on_submit": 0,
   "bold": 0,
   "collapsible": 0,
   "columns": 0,
   "fieldname": "message_id",
   "fieldtype": "Data",
   "hidden": 0,
   "ignore_user_permissions": 0,
   "ignore_xss_filter": 0,
   "in_filter": 0,
   "in_global_search": 0,
   "in_list_view": 0,
   "in_standard_filter": 0,
   "label": "Message ID",
   "length": 0,
   "no_copy": 0,
   "permlevel": 0,
   "precision": "",
   "print_hide": 0,
   "print_hide_if_no_value": 0,
   "read_only": 1,
   "remember_last_selected_value": 0,
   "report_hide": 0,
   "reqd": 0,
   "search_index": 1,
   "set_only_once": 0,
   "translatable": 0,
   "unique": 0
  },
  {
   "allow_bulk_edit": 0,
   "allow_in_quick_entry": 0,
   "allow_on_submit": 0,
   "bold": 0,
   "collapsible": 0,
   "columns": 0,
   "fieldname": "reference_doctype",
   "fieldtype": "Link",
   "hidden": 0,
   "ignore_user_permissions": 0,
   "ignore_xss_filter": 0,
   "in_filter": 0,
   "in_global_search": 0,
   "in_list_view": 0,
   "in_standard_filter": 0,
   "label": "Reference DocType",
   "length": 0,
   "no_copy": 0,
   "options": "DocType",
   "permlevel": 0,
   "print_hide": 0,
   "print_hide_if_no_value": 0,
   "read_only": 1,
   "remember_last_selected_value": 0,
   "report_hide": 0,
   "reqd": 0,
   "search_index": 0,
   "set_only_once": 0,
   "translatable": 0,
   "unique": 0
  },
  {
   "allow_bulk_edit": 0,
   "allow_in_quick_entry": 0,
   "allow_on_submit": 0,
   "bold": 0,
   "collapsible": 0,
   "columns": 0,
   "fieldname": "reference_name",
   "fieldtype": "Data",
   "hidden": 0,
   "ignore_user_permissions": 0,
   "ignore_xss_filter": 0,
   "in_filter": 0,
   "in_global_search": 0,
   "in_list_view": 0,
   "in_standard_filter": 0,
   "label": "Reference DocName",
   "length": 0,
   "no_copy": 0,
   "permlevel": 0,
   "print_hide": 0,
   "print_hide_if_no_value": 0,
   "read_only": 1,
   "remember_last_selected_value": 0,
   "report_hide": 0,
   "reqd": 0,
   "search_index": 0,
   "set_only_once": 0,
   "translatable": 0,
   "unique": 0
  },
  {
   "allow_bulk_edit": 0,
   "allow_in_quick_entry": 0,
   "allow_on_submit": 0,
   "bold": 0,
   "collapsible": 0,
   "columns": 0,
   "fieldname": "communication",
   "fieldtype": "Link",
   "hidden": 0,
   "ignore_user_permissions": 0,
   "ignore_xss_filter": 0,
   "in_filter": 0,
   "in_global_search": 0,
   "in_list_view": 0,
   "in_standard_filter": 0,
   "label": "Communication",
   "length": 0,
   "no_copy": 0,
   "options": "Communication",
   "permlevel": 0,
   "precision": "",
   "print_hide": 0,
   "print_hide_if_no_value": 0,
   "read_only": 0,
   "remember_last_selected_value": 0,
   "report_hide": 0,
   "reqd": 0,
   "search_index": 1,
   "set_only_once": 0,
   "translatable": 0,
   "unique": 0
  },
  {
   "allow_bulk_edit": 0,
   "allow_in_quick_entry": 0,
   "allow_on_submit": 0,
   "bold": 0,
   "collapsible": 0,
   "columns": 0,
   "fieldname": "send_after",
   "fieldtype": "Datetime",
   "hidden": 0,
   "ignore_user_permissions": 0,
   "ignore_xss_filter": 0,
   "in_filter": 0,
   "in_global_search": 0,
   "in_list_view": 0,
   "in_standard_filter": 0,
   "label": "Send After",
   "length": 0,
   "no_copy": 1,
   "permlevel": 0,
   "precision": "",
   "print_hide": 0,
   "print_hide_if_no_value": 0,
   "read_only": 1,
   "remember_last_selected_value": 0,
   "report_hide": 0,
   "reqd": 0,
   "search_index": 0,
   "set_only_once": 0,
   "translatable": 0,
   "unique": 0
  },
  {
   "allow_bulk_edit": 0,
   "allow_in_quick_entry": 0,
   "allow_on_submit": 0,
   "bold": 0,
   "collapsible": 0,
   "columns": 0,
   "default": "1",
   "fieldname": "priority",
   "fieldtype": "Int",
   "hidden": 0,
   "ignore_user_permissions": 0,
   "ignore_xss_filter": 0,
   "in_filter": 0,
   "in_global_search": 0,
   "in_list_view": 0,
   "in_standard_filter": 0,
   "label": "Priority",
   "length": 0,
   "no_copy": 0,
   "permlevel": 0,
   "precision": "",
   "print_hide": 0,
   "print_hide_if_no_value": 0,
   "read_only": 1,
   "remember_last_selected_value": 0,
   "report_hide": 0,
   "reqd": 0,
   "search_index": 0,
   "set_only_once": 0,
   "translatable": 0,
   "unique": 0
  },
  {
   "allow_bulk_edit": 0,
   "allow_in_quick_entry": 0,
   "allow_on_submit": 0,
   "bold": 0,
   "collapsible": 0,
   "columns": 0,
   "default": "1",
   "fieldname": "add_unsubscribe_link",
   "fieldtype": "Check",
   "hidden": 0,
   "ignore_user_permissions": 0,
   "ignore_xss_filter": 0,
   "in_filter": 0,
   "in_global_search": 0,
   "in_list_view": 0,
   "in_standard_filter": 0,
   "label": "Add Unsubscribe Link",
   "length": 0,
   "no_copy": 0,
   "permlevel": 0,
   "precision": "",
   "print_hide": 0,
   "print_hide_if_no_value": 0,
   "read_only": 0,
   "remember_last_selected_value": 0,
   "report_hide": 0,
   "reqd": 0,
   "search_index": 0,
   "set_only_once": 0,
   "translatable": 0,
   "unique": 0
  },
  {
   "allow_bulk_edit": 0,
   "allow_in_quick_entry": 0,
   "allow_on_submit": 0,
   "bold": 0,
   "collapsible": 0,
   "columns": 0,
   "fieldname": "unsubscribe_param",
   "fieldtype": "Data",
   "hidden": 0,
   "ignore_user_permissions": 0,
   "ignore_xss_filter": 0,
   "in_filter": 0,
   "in_global_search": 0,
   "in_list_view": 0,
   "in_standard_filter": 0,
   "label": "Unsubscribe Param",
   "length": 0,
   "no_copy": 0,
   "permlevel": 0,
   "precision": "",
   "print_hide": 0,
   "print_hide_if_no_value": 0,
   "read_only": 1,
   "remember_last_selected_value": 0,
   "report_hide": 0,
   "reqd": 0,
   "search_index": 0,
   "set_only_once": 0,
   "translatable": 0,
   "unique": 0
  },
  {
   "allow_bulk_edit": 0,
   "allow_in_quick_entry": 0,
   "allow_on_submit": 0,
   "bold": 0,
   "collapsible": 0,
   "columns": 0,
   "fieldname": "unsubscribe_method",
   "fieldtype": "Data",
   "hidden": 0,
   "ignore_user_permissions": 0,
   "ignore_xss_filter": 0,
   "in_filter": 0,
   "in_global_search": 0,
   "in_list_view": 0,
   "in_standard_filter": 0,
   "label": "Unsubscribe Method",
   "length": 0,
   "no_copy": 0,
   "permlevel": 0,
   "precision": "",
   "print_hide": 0,
   "print_hide_if_no_value": 0,
   "read_only": 0,
   "remember_last_selected_value": 0,
   "report_hide": 0,
   "reqd": 0,
   "search_index": 0,
   "set_only_once": 0,
   "translatable": 0,
   "unique": 0
  },
  {
   "allow_bulk_edit": 0,
   "allow_in_quick_entry": 0,
   "allow_on_submit": 0,
   "bold": 0,
   "collapsible": 0,
   "columns": 0,
   "fieldname": "expose_recipients",
   "fieldtype": "Data",
   "hidden": 0,
   "ignore_user_permissions": 0,
   "ignore_xss_filter": 0,
   "in_filter": 0,
   "in_global_search": 0,
   "in_list_view": 0,
   "in_standard_filter": 0,
   "label": "Expose Recipients",
   "length": 0,
   "no_copy": 0,
   "permlevel": 0,
   "precision": "",
   "print_hide": 0,
   "print_hide_if_no_value": 0,
   "read_only": 0,
   "remember_last_selected_value": 0,
   "report_hide": 0,
   "reqd": 0,
   "search_index": 0,
   "set_only_once": 0,
   "translatable": 0,
   "unique": 0
  },
  {
   "allow_bulk_edit": 0,
   "allow_in_quick_entry": 0,
   "allow_on_submit": 0,
   "bold": 0,
   "collapsible": 0,
   "columns": 0,
   "fieldname": "attachments",
   "fieldtype": "Code",
   "hidden": 0,
   "ignore_user_permissions": 0,
   "ignore_xss_filter": 0,
   "in_filter": 0,
   "in_global_search": 0,
   "in_list_view": 0,
   "in_standard_filter": 0,
   "label": "Attachments",
   "length": 0,
   "no_copy": 0,
   "permlevel": 0,
   "precision": "",
   "print_hide": 0,
   "print_hide_if_no_value": 0,
   "read_only": 1,
   "remember_last_selected_value": 0,
   "report_hide": 0,
   "reqd": 0,
   "search_index": 0,
   "set_only_once": 0,
   "translatable": 0,
   "unique": 0
  },
  {
   "allow_bulk_edit": 0,
   "allow_on_submit": 0,
   "bold": 0,
   "collapsible": 0,
   "columns": 0,
   "default": "0",
   "fieldname": "retry",
   "fieldtype": "Int",
   "hidden": 0,
   "ignore_user_permissions": 0,
   "ignore_xss_filter": 0,
   "in_filter": 0,
   "in_global_search": 0,
   "in_list_view": 0,
   "in_standard_filter": 0,
   "label": "Retry",
   "length": 0,
   "no_copy": 0,
   "permlevel": 0,
   "precision": "",
   "print_hide": 0,
   "print_hide_if_no_value": 0,
   "read_only": 1,
   "remember_last_selected_value": 0,
   "report_hide": 0,
   "reqd": 0,
   "search_index": 0,
   "set_only_once": 0,
   "unique": 0
  }
<<<<<<< HEAD
 ],
 "has_web_view": 0,
 "hide_heading": 0,
 "hide_toolbar": 0,
 "icon": "fa fa-envelope",
 "idx": 1,
 "image_view": 0,
 "in_create": 1,
 "is_submittable": 0,
 "issingle": 0,
 "istable": 0,
 "max_attachments": 0,
 "modified": "2018-11-09 15:34:07.229657",
 "modified_by": "Administrator",
 "module": "Email",
 "name": "Email Queue",
 "owner": "Administrator",
=======
 ], 
 "has_web_view": 0, 
 "hide_heading": 0, 
 "hide_toolbar": 0, 
 "icon": "fa fa-envelope", 
 "idx": 1, 
 "image_view": 0, 
 "in_create": 1, 
 "is_submittable": 0, 
 "issingle": 0, 
 "istable": 0, 
 "max_attachments": 0, 
 "modified": "2019-01-11 09:05:04.175368",
 "modified_by": "Administrator", 
 "module": "Email", 
 "name": "Email Queue", 
 "owner": "Administrator", 
>>>>>>> 3be02c06
 "permissions": [
  {
   "amend": 0,
   "cancel": 0,
   "create": 0,
   "delete": 1,
   "email": 1,
   "export": 0,
   "if_owner": 0,
   "import": 0,
   "permlevel": 0,
   "print": 1,
   "read": 1,
   "report": 1,
   "role": "System Manager",
   "set_user_permissions": 0,
   "share": 0,
   "submit": 0,
   "write": 0
  }
 ],
 "quick_entry": 0,
 "read_only": 0,
 "read_only_onload": 0,
 "show_name_in_global_search": 0,
 "sort_order": "DESC",
 "track_changes": 1,
 "track_seen": 0,
 "track_views": 0
}<|MERGE_RESOLUTION|>--- conflicted
+++ resolved
@@ -591,25 +591,6 @@
    "set_only_once": 0,
    "unique": 0
   }
-<<<<<<< HEAD
- ],
- "has_web_view": 0,
- "hide_heading": 0,
- "hide_toolbar": 0,
- "icon": "fa fa-envelope",
- "idx": 1,
- "image_view": 0,
- "in_create": 1,
- "is_submittable": 0,
- "issingle": 0,
- "istable": 0,
- "max_attachments": 0,
- "modified": "2018-11-09 15:34:07.229657",
- "modified_by": "Administrator",
- "module": "Email",
- "name": "Email Queue",
- "owner": "Administrator",
-=======
  ], 
  "has_web_view": 0, 
  "hide_heading": 0, 
@@ -627,7 +608,6 @@
  "module": "Email", 
  "name": "Email Queue", 
  "owner": "Administrator", 
->>>>>>> 3be02c06
  "permissions": [
   {
    "amend": 0,

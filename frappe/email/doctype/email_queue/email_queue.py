--- conflicted
+++ resolved
@@ -18,10 +18,6 @@
 from frappe.email.queue import get_unsubcribed_url, get_unsubscribe_message
 from frappe.email.smtp import SMTPServer
 from frappe.model.document import Document
-<<<<<<< HEAD
-from frappe.email.queue import send_one
-# from frappe.utils import now_datetime
-=======
 from frappe.query_builder import DocType, Interval
 from frappe.query_builder.functions import Now
 from frappe.utils import (
@@ -35,7 +31,6 @@
 	sbool,
 	split_emails,
 )
->>>>>>> c3390404
 
 
 class EmailQueue(Document):

--- conflicted
+++ resolved
@@ -4,15 +4,6 @@
 import smtplib
 from functools import wraps
 
-<<<<<<< HEAD
-from __future__ import unicode_literals
-import imaplib
-import poplib
-import smtplib
-
-# Frappe
-=======
->>>>>>> c3390404
 import frappe
 from frappe import _
 from frappe.email.receive import Timed_IMAP4, Timed_IMAP4_SSL, Timed_POP3, Timed_POP3_SSL
@@ -34,15 +25,6 @@
 	"incoming_port",
 ]
 
-<<<<<<< HEAD
-	# Datahenge: Disabling the validate function.  It prevents saving the Domain before online IMAP/SMTP
-	# validation.  This makes data-entry very painful, when you want to save progress, but 1 or 2
-	# fields are incorrect or missing.
-	def DEL_validate(self):
-		"""Validate email id and check POP3/IMAP and SMTP connections is enabled."""
-		logger = frappe.logger()
-=======
->>>>>>> c3390404
 
 def get_error_message(event):
 	return {
@@ -89,72 +71,6 @@
 				email_account.save()
 
 			except Exception as e:
-<<<<<<< HEAD
-				frappe.msgprint(_("Error has occurred in {0}").format(email_account.name), raise_exception=e.__class__)
-
-# Datahenge
-@frappe.whitelist()
-def validate_domain(email_domain_name):
-	"""Validate email id and check POP3/IMAP and SMTP connections is enabled."""
-
-	doc = frappe.get_doc("Email Domain",email_domain_name)
-	if not doc:
-		frappe.throw(_(f"Could not find document 'Email Domain' named '{email_domain_name}'"))
-
-	if doc.email_id:
-		validate_email_address(doc.email_id, True)
-
-	if frappe.local.flags.in_patch:
-		frappe.msgprint(_("Skipping domain tests because mode = 'in patch'"))
-		return
-
-	if frappe.local.flags.in_test:
-		frappe.msgprint(_("Skipping domain tests because mode = 'in test'"))
-		return
-
-	if frappe.local.flags.in_install:
-		frappe.msgprint(_("Skipping domain tests because mode = 'in install'"))
-		return
-
-	# Inbound Email (IMAP or POP3)
-	try:
-		if doc.use_imap:
-			# IMAP
-			if doc.use_ssl:
-				test = imaplib.IMAP4_SSL(doc.email_server, port=get_port(doc))
-			else:
-				test = imaplib.IMAP4(doc.email_server, port=get_port(doc))
-		else:
-			# POP3
-			if doc.use_ssl:
-				test = poplib.POP3_SSL(doc.email_server, port=get_port(doc))
-			else:
-				test = poplib.POP3(doc.email_server, port=get_port(doc))
-	except Exception:
-		frappe.throw(_("Incoming email account configuration is not valid."))
-		return None
-	finally:
-		try:
-			if doc.use_imap:
-				test.logout()
-			else:
-				test.quit()
-		except Exception:
-			pass
-
-	# Outbound Email (SMTP)
-	try:
-		if doc.use_tls and not doc.smtp_port:
-			doc.smtp_port = 587
-			doc.save()
-		sess = smtplib.SMTP(cstr(doc.smtp_server or ""), cint(doc.smtp_port) or None)
-		sess.quit()
-	except Exception:
-		frappe.throw(_("Outgoing email account configuration is not valid."))
-		return None
-
-	frappe.msgprint(_("\u2713 Email domain '{0}' is valid.".format(email_domain_name)), indicator='green')
-=======
 				frappe.msgprint(
 					_("Error has occurred in {0}").format(email_account.name), raise_exception=e.__class__
 				)
@@ -182,5 +98,4 @@
 		elif self.use_tls:
 			self.smtp_port = self.smtp_port or 587
 
-		conn_method((self.smtp_server or ""), cint(self.smtp_port) or 0).quit()
->>>>>>> c3390404
+		conn_method((self.smtp_server or ""), cint(self.smtp_port) or 0).quit()
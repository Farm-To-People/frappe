--- conflicted
+++ resolved
@@ -11,9 +11,6 @@
 
 test_dependencies = ["User", "Notification"]
 
-<<<<<<< HEAD
-test_dependencies = ["User", "Notification"]
-=======
 
 @contextmanager
 def get_test_notification(config):
@@ -22,7 +19,6 @@
 		yield notification
 	finally:
 		notification.delete()
->>>>>>> c3390404
 
 
 class TestNotification(FrappeTestCase):

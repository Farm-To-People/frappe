--- conflicted
+++ resolved
@@ -282,11 +282,7 @@
  "icon": "fa fa-envelope",
  "index_web_pages_for_search": 1,
  "links": [],
-<<<<<<< HEAD
  "modified": "2023-01-14 00:11:25.059736",
-=======
- "modified": "2021-05-04 11:17:11.882314",
->>>>>>> c3390404
  "modified_by": "Administrator",
  "module": "Email",
  "name": "Notification",

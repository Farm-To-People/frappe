--- conflicted
+++ resolved
@@ -141,14 +141,9 @@
 
 def flush(from_test=False):
 	"""flush email queue, every time: called from scheduler"""
-<<<<<<< HEAD
-	# Datahenge: This function sends all the emails waiting in the Email Queue.
-	#            It appears to run every 5 minutes, triggered by Frappe's hooks.py
-	# additional check
-=======
+	# Datahenge: This is the function that actually transmits the email in the Email Queue doctype.
 	from frappe.email.doctype.email_queue.email_queue import send_mail
 	from frappe.utils.background_jobs import get_jobs
->>>>>>> c3390404
 
 	# To avoid running jobs inside unit tests
 	if frappe.are_emails_muted():
@@ -197,213 +192,6 @@
 		as_dict=True,
 	)
 
-<<<<<<< HEAD
-	if frappe.are_emails_muted():
-		frappe.msgprint(_("Emails are muted"))
-		return
-
-	if cint(frappe.defaults.get_defaults().get("hold_queue"))==1 :
-		return
-
-	if email.status not in ('Not Sent','Partially Sent') :
-		# rollback to release lock and return
-		frappe.db.rollback()
-		return
-
-	frappe.db.sql("""update `tabEmail Queue` set status='Sending', modified=%s where name=%s""",
-		(now_datetime(), email.name), auto_commit=auto_commit)
-
-	if email.communication:
-		frappe.get_doc('Communication', email.communication).set_delivery_status(commit=auto_commit)
-
-	email_sent_to_any_recipient = None
-
-	try:
-		message = None
-
-		if not frappe.flags.in_test:
-			if not smtpserver:
-				smtpserver = SMTPServer()
-
-			# to avoid always using default email account for outgoing
-			if getattr(frappe.local, "outgoing_email_account", None):
-				frappe.local.outgoing_email_account = {}  # pylint: disable=assigning-non-slot
-
-			smtpserver.setup_email_account(email.reference_doctype, sender=email.sender)
-
-		for recipient in recipients_list:
-			if recipient.status != "Not Sent":
-				continue
-
-			message = prepare_message(email, recipient.recipient, recipients_list)
-			if not frappe.flags.in_test:
-				smtpserver.sess.sendmail(email.sender, recipient.recipient, message)
-
-			recipient.status = "Sent"
-			frappe.db.sql("""update `tabEmail Queue Recipient` set status='Sent', modified=%s where name=%s""",
-				(now_datetime(), recipient.name), auto_commit=auto_commit)
-
-		email_sent_to_any_recipient = any("Sent" == s.status for s in recipients_list)
-
-		#if all are sent set status
-		if email_sent_to_any_recipient:
-			frappe.db.sql("""update `tabEmail Queue` set status='Sent', modified=%s where name=%s""",
-				(now_datetime(), email.name), auto_commit=auto_commit)
-		else:
-			frappe.db.sql("""update `tabEmail Queue` set status='Error', error=%s
-				where name=%s""", ("No recipients to send to", email.name), auto_commit=auto_commit)
-		if frappe.flags.in_test:
-			frappe.flags.sent_mail = message
-			return
-		if email.communication:
-			frappe.get_doc('Communication', email.communication).set_delivery_status(commit=auto_commit)
-
-		if smtpserver.append_emails_to_sent_folder and email_sent_to_any_recipient:
-			smtpserver.email_account.append_email_to_sent_folder(message)
-
-	except (smtplib.SMTPServerDisconnected,
-			smtplib.SMTPConnectError,
-			smtplib.SMTPHeloError,
-			smtplib.SMTPAuthenticationError,
-			smtplib.SMTPRecipientsRefused,
-			JobTimeoutException):
-
-		# bad connection/timeout, retry later
-
-		if email_sent_to_any_recipient:
-			frappe.db.sql("""update `tabEmail Queue` set status='Partially Sent', modified=%s where name=%s""",
-				(now_datetime(), email.name), auto_commit=auto_commit)
-		else:
-			frappe.db.sql("""update `tabEmail Queue` set status='Not Sent', modified=%s where name=%s""",
-				(now_datetime(), email.name), auto_commit=auto_commit)
-
-		if email.communication:
-			frappe.get_doc('Communication', email.communication).set_delivery_status(commit=auto_commit)
-
-		# no need to attempt further
-		return
-
-	except Exception as e:
-		frappe.db.rollback()
-
-		if email.retry < 3:
-			frappe.db.sql("""update `tabEmail Queue` set status='Not Sent', modified=%s, retry=retry+1 where name=%s""",
-				(now_datetime(), email.name), auto_commit=auto_commit)
-		else:
-			if email_sent_to_any_recipient:
-				frappe.db.sql("""update `tabEmail Queue` set status='Partially Errored', error=%s where name=%s""",
-					(text_type(e), email.name), auto_commit=auto_commit)
-			else:
-				frappe.db.sql("""update `tabEmail Queue` set status='Error', error=%s
-					where name=%s""", (text_type(e), email.name), auto_commit=auto_commit)
-
-		if email.communication:
-			frappe.get_doc('Communication', email.communication).set_delivery_status(commit=auto_commit)
-
-		if now:
-			print(frappe.get_traceback())
-			raise e
-
-		else:
-			# log to Error Log
-			frappe.log_error('frappe.email.queue.flush')
-
-def prepare_message(email, recipient, recipients_list):
-	message = email.message
-	if not message:
-		return ""
-
-	# Parse "Email Account" from "Email Sender"
-	email_account = get_outgoing_email_account(raise_exception_not_set=False, sender=email.sender)
-	if frappe.conf.use_ssl and email_account.track_email_status:
-		# Using SSL => Publically available domain => Email Read Reciept Possible
-		message = message.replace("<!--email open check-->", quopri.encodestring('<img src="https://{}/api/method/frappe.core.doctype.communication.email.mark_email_as_seen?name={}"/>'.format(frappe.local.site, email.communication).encode()).decode())
-	else:
-		# No SSL => No Email Read Reciept
-		message = message.replace("<!--email open check-->", quopri.encodestring("".encode()).decode())
-
-	if email.add_unsubscribe_link and email.reference_doctype: # is missing the check for unsubscribe message but will not add as there will be no unsubscribe url
-		unsubscribe_url = get_unsubcribed_url(email.reference_doctype, email.reference_name, recipient,
-		email.unsubscribe_method, email.unsubscribe_params)
-		message = message.replace("<!--unsubscribe url-->", quopri.encodestring(unsubscribe_url.encode()).decode())
-
-	if email.expose_recipients == "header":
-		pass
-	else:
-		if email.expose_recipients == "footer":
-			if isinstance(email.show_as_cc, string_types):
-				email.show_as_cc = email.show_as_cc.split(",")
-			email_sent_to = [r.recipient for r in recipients_list]
-			email_sent_cc = ", ".join([e for e in email_sent_to if e in email.show_as_cc])
-			email_sent_to = ", ".join([e for e in email_sent_to if e not in email.show_as_cc])
-
-			if email_sent_cc:
-				email_sent_message = _("This email was sent to {0} and copied to {1}").format(email_sent_to,email_sent_cc)
-			else:
-				email_sent_message = _("This email was sent to {0}").format(email_sent_to)
-			message = message.replace("<!--cc message-->", quopri.encodestring(email_sent_message.encode()).decode())
-
-		message = message.replace("<!--recipient-->", recipient)
-
-	message = (message and message.encode('utf8')) or ''
-	message = safe_decode(message)
-
-	if PY3:
-		from email.policy import SMTPUTF8
-		message = Parser(policy=SMTPUTF8).parsestr(message)
-	else:
-		message = Parser().parsestr(message)
-
-	if email.attachments:
-		# On-demand attachments
-
-		attachments = json.loads(email.attachments)
-
-		for attachment in attachments:
-			if attachment.get('fcontent'):
-				continue
-
-			fid = attachment.get("fid")
-			if fid:
-				_file = frappe.get_doc("File", fid)
-				fcontent = _file.get_content()
-				attachment.update({
-					'fname': _file.file_name,
-					'fcontent': fcontent,
-					'parent': message
-				})
-				attachment.pop("fid", None)
-				add_attachment(**attachment)
-
-			elif attachment.get("print_format_attachment") == 1:
-				attachment.pop("print_format_attachment", None)
-				print_format_file = frappe.attach_print(**attachment)
-				if print_format_file:
-					print_format_file.update({"parent": message})
-					add_attachment(**print_format_file)
-
-	return safe_encode(message.as_string())
-
-def clear_outbox(days=None):
-	"""Remove low priority older than 31 days in Outbox or configured in Log Settings.
-	Note: Used separate query to avoid deadlock
-	"""
-	if not days:
-		days=31
-
-	email_queues = frappe.db.sql_list("""SELECT `name` FROM `tabEmail Queue`
-		WHERE `priority`=0 AND `modified` < (NOW() - INTERVAL '{0}' DAY)""".format(days))
-
-	if email_queues:
-		frappe.db.sql("""DELETE FROM `tabEmail Queue` WHERE `name` IN ({0})""".format(
-			','.join(['%s']*len(email_queues)
-		)), tuple(email_queues))
-
-		frappe.db.sql("""DELETE FROM `tabEmail Queue Recipient` WHERE `parent` IN ({0})""".format(
-			','.join(['%s']*len(email_queues)
-		)), tuple(email_queues))
-=======
->>>>>>> c3390404
 
 def set_expiry_for_email_queue():
 	"""Mark emails as expire that has not sent for 7 days.

# Copyright (c) 2015, Frappe Technologies Pvt. Ltd. and contributors
# License: MIT. See LICENSE

import json
import os

import frappe
from frappe import _, scrub
from frappe.core.api.file import get_max_file_size
from frappe.core.doctype.file import remove_file_by_url
from frappe.desk.form.meta import get_code_files_via_hooks
from frappe.modules.utils import export_module_json, get_doc_module
from frappe.rate_limiter import rate_limit
from frappe.utils import cstr, dict_with_keys, strip_html
from frappe.website.utils import get_boot_data, get_comment_list, get_sidebar_items
from frappe.website.website_generator import WebsiteGenerator


class WebForm(WebsiteGenerator):
	website = frappe._dict(no_cache=1)

	def onload(self):
		super().onload()

	def validate(self):
		super().validate()

		if not self.module:
			self.module = frappe.db.get_value("DocType", self.doc_type, "module")

		in_user_env = not (
			frappe.flags.in_install
			or frappe.flags.in_patch
			or frappe.flags.in_test
			or frappe.flags.in_fixtures
		)
		if in_user_env and self.is_standard and not frappe.conf.developer_mode:
			# only published can be changed for standard web forms
			if self.has_value_changed("published"):
				published_value = self.published
				self.reload()
				self.published = published_value
			else:
				frappe.throw(_("You need to be in developer mode to edit a Standard Web Form"))

		if not frappe.flags.in_import:
			self.validate_fields()

	def validate_fields(self):
		"""Validate all fields are present"""
		from frappe.model import no_value_fields

		missing = []
		meta = frappe.get_meta(self.doc_type)
		for df in self.web_form_fields:
			if df.fieldname and (df.fieldtype not in no_value_fields and not meta.has_field(df.fieldname)):
				missing.append(df.fieldname)

		if missing:
			frappe.throw(_("Following fields are missing:") + "<br>" + "<br>".join(missing))

	def reset_field_parent(self):
		"""Convert link fields to select with names as options"""
		for df in self.web_form_fields:
			df.parent = self.doc_type

	# export
	def on_update(self):
		"""
		Writes the .txt for this page and if write_content is checked,
		it will write out a .html file
		"""
		path = export_module_json(self, self.is_standard, self.module)

		if path:
			# js
			if not os.path.exists(path + ".js"):
				with open(path + ".js", "w") as f:
					f.write(
						"""frappe.ready(function() {
	// bind events here
})"""
					)

			# py
			if not os.path.exists(path + ".py"):
				with open(path + ".py", "w") as f:
					f.write(
						"""import frappe

def get_context(context):
	# do your magic here
	pass
"""
					)

	def get_context(self, context):
		"""Build context to render the `web_form.html` template"""
		context.in_edit_mode = False
		context.in_view_mode = False

		if frappe.form_dict.is_list:
			context.template = "website/doctype/web_form/templates/web_list.html"
		else:
			context.template = "website/doctype/web_form/templates/web_form.html"

		# check permissions
		if frappe.form_dict.name:
			if frappe.session.user == "Guest":
				frappe.throw(
					_("You need to be logged in to access this {0}.").format(self.doc_type),
					frappe.PermissionError,
				)

			if not frappe.db.exists(self.doc_type, frappe.form_dict.name):
				raise frappe.PageDoesNotExistError()

			if not self.has_web_form_permission(self.doc_type, frappe.form_dict.name):
				frappe.throw(
					_("You don't have the permissions to access this document"), frappe.PermissionError
				)

		if frappe.local.path == self.route:
			path = f"/{self.route}/list" if self.show_list else f"/{self.route}/new"
			frappe.redirect(path)

		if frappe.form_dict.is_list and not self.show_list:
			frappe.redirect(f"/{self.route}/new")

		if frappe.form_dict.is_edit and not self.allow_edit:
			context.in_view_mode = True
			frappe.redirect(f"/{self.route}/{frappe.form_dict.name}")

		if frappe.form_dict.is_edit:
			context.in_edit_mode = True

		if frappe.form_dict.is_read:
			context.in_view_mode = True

		if (
			not frappe.form_dict.is_edit
			and not frappe.form_dict.is_read
			and self.allow_edit
			and frappe.form_dict.name
		):
			context.in_edit_mode = True
			frappe.redirect(f"/{frappe.local.path}/edit")

		if (
			frappe.session.user != "Guest"
			and self.login_required
			and not self.allow_multiple
			and not frappe.form_dict.name
			and not frappe.form_dict.is_list
		):
			name = frappe.db.get_value(self.doc_type, {"owner": frappe.session.user}, "name")
			if name:
				context.in_view_mode = True
				frappe.redirect(f"/{self.route}/{name}")

		# Show new form when
		# - User is Guest
		# - Login not required
		route_to_new = frappe.session.user == "Guest" or not self.login_required
		if not frappe.form_dict.is_new and route_to_new:
			frappe.redirect(f"/{self.route}/new")

		self.reset_field_parent()

		# add keys from form_dict to context
		context.update(dict_with_keys(frappe.form_dict, ["is_list", "is_new", "is_edit", "is_read"]))

		for df in self.web_form_fields:
			if df.fieldtype == "Column Break":
				context.has_column_break = True
				break

		# load web form doc
		context.web_form_doc = self.as_dict(no_nulls=True)
		context.web_form_doc.update(
			dict_with_keys(context, ["is_list", "is_new", "in_edit_mode", "in_view_mode"])
		)

		if self.show_sidebar and self.website_sidebar:
			context.sidebar_items = get_sidebar_items(self.website_sidebar)

		if frappe.form_dict.is_list:
			self.load_list_data(context)
		else:
			self.load_form_data(context)

		self.add_custom_context_and_script(context)
		self.load_translations(context)
		self.add_metatags(context)

		context.boot = get_boot_data()
		context.boot["link_title_doctypes"] = frappe.boot.get_link_title_doctypes()

	def add_metatags(self, context):
		description = self.meta_description

		if not description and self.introduction_text:
			description = self.introduction_text[:140]

		context.metatags = {
			"name": self.meta_title or self.title,
			"description": description,
			"image": self.meta_image,
		}

	def load_translations(self, context):
		translated_messages = frappe.translate.get_dict("doctype", self.doc_type)
		# Sr is not added by default, had to be added manually
		translated_messages["Sr"] = _("Sr")
		context.translated_messages = frappe.as_json(translated_messages)

	def load_list_data(self, context):
		if not self.list_columns:
			self.list_columns = get_in_list_view_fields(self.doc_type)
			context.web_form_doc.list_columns = self.list_columns

	def load_form_data(self, context):
		"""Load document `doc` and `layout` properties for template"""
		context.parents = []
		if self.show_list:
			context.parents.append(
				{
					"label": _(self.title),
					"route": f"{self.route}/list",
				}
			)

		context.parents = self.get_parents(context)

		if self.breadcrumbs:
			context.parents = frappe.safe_eval(self.breadcrumbs, {"_": _})

		if self.show_list and frappe.form_dict.is_new:
			context.title = _("New {0}").format(context.title)

		context.has_header = (frappe.form_dict.name or frappe.form_dict.is_new) and (
			frappe.session.user != "Guest" or not self.login_required
		)

		if context.success_message:
			context.success_message = frappe.db.escape(context.success_message.replace("\n", "<br>")).strip(
				"'"
			)

		if not context.max_attachment_size:
			context.max_attachment_size = get_max_file_size() / 1024 / 1024

		# For Table fields, server-side processing for meta
		for field in context.web_form_doc.web_form_fields:
			if field.fieldtype == "Table":
				field.fields = get_in_list_view_fields(field.options)

			if field.fieldtype == "Link":
				field.fieldtype = "Autocomplete"
				field.options = get_link_options(
					self.name, field.options, field.allow_read_on_all_link_options
				)

		context.reference_doc = {}

		# load reference doc
		if frappe.form_dict.name:
			context.doc_name = frappe.form_dict.name
			context.reference_doc = frappe.get_doc(self.doc_type, context.doc_name)
			context.web_form_title = context.title
			context.title = (
				strip_html(context.reference_doc.get(context.reference_doc.meta.get_title_field()))
				or context.doc_name
			)
			context.reference_doc.add_seen()
			context.reference_doctype = context.reference_doc.doctype
			context.reference_name = context.reference_doc.name

			if self.show_attachments:
				context.attachments = frappe.get_all(
					"File",
					filters={
						"attached_to_name": context.reference_name,
						"attached_to_doctype": context.reference_doctype,
						"is_private": 0,
					},
					fields=["file_name", "file_url", "file_size"],
				)

			if self.allow_comments:
				context.comment_list = get_comment_list(
					context.reference_doc.doctype, context.reference_doc.name
				)

			context.reference_doc = context.reference_doc.as_dict(no_nulls=True)

	def add_custom_context_and_script(self, context):
		"""Update context from module if standard and append script"""
		if self.is_standard:
			web_form_module = get_web_form_module(self)
			new_context = web_form_module.get_context(context)

			if new_context:
				context.update(new_context)

			js_path = os.path.join(os.path.dirname(web_form_module.__file__), scrub(self.name) + ".js")
			if os.path.exists(js_path):
				script = frappe.render_template(open(js_path).read(), context)

				for path in get_code_files_via_hooks("webform_include_js", context.doc_type):
					custom_js = frappe.render_template(open(path).read(), context)
					script = "\n\n".join([script, custom_js])

				context.script = script

			css_path = os.path.join(os.path.dirname(web_form_module.__file__), scrub(self.name) + ".css")
			if os.path.exists(css_path):
				style = open(css_path).read()

				for path in get_code_files_via_hooks("webform_include_css", context.doc_type):
					custom_css = open(path).read()
					style = "\n\n".join([style, custom_css])

				context.style = style

	def get_parents(self, context):
		parents = None

		if context.is_list and not context.parents:
			parents = [{"title": _("My Account"), "name": "me"}]
		elif context.parents:
			parents = context.parents

		return parents

	def validate_mandatory(self, doc):
		"""Validate mandatory web form fields"""
		missing = []
		for f in self.web_form_fields:
			if f.reqd and doc.get(f.fieldname) in (None, [], ""):
				missing.append(f)

		if missing:
			frappe.throw(
				_("Mandatory Information missing:")
				+ "<br><br>"
				+ "<br>".join(f"{d.label} ({d.fieldtype})" for d in missing)
			)

	def allow_website_search_indexing(self):
		return False

	def has_web_form_permission(self, doctype, name, ptype="read"):
		if frappe.session.user == "Guest":
			return False

		if self.apply_document_permissions:
			return frappe.get_doc(doctype, name).has_permission(permtype=ptype)

		# owner matches
		elif frappe.db.get_value(doctype, name, "owner") == frappe.session.user:
			return True

		elif frappe.has_website_permission(name, ptype=ptype, doctype=doctype):
			return True

		elif check_webform_perm(doctype, name):
			return True

		else:
			return False


def get_web_form_module(doc):
	if doc.is_standard:
		return get_doc_module(doc.module, doc.doctype, doc.name)


@frappe.whitelist(allow_guest=True)
@rate_limit(key="web_form", limit=5, seconds=60, methods=["POST"])
def accept(web_form, data):
	"""Save the web form"""
	data = frappe._dict(json.loads(data))

	files = []
	files_to_delete = []

	web_form = frappe.get_doc("Web Form", web_form)
	doctype = web_form.doc_type

	if data.name and not web_form.allow_edit:
		frappe.throw(_("You are not allowed to update this Web Form Document"))

	frappe.flags.in_web_form = True
	meta = frappe.get_meta(doctype)

	if data.name:
		# update
		doc = frappe.get_doc(doctype, data.name)
	else:
		# insert
		doc = frappe.new_doc(doctype)

	# set values
	for field in web_form.web_form_fields:
		fieldname = field.fieldname
		df = meta.get_field(fieldname)
		value = data.get(fieldname, "")

		if df and df.fieldtype in ("Attach", "Attach Image"):
			if value and "data:" and "base64" in value:
				files.append((fieldname, value))
				if not doc.name:
					doc.set(fieldname, "")
				continue

			elif not value and doc.get(fieldname):
				files_to_delete.append(doc.get(fieldname))

		doc.set(fieldname, value)

	if doc.name:
		if web_form.has_web_form_permission(doctype, doc.name, "write"):
			doc.save(ignore_permissions=True)
		else:
			# only if permissions are present
			doc.save()

	else:
		# insert
		if web_form.login_required and frappe.session.user == "Guest":
			frappe.throw(_("You must login to submit this form"))

		ignore_mandatory = True if files else False

		doc.insert(ignore_permissions=True, ignore_mandatory=ignore_mandatory)

	# add files
	if files:
		for f in files:
			fieldname, filedata = f

			# remove earlier attached file (if exists)
			if doc.get(fieldname):
				remove_file_by_url(doc.get(fieldname), doctype=doctype, name=doc.name)

			# save new file
			filename, dataurl = filedata.split(",", 1)
			_file = frappe.get_doc(
				{
					"doctype": "File",
					"file_name": filename,
					"attached_to_doctype": doctype,
					"attached_to_name": doc.name,
					"content": dataurl,
					"decode": True,
				}
			)
			_file.save()

			# update values
			doc.set(fieldname, _file.file_url)

		doc.save(ignore_permissions=True)

	if files_to_delete:
		for f in files_to_delete:
			if f:
				remove_file_by_url(f, doctype=doctype, name=doc.name)

	frappe.flags.web_form_doc = doc
	return doc


@frappe.whitelist()
def delete(web_form_name, docname):
	web_form = frappe.get_doc("Web Form", web_form_name)

	owner = frappe.db.get_value(web_form.doc_type, docname, "owner")
	if frappe.session.user == owner and web_form.allow_delete:
		frappe.delete_doc(web_form.doc_type, docname, ignore_permissions=True)
	else:
		raise frappe.PermissionError("Not Allowed")


@frappe.whitelist()
def delete_multiple(web_form_name, docnames):
	web_form = frappe.get_doc("Web Form", web_form_name)

	docnames = json.loads(docnames)

	allowed_docnames = []
	restricted_docnames = []

	for docname in docnames:
		owner = frappe.db.get_value(web_form.doc_type, docname, "owner")
		if frappe.session.user == owner and web_form.allow_delete:
			allowed_docnames.append(docname)
		else:
			restricted_docnames.append(docname)

	for docname in allowed_docnames:
		frappe.delete_doc(web_form.doc_type, docname, ignore_permissions=True)

	if restricted_docnames:
		raise frappe.PermissionError(
			"You do not have permisssion to delete " + ", ".join(restricted_docnames)
		)


def check_webform_perm(doctype, name):
	doc = frappe.get_doc(doctype, name)
	if hasattr(doc, "has_webform_permission"):
		if doc.has_webform_permission():
			return True


@frappe.whitelist(allow_guest=True)
def get_web_form_filters(web_form_name):
	web_form = frappe.get_doc("Web Form", web_form_name)
	return [field for field in web_form.web_form_fields if field.show_in_filter]


@frappe.whitelist(allow_guest=True)
def get_form_data(doctype, docname=None, web_form_name=None):
	web_form = frappe.get_doc("Web Form", web_form_name)

	if web_form.login_required and frappe.session.user == "Guest":
		frappe.throw(_("Not Permitted"), frappe.PermissionError)

	out = frappe._dict()
	out.web_form = web_form

	if frappe.session.user != "Guest" and not docname and not web_form.allow_multiple:
		docname = frappe.db.get_value(doctype, {"owner": frappe.session.user}, "name")

	if docname:
		doc = frappe.get_doc(doctype, docname)
		if web_form.has_web_form_permission(doctype, docname, ptype="read"):
			out.doc = doc
		else:
			frappe.throw(_("Not permitted"), frappe.PermissionError)

	# For Table fields, server-side processing for meta
	for field in out.web_form.web_form_fields:
		if field.fieldtype == "Table":
			field.fields = get_in_list_view_fields(field.options)
			out.update({field.fieldname: field.fields})

		if field.fieldtype == "Link":
			field.fieldtype = "Autocomplete"
			field.options = get_link_options(
				web_form_name, field.options, field.allow_read_on_all_link_options
			)

	return out


@frappe.whitelist()
def get_in_list_view_fields(doctype):
	meta = frappe.get_meta(doctype)
	fields = []

	if meta.title_field:
		fields.append(meta.title_field)
	else:
		fields.append("name")

	if meta.has_field("status"):
		fields.append("status")

	fields += [df.fieldname for df in meta.fields if df.in_list_view and df.fieldname not in fields]

	def get_field_df(fieldname):
<<<<<<< HEAD
		if fieldname == 'name':
			# Farm To People
			return { 'label': 'ID', 'fieldname': 'name', 'fieldtype': 'Data' }
=======
		if fieldname == "name":
			return {"label": "Name", "fieldname": "name", "fieldtype": "Data"}
>>>>>>> c3390404
		return meta.get_field(fieldname).as_dict()

	return [get_field_df(f) for f in fields]


@frappe.whitelist(allow_guest=True)
def get_link_options(web_form_name, doctype, allow_read_on_all_link_options=False):
	web_form_doc = frappe.get_doc("Web Form", web_form_name)
	doctype_validated = False
	limited_to_user = False
	if web_form_doc.login_required:
		# check if frappe session user is not guest or admin
		if frappe.session.user != "Guest":
			doctype_validated = True

			if not allow_read_on_all_link_options:
				limited_to_user = True
		else:
			frappe.throw(_("You must be logged in to use this form."), frappe.PermissionError)

	else:
		for field in web_form_doc.web_form_fields:
			if field.options == doctype:
				doctype_validated = True
				break

	if doctype_validated:
		link_options, filters = [], {}

		if limited_to_user:
			filters = {"owner": frappe.session.user}

		fields = ["name as value"]

		title_field = frappe.db.get_value("DocType", doctype, "title_field", cache=1)
		show_title_field_in_link = (
			frappe.db.get_value("DocType", doctype, "show_title_field_in_link", cache=1) == 1
		)
		if title_field and show_title_field_in_link:
			fields.append(f"{title_field} as label")

		link_options = frappe.get_all(doctype, filters, fields)

		if title_field and show_title_field_in_link:
			return json.dumps(link_options, default=str)
		else:
			return "\n".join([doc.value for doc in link_options])

	else:
		raise frappe.PermissionError(
			_("You don't have permission to access the {0} DocType.").format(doctype)
		)<|MERGE_RESOLUTION|>--- conflicted
+++ resolved
@@ -572,14 +572,11 @@
 	fields += [df.fieldname for df in meta.fields if df.in_list_view and df.fieldname not in fields]
 
 	def get_field_df(fieldname):
-<<<<<<< HEAD
+
 		if fieldname == 'name':
-			# Farm To People
+			# Farm To People : Show the label "ID" instead of "Name"
 			return { 'label': 'ID', 'fieldname': 'name', 'fieldtype': 'Data' }
-=======
-		if fieldname == "name":
-			return {"label": "Name", "fieldname": "name", "fieldtype": "Data"}
->>>>>>> c3390404
+
 		return meta.get_field(fieldname).as_dict()
 
 	return [get_field_df(f) for f in fields]

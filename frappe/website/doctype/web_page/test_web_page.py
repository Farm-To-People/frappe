--- conflicted
+++ resolved
@@ -19,17 +19,6 @@
 		self.assertFalse(PathResolver("test-web-page-1/test-web-page-Random").is_valid_path())
 
 	def test_content_type(self):
-<<<<<<< HEAD
-		web_page = frappe.get_doc(dict(
-			doctype = 'Web Page',
-			title = 'Test Content Type',
-			published = 1,
-			content_type = 'Rich Text',
-			main_section = 'rich text',
-			main_section_md = '# h1\nmarkdown content',
-			main_section_html = '<div>html content</div>'
-		)).insert()
-=======
 		web_page = frappe.get_doc(
 			dict(
 				doctype="Web Page",
@@ -41,7 +30,6 @@
 				main_section_html="<div>html content</div>",
 			)
 		).insert()
->>>>>>> c3390404
 
 		self.assertIn("rich text", get_response_content("/test-content-type"))
 

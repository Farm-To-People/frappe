--- conflicted
+++ resolved
@@ -59,14 +59,6 @@
 			context.comment_list = get_comment_list(self.doctype, self.name)
 			context.guest_allowed = True
 
-<<<<<<< HEAD
-		context.update({
-			"style": self.css or "",
-			"script": self.javascript or "",
-			"header": self.header,
-			"text_align": self.text_align,
-		})
-=======
 		context.update(
 			{
 				"style": self.css or "",
@@ -75,7 +67,6 @@
 				"text_align": self.text_align,
 			}
 		)
->>>>>>> c3390404
 
 		if not self.show_title:
 			context["no_header"] = 1

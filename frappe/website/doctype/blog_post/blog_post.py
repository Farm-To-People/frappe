--- conflicted
+++ resolved
@@ -116,11 +116,7 @@
 		context.metatags["image"] = self.meta_image or image or None
 
 		self.load_comments(context)
-<<<<<<< HEAD
-		self.load_feedback(context)
-=======
 		self.load_likes(context)
->>>>>>> c3390404
 
 		context.category = frappe.db.get_value(
 			"Blog Category", context.doc.blog_category, ["title", "route"], as_dict=1
@@ -128,14 +124,9 @@
 		context.parents = [
 			{"name": _("Home"), "route": "/"},
 			{"name": "Blog", "route": "/blog"},
-<<<<<<< HEAD
-			{"label": context.category.title, "route":context.category.route}]
-		context.guest_allowed = True
-=======
 			{"label": context.category.title, "route": context.category.route},
 		]
 		context.guest_allowed = frappe.db.get_single_value("Blog Settings", "allow_guest_to_comment")
->>>>>>> c3390404
 
 	def fetch_cta(self):
 		if frappe.db.get_single_value("Blog Settings", "show_cta_in_blog", cache=True):

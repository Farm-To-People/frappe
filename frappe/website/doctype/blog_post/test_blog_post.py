# Copyright (c) 2015, Frappe Technologies Pvt. Ltd. and Contributors
# License: MIT. See LICENSE
import re

from bs4 import BeautifulSoup

import frappe
from frappe.custom.doctype.customize_form.customize_form import reset_customization
from frappe.tests.utils import FrappeTestCase
from frappe.utils import random_string, set_request
from frappe.website.doctype.blog_post.blog_post import get_blog_list
from frappe.website.serve import get_response
from frappe.website.utils import clear_website_cache
from frappe.website.website_generator import WebsiteGenerator

<<<<<<< HEAD
test_dependencies = ['Blog Post']

class TestBlogPost(unittest.TestCase):
=======
test_dependencies = ["Blog Post"]


class TestBlogPost(FrappeTestCase):
>>>>>>> c3390404
	def setUp(self):
		reset_customization("Blog Post")

	def test_generator_view(self):
		pages = frappe.get_all(
			"Blog Post", fields=["name", "route"], filters={"published": 1, "route": ("!=", "")}, limit=1
		)

		set_request(path=pages[0].route)
		response = get_response()

		self.assertTrue(response.status_code, 200)

		html = response.get_data().decode()
		self.assertTrue(
			'<article class="blog-content" itemscope itemtype="http://schema.org/BlogPosting">' in html
		)

	def test_generator_not_found(self):
		pages = frappe.get_all("Blog Post", fields=["name", "route"], filters={"published": 0}, limit=1)

		route = f"test-route-{frappe.generate_hash(length=5)}"

		frappe.db.set_value("Blog Post", pages[0].name, "route", route)

		set_request(path=route)
		response = get_response()

		self.assertTrue(response.status_code, 404)

	def test_category_link(self):
		# Make a temporary Blog Post (and a Blog Category)
		blog = make_test_blog("Test Category Link")

		# Visit the blog post page
		set_request(path=blog.route)
		blog_page_response = get_response()
		blog_page_html = frappe.safe_decode(blog_page_response.get_data())

		# On blog post page find link to the category page
		soup = BeautifulSoup(blog_page_html, "html.parser")
		category_page_link = list(soup.find_all("a", href=re.compile(blog.blog_category)))[0]
		category_page_url = category_page_link["href"]

		cached_value = frappe.db.value_cache.get(("DocType", "Blog Post", "name"))
		frappe.db.value_cache[("DocType", "Blog Post", "name")] = (("Blog Post",),)

		# Visit the category page (by following the link found in above stage)
		set_request(path=category_page_url)
		category_page_response = get_response()
		category_page_html = frappe.safe_decode(category_page_response.get_data())
		# Category page should contain the blog post title
		self.assertIn(blog.title, category_page_html)

		# Cleanup
		frappe.db.value_cache[("DocType", "Blog Post", "name")] = cached_value
		frappe.delete_doc("Blog Post", blog.name)
		frappe.delete_doc("Blog Category", blog.blog_category)

	def test_blog_pagination(self):
		# Create some Blog Posts for a Blog Category
		category_title, blogs, BLOG_COUNT = "List Category", [], 4

		for index in range(BLOG_COUNT):
			blog = make_test_blog(category_title)
			blogs.append(blog)

		filters = frappe._dict({"blog_category": scrub(category_title)})
		# Assert that get_blog_list returns results as expected

		self.assertEqual(len(get_blog_list(None, None, filters, 0, 3)), 3)
		self.assertEqual(len(get_blog_list(None, None, filters, 0, BLOG_COUNT)), BLOG_COUNT)
		self.assertEqual(len(get_blog_list(None, None, filters, 0, 2)), 2)
		self.assertEqual(len(get_blog_list(None, None, filters, 2, BLOG_COUNT)), 2)

		# Cleanup Blog Post and linked Blog Category
		for blog in blogs:
			frappe.delete_doc(blog.doctype, blog.name)
		frappe.delete_doc("Blog Category", blogs[0].blog_category)

	def test_caching(self):
		# to enable caching
		frappe.flags.force_website_cache = True
		print(frappe.session.user)

		clear_website_cache()
		# first response no-cache
		pages = frappe.get_all(
			"Blog Post",
			fields=["name", "route"],
			filters={"published": 1, "title": "_Test Blog Post"},
			limit=1,
		)

		route = pages[0].route
		set_request(path=route)
		# response = get_response()
		response = get_response()
		# TODO: enable this assert
		# self.assertIn(('X-From-Cache', 'False'), list(response.headers))

		set_request(path=route)
		response = get_response()
		self.assertIn(("X-From-Cache", "True"), list(response.headers))

		frappe.flags.force_website_cache = True

	def test_spam_comments(self):
		# Make a temporary Blog Post (and a Blog Category)
		blog = make_test_blog("Test Spam Comment")

		# Create a spam comment
		frappe.get_doc(
			doctype="Comment",
			comment_type="Comment",
			reference_doctype="Blog Post",
			reference_name=blog.name,
			comment_email='<a href="https://example.com/spam/">spam</a>',
			comment_by='<a href="https://example.com/spam/">spam</a>',
			published=1,
			content='More spam content. <a href="https://example.com/spam/">spam</a> with link.',
		).insert()

		# Visit the blog post page
		set_request(path=blog.route)
		blog_page_response = get_response()
		blog_page_html = frappe.safe_decode(blog_page_response.get_data())

		self.assertNotIn('<a href="https://example.com/spam/">spam</a>', blog_page_html)
		self.assertIn("More spam content. spam with link.", blog_page_html)

		# Cleanup
		frappe.delete_doc("Blog Post", blog.name)
		frappe.delete_doc("Blog Category", blog.blog_category)

	def test_like_dislike(self):
		test_blog = make_test_blog()

		frappe.db.delete("Comment", {"comment_type": "Like", "reference_doctype": "Blog Post"})

		from frappe.templates.includes.likes.likes import like

		frappe.form_dict.reference_doctype = "Blog Post"
		frappe.form_dict.reference_name = test_blog.name
		frappe.form_dict.like = True
		frappe.local.request_ip = "127.0.0.1"

		liked = like()
		self.assertEqual(liked, True)

		frappe.form_dict.like = False

		disliked = like()
		self.assertEqual(disliked, False)

		frappe.db.delete("Comment", {"comment_type": "Like", "reference_doctype": "Blog Post"})
		test_blog.delete()


def scrub(text):
	return WebsiteGenerator.scrub(None, text)


def make_test_blog(category_title="Test Blog Category"):
	category_name = scrub(category_title)
	if not frappe.db.exists("Blog Category", category_name):
		frappe.get_doc(dict(doctype="Blog Category", title=category_title)).insert()
	if not frappe.db.exists("Blogger", "test-blogger"):
		frappe.get_doc(
			dict(doctype="Blogger", short_name="test-blogger", full_name="Test Blogger")
		).insert()

	test_blog = frappe.get_doc(
		dict(
			doctype="Blog Post",
			blog_category=category_name,
			blogger="test-blogger",
			title=random_string(20),
			route=random_string(20),
			content=random_string(20),
			published=1,
		)
	).insert()

	return test_blog<|MERGE_RESOLUTION|>--- conflicted
+++ resolved
@@ -13,16 +13,10 @@
 from frappe.website.utils import clear_website_cache
 from frappe.website.website_generator import WebsiteGenerator
 
-<<<<<<< HEAD
-test_dependencies = ['Blog Post']
-
-class TestBlogPost(unittest.TestCase):
-=======
 test_dependencies = ["Blog Post"]
 
 
 class TestBlogPost(FrappeTestCase):
->>>>>>> c3390404
 	def setUp(self):
 		reset_customization("Blog Post")
 

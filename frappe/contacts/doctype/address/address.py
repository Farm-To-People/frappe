--- conflicted
+++ resolved
@@ -1,25 +1,6 @@
 # Copyright (c) 2015, Frappe Technologies and contributors
 # License: MIT. See LICENSE
 
-<<<<<<< HEAD
-from __future__ import unicode_literals
-import functools
-from jinja2 import TemplateSyntaxError
-from past.builtins import cmp
-from six import iteritems, string_types
-
-import frappe
-from frappe import throw, _
-from frappe.utils import cstr
-from frappe.model.document import Document
-
-from frappe.model.naming import make_autoname
-from frappe.core.doctype.dynamic_link.dynamic_link import deduplicate_dynamic_links
-
-from frappe.contacts.address_and_contact import set_link_title
-
-
-=======
 from jinja2 import TemplateSyntaxError
 
 import frappe
@@ -29,74 +10,9 @@
 from frappe.model.document import Document
 from frappe.model.naming import make_autoname
 from frappe.utils import cstr
->>>>>>> c3390404
 
 
 class Address(Document):
-
-	# Datahenge
-	def on_update(self):
-		self.update_customer_borough()
-		self.update_daily_orders(verbose=True)
-
-	def update_customer_borough(self):
-		if (self.address_type != "Shipping") or (not self.is_shipping_address):
-			return
-
-		# Find the Customer(s) associated with this Address record.
-		customer_keys = [ link.link_name for link in self.links if link.link_doctype == "Customer"]
-		if not customer_keys:
-			return
-
-		if not self.pincode:
-			return
-
-		five_digit_postal_code = self.pincode[:5]  # Customer's address may be a 9-digit Zip.
-		doc_postal_code = frappe.get_doc("Postal Code", five_digit_postal_code)  # Fetch the Postal Code record.
-
-		for key in customer_keys:
-			doc_customer = frappe.get_doc("Customer", key)
-			if doc_customer.territory != doc_postal_code.territory:  # Territory has changed...
-				doc_customer.territory = doc_postal_code.territory
-				doc_customer.save()
-
-	def update_daily_orders(self, verbose=False):
-		# This works nicely, inside the Frappe module, because we don't need to import FTP objects.
-		from datetime import timedelta
-		from temporal import date_to_iso_string
-		from temporal.core import get_system_date
-
-		if (self.address_type != "Shipping") or (not self.is_shipping_address):
-			if verbose:
-				frappe.msgprint("Address is not customer's default Shipping Address.  Daily Orders will not be updated.", level='debug')
-			return
-
-		# Find the Customer(s) associated with this Address record.
-		customer_keys = [ link.link_name for link in self.links if link.link_doctype == "Customer"]
-		if not customer_keys:
-			return
-
-		order_address_updated = False
-		tomorrow_date = get_system_date() + timedelta(days=1)
-		tomorrow_date = date_to_iso_string(tomorrow_date)
-		for customer_key in customer_keys:
-			# For each customer found, update the Orders.
-			filters = { "delivery_date": [">=", tomorrow_date],
-			            "customer": customer_key,
-						"is_past_cutoff": False }  # Bug fix February 22nd, 2023, from Slack conversation and customer Gleap.
-			daily_orders = frappe.get_list("Daily Order", filters=filters, pluck='name')
-			for daily_order in daily_orders:
-				if verbose:
-					print(f"Customer updated shipping address. Updating Daily Order {daily_order}")
-				doc_daily_order = frappe.get_doc("Daily Order", daily_order)
-				doc_daily_order.set_default_address()
-				doc_daily_order.save()  # January 5th 2023 : Change from db_update() to save(), to ensure that Shipping Rule is recalculated.
-				order_address_updated = True
-		if order_address_updated:
-			frappe.msgprint("\u2713 Updated shipping address on Daily Orders.")
-
-	# End Datahenge Custom Functions
-
 	def __setup__(self):
 		self.flags.linked = False
 

<<<<<<< HEAD
# Copyright (c) 2015, Frappe Technologies Pvt. Ltd. and Contributors
# License: GNU General Public License v3. See license.txt

from __future__ import unicode_literals
import functools
from past.builtins import cmp
=======
# Copyright (c) 2021, Frappe Technologies Pvt. Ltd. and Contributors
# License: MIT. See LICENSE
>>>>>>> c3390404
import frappe
from frappe import _
from frappe.contacts.address_and_contact import set_link_title
from frappe.core.doctype.dynamic_link.dynamic_link import deduplicate_dynamic_links
<<<<<<< HEAD
=======
from frappe.model.document import Document
>>>>>>> c3390404
from frappe.model.naming import append_number_if_name_exists
from frappe.utils import cstr, has_gravatar


class Contact(Document):
	def autoname(self):
		# concat first and last name
		self.name = " ".join(
			filter(None, [cstr(self.get(f)).strip() for f in ["first_name", "last_name"]])
		)

		if frappe.db.exists("Contact", self.name):
			self.name = append_number_if_name_exists("Contact", self.name)

		# concat party name if reqd
		for link in self.links:
			self.name = self.name + "-" + link.link_name.strip()
			break

	def validate(self):
		self.set_primary_email()
		self.set_primary("phone")
		self.set_primary("mobile_no")

		self.set_user()

		set_link_title(self)

		if self.email_id and not self.image:
			self.image = has_gravatar(self.email_id)

		if self.get("sync_with_google_contacts") and not self.get("google_contacts"):
			frappe.throw(_("Select Google Contacts to which contact should be synced."))

		deduplicate_dynamic_links(self)

	def set_user(self):
		if not self.user and self.email_id:
			self.user = frappe.db.get_value("User", {"email": self.email_id})

	def get_link_for(self, link_doctype):
		"""Return the link name, if exists for the given link DocType"""
		for link in self.links:
			if link.link_doctype == link_doctype:
				return link.link_name

		return None

	def has_link(self, doctype, name):
		for link in self.links:
			if link.link_doctype == doctype and link.link_name == name:
				return True

	def has_common_link(self, doc):
		reference_links = [(link.link_doctype, link.link_name) for link in doc.links]
		for link in self.links:
			if (link.link_doctype, link.link_name) in reference_links:
				return True

	def add_email(self, email_id, is_primary=0, autosave=False):
		# Datahenge: Enforce lowercase email addresses:
		if email_id:
			email_id = email_id.lower()
		if not frappe.db.exists("Contact Email", {"email_id": email_id, "parent": self.name}):
			self.append("email_ids", {"email_id": email_id, "is_primary": is_primary})

			if autosave:
				self.save(ignore_permissions=True)

	def add_phone(self, phone, is_primary_phone=0, is_primary_mobile_no=0, autosave=False):
		if not frappe.db.exists("Contact Phone", {"phone": phone, "parent": self.name}):
			self.append(
				"phone_nos",
				{
					"phone": phone,
					"is_primary_phone": is_primary_phone,
					"is_primary_mobile_no": is_primary_mobile_no,
				},
			)

			if autosave:
				self.save(ignore_permissions=True)

	def set_primary_email(self):
		if not self.email_ids:
			self.email_id = ""
			return

		if len([email.email_id for email in self.email_ids if email.is_primary]) > 1:
			frappe.throw(_("Only one {0} can be set as primary.").format(frappe.bold("Email ID")))

		primary_email_exists = False
		for d in self.email_ids:
			if d.is_primary == 1:
				primary_email_exists = True
				self.email_id = d.email_id.strip()
				break

		if not primary_email_exists:
			self.email_id = ""

	def set_primary(self, fieldname):
		# Used to set primary mobile and phone no.
		if len(self.phone_nos) == 0:
			setattr(self, fieldname, "")
			return

		field_name = "is_primary_" + fieldname

		is_primary = [phone.phone for phone in self.phone_nos if phone.get(field_name)]

		if len(is_primary) > 1:
			frappe.throw(
				_("Only one {0} can be set as primary.").format(frappe.bold(frappe.unscrub(fieldname)))
			)

		primary_number_exists = False
		for d in self.phone_nos:
			if d.get(field_name) == 1:
				primary_number_exists = True
				setattr(self, fieldname, d.phone)
				break

		if not primary_number_exists:
			setattr(self, fieldname, "")


<<<<<<< HEAD
	# Datahenge Additions ->
	def remove_email_addresses(self, autosave=False):
		"""
		Remove all email addresses from a Contact.
		"""
		if self.email_ids:
			for each_row in self.email_ids:
				self.remove(each_row)
			if autosave:
				self.save(ignore_permissions=True)
	# <- Datahenge Additions

=======
>>>>>>> c3390404
def get_default_contact(doctype, name):
	"""Returns default contact for the given doctype, name"""
	out = frappe.db.sql(
		"""select parent,
			IFNULL((select is_primary_contact from tabContact c where c.name = dl.parent), 0)
				as is_primary_contact
		from
			`tabDynamic Link` dl
		where
			dl.link_doctype=%s and
			dl.link_name=%s and
			dl.parenttype = 'Contact' """,
		(doctype, name),
		as_dict=True,
	)

	if out:
		for contact in out:
			if contact.is_primary_contact:
				return contact.parent
		return out[0].parent
	else:
		return None


@frappe.whitelist()
def invite_user(contact):
	contact = frappe.get_doc("Contact", contact)

	if not contact.email_id:
		frappe.throw(_("Please set Email Address"))

	if contact.has_permission("write"):
		user = frappe.get_doc(
			{
				"doctype": "User",
				"first_name": contact.first_name,
				"last_name": contact.last_name,
				"email": contact.email_id,
				"user_type": "Website User",
				"send_welcome_email": 1,
			}
		).insert(ignore_permissions=True)

		return user.name


@frappe.whitelist()
def get_contact_details(contact):
	contact = frappe.get_doc("Contact", contact)
	out = {
		"contact_person": contact.get("name"),
		"contact_display": " ".join(
			filter(None, [contact.get("salutation"), contact.get("first_name"), contact.get("last_name")])
		),
		"contact_email": contact.get("email_id"),
		"contact_mobile": contact.get("mobile_no"),
		"contact_phone": contact.get("phone"),
		"contact_designation": contact.get("designation"),
		"contact_department": contact.get("department"),
	}
	return out


def update_contact(doc, method):
	"""Update contact when user is updated, if contact is found. Called via hooks"""
	contact_name = frappe.db.get_value("Contact", {"email_id": doc.name})
	if contact_name:
		contact = frappe.get_doc("Contact", contact_name)
		for key in ("first_name", "last_name", "phone"):
			if doc.get(key):
				contact.set(key, doc.get(key))
		contact.flags.ignore_mandatory = True
		contact.save(ignore_permissions=True)


@frappe.whitelist()
@frappe.validate_and_sanitize_search_inputs
def contact_query(doctype, txt, searchfield, start, page_len, filters):
	from frappe.desk.reportview import get_match_cond

	doctype = "Contact"
	if (
		not frappe.get_meta(doctype).get_field(searchfield)
		and searchfield not in frappe.db.DEFAULT_COLUMNS
	):
		return []

	link_doctype = filters.pop("link_doctype")
	link_name = filters.pop("link_name")

	return frappe.db.sql(
		"""select
			`tabContact`.name, `tabContact`.first_name, `tabContact`.last_name
		from
			`tabContact`, `tabDynamic Link`
		where
			`tabDynamic Link`.parent = `tabContact`.name and
			`tabDynamic Link`.parenttype = 'Contact' and
			`tabDynamic Link`.link_doctype = %(link_doctype)s and
			`tabDynamic Link`.link_name = %(link_name)s and
			`tabContact`.`{key}` like %(txt)s
			{mcond}
		order by
			if(locate(%(_txt)s, `tabContact`.name), locate(%(_txt)s, `tabContact`.name), 99999),
			`tabContact`.idx desc, `tabContact`.name
		limit %(start)s, %(page_len)s """.format(
			mcond=get_match_cond(doctype), key=searchfield
		),
		{
			"txt": "%" + txt + "%",
			"_txt": txt.replace("%", ""),
			"start": start,
			"page_len": page_len,
			"link_name": link_name,
			"link_doctype": link_doctype,
		},
	)


@frappe.whitelist()
def address_query(links):
	import json

	links = [
		{"link_doctype": d.get("link_doctype"), "link_name": d.get("link_name")}
		for d in json.loads(links)
	]
	result = []

	for link in links:
		if not frappe.has_permission(
			doctype=link.get("link_doctype"), ptype="read", doc=link.get("link_name")
		):
			continue

		res = frappe.db.sql(
			"""
			SELECT `tabAddress`.name
			FROM `tabAddress`, `tabDynamic Link`
			WHERE `tabDynamic Link`.parenttype='Address'
				AND `tabDynamic Link`.parent=`tabAddress`.name
				AND `tabDynamic Link`.link_doctype = %(link_doctype)s
				AND `tabDynamic Link`.link_name = %(link_name)s
		""",
			{
				"link_doctype": link.get("link_doctype"),
				"link_name": link.get("link_name"),
			},
			as_dict=True,
		)

		result.extend([l.name for l in res])

	return result


def get_contact_with_phone_number(number):
	if not number:
		return

	contacts = frappe.get_all(
		"Contact Phone", filters=[["phone", "like", f"%{number}"]], fields=["parent"], limit=1
	)

	return contacts[0].parent if contacts else None


def get_contact_name(email_id):
	contact = frappe.get_all(
		"Contact Email", filters={"email_id": email_id}, fields=["parent"], limit=1
	)
	return contact[0].parent if contact else None


def get_contacts_linking_to(doctype, docname, fields=None):
	"""Return a list of contacts containing a link to the given document."""
	return frappe.get_list(
		"Contact",
		fields=fields,
		filters=[
			["Dynamic Link", "link_doctype", "=", doctype],
			["Dynamic Link", "link_name", "=", docname],
		],
	)


def get_contacts_linked_from(doctype, docname, fields=None):
	"""Return a list of contacts that are contained in (linked from) the given document."""
	link_fields = frappe.get_meta(doctype).get("fields", {"fieldtype": "Link", "options": "Contact"})
	if not link_fields:
		return []

	contact_names = frappe.get_value(doctype, docname, fieldname=[f.fieldname for f in link_fields])
	if not contact_names:
		return []

	return frappe.get_list("Contact", fields=fields, filters={"name": ("in", contact_names)})<|MERGE_RESOLUTION|>--- conflicted
+++ resolved
@@ -1,22 +1,10 @@
-<<<<<<< HEAD
-# Copyright (c) 2015, Frappe Technologies Pvt. Ltd. and Contributors
-# License: GNU General Public License v3. See license.txt
-
-from __future__ import unicode_literals
-import functools
-from past.builtins import cmp
-=======
 # Copyright (c) 2021, Frappe Technologies Pvt. Ltd. and Contributors
 # License: MIT. See LICENSE
->>>>>>> c3390404
 import frappe
 from frappe import _
 from frappe.contacts.address_and_contact import set_link_title
 from frappe.core.doctype.dynamic_link.dynamic_link import deduplicate_dynamic_links
-<<<<<<< HEAD
-=======
 from frappe.model.document import Document
->>>>>>> c3390404
 from frappe.model.naming import append_number_if_name_exists
 from frappe.utils import cstr, has_gravatar
 
@@ -144,7 +132,6 @@
 			setattr(self, fieldname, "")
 
 
-<<<<<<< HEAD
 	# Datahenge Additions ->
 	def remove_email_addresses(self, autosave=False):
 		"""
@@ -157,8 +144,6 @@
 				self.save(ignore_permissions=True)
 	# <- Datahenge Additions
 
-=======
->>>>>>> c3390404
 def get_default_contact(doctype, name):
 	"""Returns default contact for the given doctype, name"""
 	out = frappe.db.sql(

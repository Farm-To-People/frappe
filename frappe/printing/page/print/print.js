--- conflicted
+++ resolved
@@ -85,55 +85,6 @@
 	}
 
 	setup_sidebar() {
-<<<<<<< HEAD
-		this.sidebar = this.page.sidebar.addClass('print-preview-sidebar');
-
-		this.print_sel = this.add_sidebar_item(
-			{
-				fieldtype: 'Select',
-				fieldname: 'print_format',
-				label: 'Print Format',
-				options: [this.get_default_option_for_select(__('Select Print Format'))],
-				change: () => this.refresh_print_format(),
-				default: __('Select Print Format')
-			},
-		).$input;
-
-		this.language_sel = this.add_sidebar_item(
-			{
-				fieldtype: 'Select',
-				fieldname: 'language',
-				placeholder: 'Language',
-				options: [
-					this.get_default_option_for_select(__('Select Language')),
-					...this.get_language_options()
-				],
-				default: __('Select Language'),
-				change: () => {
-					this.set_user_lang();
-					this.preview();
-				},
-			},
-		).$input;
-
-		this.letterhead_selector_df = this.add_sidebar_item(
-			{
-				fieldtype: 'Autocomplete',
-				fieldname: 'letterhead',
-				label: __('Select Letterhead'),
-				placeholder: __('Select Letterhead'),
-				options: [__('No Letterhead')],
-				change: () => this.preview(),
-				default: this.print_settings.with_letterhead
-					? __('No Letterhead')
-					: __('Select Letterhead')
-			},
-		);
-		this.letterhead_selector = this.letterhead_selector_df.$input;
-		this.sidebar_dynamic_section = $(
-			`<div class="dynamic-settings"></div>`
-		).appendTo(this.sidebar);
-=======
 		this.sidebar = this.page.sidebar.addClass("print-preview-sidebar");
 
 		this.print_sel = this.add_sidebar_item({
@@ -175,7 +126,6 @@
 		this.sidebar_dynamic_section = $(`<div class="dynamic-settings"></div>`).appendTo(
 			this.sidebar
 		);
->>>>>>> c3390404
 	}
 
 	add_sidebar_item(df, is_dynamic) {
@@ -400,24 +350,16 @@
 	}
 
 	set_letterhead_options() {
-<<<<<<< HEAD
-		let letterhead_options = [__('No Letterhead')];
-=======
 		let letterhead_options = [__("No Letterhead")];
->>>>>>> c3390404
 		let default_letterhead;
 		let doc_letterhead = this.frm.doc.letter_head;
 
 		return frappe.db
-<<<<<<< HEAD
-			.get_list('Letter Head', { fields: ['name', 'is_default'], limit: 0 })
-=======
 			.get_list("Letter Head", {
 				filters: { disabled: 0 },
 				fields: ["name", "is_default"],
 				limit: 0,
 			})
->>>>>>> c3390404
 			.then((letterheads) => {
 				letterheads.map((letterhead) => {
 					if (letterhead.is_default) default_letterhead = letterhead.name;
@@ -502,21 +444,6 @@
 	}
 
 	setup_print_format_dom(out, $print_format) {
-<<<<<<< HEAD
-		this.print_wrapper.find('.print-format-skeleton').remove();
-		let base_url = frappe.urllib.get_base_url();
-		let print_css_url = `${base_url}/assets/${frappe.utils.is_rtl(this.lang_code) ? 'css-rtl' : 'css'}/printview.css`;
-		this.$print_format_body.find('html').attr('dir', frappe.utils.is_rtl(this.lang_code) ? 'rtl': 'ltr');
-		this.$print_format_body.find('html').attr('lang', this.lang_code);
-		this.$print_format_body.find('head').html(
-			`<style type="text/css">${out.style}</style>
-			<link href="${print_css_url}" rel="stylesheet">`
-		);
-
-		this.$print_format_body.find('body').html(
-			`<div class="print-format print-format-preview">${out.html}</div>`
-		);
-=======
 		this.print_wrapper.find(".print-format-skeleton").remove();
 		let base_url = frappe.urllib.get_base_url();
 		let print_css = frappe.assets.bundled_asset(
@@ -535,7 +462,6 @@
 		this.$print_format_body
 			.find("body")
 			.html(`<div class="print-format print-format-preview">${out.html}</div>`);
->>>>>>> c3390404
 
 		this.show_footer();
 

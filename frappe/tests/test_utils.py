# Copyright (c) 2022, Frappe Technologies Pvt. Ltd. and Contributors
# License: MIT. See LICENSE

<<<<<<< HEAD
import unittest
import frappe

from frappe.utils import evaluate_filters, money_in_words, scrub_urls, get_url
from frappe.utils import validate_url, validate_email_address
from frappe.utils import ceil, floor
=======
import io
import json
import os
from datetime import date, datetime, time, timedelta
from decimal import Decimal
from enum import Enum
from mimetypes import guess_type
from unittest.mock import patch
>>>>>>> c3390404

import pytz
from PIL import Image

import frappe
from frappe.installer import parse_app_name
from frappe.tests.utils import FrappeTestCase
from frappe.utils import (
	ceil,
	evaluate_filters,
	execute_in_shell,
	floor,
	format_timedelta,
	get_bench_path,
	get_file_timestamp,
	get_site_info,
	get_sites,
	get_url,
	money_in_words,
	parse_timedelta,
	safe_json_loads,
	scrub_urls,
	validate_email_address,
	validate_url,
)
from frappe.utils.data import (
	add_to_date,
	cast,
	cstr,
	expand_relative_urls,
	get_first_day_of_week,
	get_time,
	get_timedelta,
	getdate,
	now_datetime,
	nowtime,
	validate_python_code,
)
from frappe.utils.dateutils import get_dates_from_timegrain
from frappe.utils.diff import _get_value_from_version, get_version_diff, version_query
from frappe.utils.image import optimize_image, strip_exif_data
from frappe.utils.response import json_handler
from frappe.utils.synchronization import LockTimeoutError, filelock


class TestFilters(FrappeTestCase):
	def test_simple_dict(self):
		self.assertTrue(evaluate_filters({"doctype": "User", "status": "Open"}, {"status": "Open"}))
		self.assertFalse(evaluate_filters({"doctype": "User", "status": "Open"}, {"status": "Closed"}))

	def test_multiple_dict(self):
		self.assertTrue(
			evaluate_filters(
				{"doctype": "User", "status": "Open", "name": "Test 1"}, {"status": "Open", "name": "Test 1"}
			)
		)
		self.assertFalse(
			evaluate_filters(
				{"doctype": "User", "status": "Open", "name": "Test 1"}, {"status": "Closed", "name": "Test 1"}
			)
		)

	def test_list_filters(self):
		self.assertTrue(
			evaluate_filters(
				{"doctype": "User", "status": "Open", "name": "Test 1"},
				[{"status": "Open"}, {"name": "Test 1"}],
			)
		)
		self.assertFalse(
			evaluate_filters(
				{"doctype": "User", "status": "Open", "name": "Test 1"},
				[{"status": "Open"}, {"name": "Test 2"}],
			)
		)

	def test_list_filters_as_list(self):
		self.assertTrue(
			evaluate_filters(
				{"doctype": "User", "status": "Open", "name": "Test 1"},
				[["status", "=", "Open"], ["name", "=", "Test 1"]],
			)
		)
		self.assertFalse(
			evaluate_filters(
				{"doctype": "User", "status": "Open", "name": "Test 1"},
				[["status", "=", "Open"], ["name", "=", "Test 2"]],
			)
		)

	def test_lt_gt(self):
		self.assertTrue(
			evaluate_filters(
				{"doctype": "User", "status": "Open", "age": 20}, {"status": "Open", "age": (">", 10)}
			)
		)
		self.assertFalse(
			evaluate_filters(
				{"doctype": "User", "status": "Open", "age": 20}, {"status": "Open", "age": (">", 30)}
			)
		)


class TestMoney(FrappeTestCase):
	def test_money_in_words(self):
		nums_bhd = [
			(5000, "BHD Five Thousand only."),
			(5000.0, "BHD Five Thousand only."),
			(0.1, "One Hundred Fils only."),
			(0, "BHD Zero only."),
			("Fail", ""),
		]

		nums_ngn = [
			(5000, "NGN Five Thousand only."),
			(5000.0, "NGN Five Thousand only."),
			(0.1, "Ten Kobo only."),
			(0, "NGN Zero only."),
			("Fail", ""),
		]

		for num in nums_bhd:
			self.assertEqual(
<<<<<<< HEAD
				money_in_words(num[0], "BHD"), 
				num[1], 
				"{0} is not the same as {1}".format(money_in_words(num[0], "BHD"), num[1])
=======
				money_in_words(num[0], "BHD"),
				num[1],
				"{} is not the same as {}".format(money_in_words(num[0], "BHD"), num[1]),
>>>>>>> c3390404
			)

		for num in nums_ngn:
			self.assertEqual(
<<<<<<< HEAD
				money_in_words(num[0], "NGN"), num[1], 
				"{0} is not the same as {1}".format(money_in_words(num[0], "NGN"), num[1])
=======
				money_in_words(num[0], "NGN"),
				num[1],
				"{} is not the same as {}".format(money_in_words(num[0], "NGN"), num[1]),
>>>>>>> c3390404
			)


class TestDataManipulation(FrappeTestCase):
	def test_scrub_urls(self):
		html = """
			<p>You have a new message from: <b>John</b></p>
			<p>Hey, wassup!</p>
			<div class="more-info">
				<a href="http://test.com">Test link 1</a>
				<a href="/about">Test link 2</a>
				<a href="login">Test link 3</a>
				<img src="/assets/frappe/test.jpg">
			</div>
			<div style="background-image: url('/assets/frappe/bg.jpg')">
				Please mail us at <a href="mailto:test@example.com">email</a>
			</div>
		"""

		html = scrub_urls(html)
		url = get_url()

		self.assertTrue('<a href="http://test.com">Test link 1</a>' in html)
		self.assertTrue(f'<a href="{url}/about">Test link 2</a>' in html)
		self.assertTrue(f'<a href="{url}/login">Test link 3</a>' in html)
		self.assertTrue(f'<img src="{url}/assets/frappe/test.jpg">' in html)
		self.assertTrue(
			f"style=\"background-image: url('{url}/assets/frappe/bg.jpg') !important\"" in html
		)
		self.assertTrue('<a href="mailto:test@example.com">email</a>' in html)


class TestFieldCasting(FrappeTestCase):
	def test_str_types(self):
		STR_TYPES = (
			"Data",
			"Text",
			"Small Text",
			"Long Text",
			"Text Editor",
			"Select",
			"Link",
			"Dynamic Link",
		)
		for fieldtype in STR_TYPES:
			self.assertIsInstance(cast(fieldtype, value=None), str)
			self.assertIsInstance(cast(fieldtype, value="12-12-2021"), str)
			self.assertIsInstance(cast(fieldtype, value=""), str)
			self.assertIsInstance(cast(fieldtype, value=[]), str)
			self.assertIsInstance(cast(fieldtype, value=set()), str)

	def test_float_types(self):
		FLOAT_TYPES = ("Currency", "Float", "Percent")
		for fieldtype in FLOAT_TYPES:
			self.assertIsInstance(cast(fieldtype, value=None), float)
			self.assertIsInstance(cast(fieldtype, value=1.12), float)
			self.assertIsInstance(cast(fieldtype, value=112), float)

	def test_int_types(self):
		INT_TYPES = ("Int", "Check")

		for fieldtype in INT_TYPES:
			self.assertIsInstance(cast(fieldtype, value=None), int)
			self.assertIsInstance(cast(fieldtype, value=1.12), int)
			self.assertIsInstance(cast(fieldtype, value=112), int)

	def test_datetime_types(self):
		self.assertIsInstance(cast("Datetime", value=None), datetime)
		self.assertIsInstance(cast("Datetime", value="12-2-22"), datetime)

	def test_date_types(self):
		self.assertIsInstance(cast("Date", value=None), date)
		self.assertIsInstance(cast("Date", value="12-12-2021"), date)

	def test_time_types(self):
		self.assertIsInstance(cast("Time", value=None), timedelta)
		self.assertIsInstance(cast("Time", value="12:03:34"), timedelta)


class TestMathUtils(FrappeTestCase):
	def test_floor(self):
		from decimal import Decimal
<<<<<<< HEAD
		self.assertEqual(floor(2),              2)
		self.assertEqual(floor(12.32904),       12)
		self.assertEqual(floor(22.7330),        22)
		self.assertEqual(floor('24.7'),         24)
		self.assertEqual(floor('26.7'),         26)
=======

		self.assertEqual(floor(2), 2)
		self.assertEqual(floor(12.32904), 12)
		self.assertEqual(floor(22.7330), 22)
		self.assertEqual(floor("24.7"), 24)
		self.assertEqual(floor("26.7"), 26)
>>>>>>> c3390404
		self.assertEqual(floor(Decimal(29.45)), 29)

	def test_ceil(self):
		from decimal import Decimal
<<<<<<< HEAD
		self.assertEqual(ceil(2),               2)
		self.assertEqual(ceil(12.32904),        13)
		self.assertEqual(ceil(22.7330),         23)
		self.assertEqual(ceil('24.7'),          25)
		self.assertEqual(ceil('26.7'),          27)
		self.assertEqual(ceil(Decimal(29.45)),  30)

class TestHTMLUtils(unittest.TestCase):
=======

		self.assertEqual(ceil(2), 2)
		self.assertEqual(ceil(12.32904), 13)
		self.assertEqual(ceil(22.7330), 23)
		self.assertEqual(ceil("24.7"), 25)
		self.assertEqual(ceil("26.7"), 27)
		self.assertEqual(ceil(Decimal(29.45)), 30)


class TestHTMLUtils(FrappeTestCase):
>>>>>>> c3390404
	def test_clean_email_html(self):
		from frappe.utils.html_utils import clean_email_html

		sample = """<script>a=b</script><h1>Hello</h1><p>Para</p>"""
		clean = clean_email_html(sample)
		self.assertFalse("<script>" in clean)
		self.assertTrue("<h1>Hello</h1>" in clean)

		sample = """<style>body { font-family: Arial }</style><h1>Hello</h1><p>Para</p>"""
		clean = clean_email_html(sample)
		self.assertFalse("<style>" in clean)
		self.assertTrue("<h1>Hello</h1>" in clean)

		sample = """<h1>Hello</h1><p>Para</p><a href="http://test.com">text</a>"""
		clean = clean_email_html(sample)
		self.assertTrue("<h1>Hello</h1>" in clean)
		self.assertTrue('<a href="http://test.com">text</a>' in clean)

<<<<<<< HEAD
class TestValidationUtils(unittest.TestCase):
	def test_valid_url(self):
		# Edge cases
		self.assertFalse(validate_url(''))
		self.assertFalse(validate_url(None))

		# Valid URLs
		self.assertTrue(validate_url('https://google.com'))
		self.assertTrue(validate_url('http://frappe.io', throw=True))
		
		# Invalid URLs without throw
		self.assertFalse(validate_url('google.io'))
		self.assertFalse(validate_url('google.io'))

		# Invalid URL with throw
		self.assertRaises(frappe.ValidationError, validate_url, 'frappe', throw=True)

		# Scheme validation
		self.assertFalse(validate_url('https://google.com', valid_schemes='http'))
		self.assertTrue(validate_url('ftp://frappe.cloud', valid_schemes=['https', 'ftp']))
		self.assertFalse(validate_url('bolo://frappe.io', valid_schemes=("http", "https", "ftp", "ftps")))
		self.assertRaises(
			frappe.ValidationError, 
			validate_url, 
			'gopher://frappe.io', 
			valid_schemes='https',
			throw=True
=======
	def test_sanitize_html(self):
		from frappe.utils.html_utils import sanitize_html

		clean = sanitize_html("<ol data-list='ordered' unknown_attr='xyz'></ol>")
		self.assertIn("ordered", clean)
		self.assertNotIn("xyz", clean)


class TestValidationUtils(FrappeTestCase):
	def test_valid_url(self):
		# Edge cases
		self.assertFalse(validate_url(""))
		self.assertFalse(validate_url(None))

		# Valid URLs
		self.assertTrue(validate_url("https://google.com"))
		self.assertTrue(validate_url("http://frappe.io", throw=True))

		# Invalid URLs without throw
		self.assertFalse(validate_url("google.io"))
		self.assertFalse(validate_url("google.io"))

		# Invalid URL with throw
		self.assertRaises(frappe.ValidationError, validate_url, "frappe", throw=True)

		# Scheme validation
		self.assertFalse(validate_url("https://google.com", valid_schemes="http"))
		self.assertTrue(validate_url("ftp://frappe.cloud", valid_schemes=["https", "ftp"]))
		self.assertFalse(
			validate_url("bolo://frappe.io", valid_schemes=("http", "https", "ftp", "ftps"))
		)
		self.assertRaises(
			frappe.ValidationError, validate_url, "gopher://frappe.io", valid_schemes="https", throw=True
>>>>>>> c3390404
		)

	def test_valid_email(self):
		# Edge cases
<<<<<<< HEAD
		self.assertFalse(validate_email_address(''))
		self.assertFalse(validate_email_address(None))

		# Valid addresses
		self.assertTrue(validate_email_address('someone@frappe.com'))
		self.assertTrue(validate_email_address('someone@frappe.com, anyone@frappe.io'))
		
		# Invalid address
		self.assertFalse(validate_email_address('someone'))
		self.assertFalse(validate_email_address('someone@----.com'))

		# Invalid with throw
		self.assertRaises(
			frappe.InvalidEmailAddressError, 
			validate_email_address, 
			'someone.com', 
			throw=True
		)

class TestImage(unittest.TestCase):
=======
		self.assertFalse(validate_email_address(""))
		self.assertFalse(validate_email_address(None))

		# Valid addresses
		self.assertTrue(validate_email_address("someone@frappe.com"))
		self.assertTrue(validate_email_address("someone@frappe.com, anyone@frappe.io"))

		# Invalid address
		self.assertFalse(validate_email_address("someone"))
		self.assertFalse(validate_email_address("someone@----.com"))

		# Invalid with throw
		self.assertRaises(
			frappe.InvalidEmailAddressError, validate_email_address, "someone.com", throw=True
		)


class TestImage(FrappeTestCase):
>>>>>>> c3390404
	def test_strip_exif_data(self):
		original_image = Image.open("../apps/frappe/frappe/tests/data/exif_sample_image.jpg")
		original_image_content = open(
			"../apps/frappe/frappe/tests/data/exif_sample_image.jpg", mode="rb"
		).read()

		new_image_content = strip_exif_data(original_image_content, "image/jpeg")
		new_image = Image.open(io.BytesIO(new_image_content))

		self.assertEqual(new_image._getexif(), None)
		self.assertNotEqual(original_image._getexif(), new_image._getexif())

	def test_optimize_image(self):
		image_file_path = "../apps/frappe/frappe/tests/data/sample_image_for_optimization.jpg"
		content_type = guess_type(image_file_path)[0]
		original_content = open(image_file_path, mode="rb").read()

		optimized_content = optimize_image(original_content, content_type, max_width=500, max_height=500)
		optimized_image = Image.open(io.BytesIO(optimized_content))
		width, height = optimized_image.size

		self.assertLessEqual(width, 500)
		self.assertLessEqual(height, 500)
		self.assertLess(len(optimized_content), len(original_content))


class TestPythonExpressions(FrappeTestCase):
	def test_validation_for_good_python_expression(self):
		valid_expressions = [
			"foo == bar",
			"foo == 42",
			"password != 'hunter2'",
			"complex != comparison and more_complex == condition",
			"escaped_values == 'str with newline\\n'",
			"check_box_field",
		]
		for expr in valid_expressions:
			try:
				validate_python_code(expr)
			except Exception as e:
				self.fail(f"Invalid error thrown for valid expression: {expr}: {str(e)}")

	def test_validation_for_bad_python_expression(self):
		invalid_expressions = [
			"these_are && js_conditions",
			"more || js_conditions",
			"curly_quotes_bad == “const”",
			"oops = forgot_equals",
		]
		for expr in invalid_expressions:
			self.assertRaises(frappe.ValidationError, validate_python_code, expr)


class TestDiffUtils(FrappeTestCase):
	@classmethod
	def setUpClass(cls):
		super().setUpClass()
		cls.doc = frappe.get_doc(doctype="Client Script", dt="Client Script", name="test_client_script")
		cls.doc.insert()
		cls.doc.script = "2;"
		cls.doc.save(ignore_version=False)
		cls.doc.script = "42;"
		cls.doc.save(ignore_version=False)

		cls.versions = version_query(
			doctype="Version",
			txt="",
			searchfield="name",
			start=0,
			page_len=20,
			filters={"ref_doctype": cls.doc.doctype, "docname": cls.doc.name},
		)

	@classmethod
	def tearDownClass(cls):
		cls.doc.delete()

	def test_version_query(self):
		self.assertGreaterEqual(len(self.versions), 2)

	def test_get_field_value_from_version(self):
		latest_version = self.versions[0][0]
		self.assertEqual("42;", _get_value_from_version(latest_version, fieldname="script")[0])
		old_version = self.versions[1][0]
		self.assertEqual("2;", _get_value_from_version(old_version, fieldname="script")[0])

	def test_get_version_diff(self):
		old_version = self.versions[1][0]
		latest_version = self.versions[0][0]

		diff = get_version_diff(old_version, latest_version)
		self.assertIn("-2;", diff)
		self.assertIn("+42;", diff)


class TestDateUtils(FrappeTestCase):
	def test_first_day_of_week(self):
		# Monday as start of the week
		with patch.object(frappe.utils.data, "get_first_day_of_the_week", return_value="Monday"):
			self.assertEqual(
				frappe.utils.get_first_day_of_week("2020-12-25"), frappe.utils.getdate("2020-12-21")
			)
			self.assertEqual(
				frappe.utils.get_first_day_of_week("2020-12-20"), frappe.utils.getdate("2020-12-14")
			)

		# Sunday as start of the week
		self.assertEqual(
			frappe.utils.get_first_day_of_week("2020-12-25"), frappe.utils.getdate("2020-12-20")
		)
		self.assertEqual(
			frappe.utils.get_first_day_of_week("2020-12-21"), frappe.utils.getdate("2020-12-20")
		)

	def test_last_day_of_week(self):
		self.assertEqual(
			frappe.utils.get_last_day_of_week("2020-12-24"), frappe.utils.getdate("2020-12-26")
		)
		self.assertEqual(
			frappe.utils.get_last_day_of_week("2020-12-28"), frappe.utils.getdate("2021-01-02")
		)

	def test_get_time(self):
		datetime_input = now_datetime()
		timedelta_input = get_timedelta()
		time_input = nowtime()

		self.assertIsInstance(get_time(datetime_input), time)
		self.assertIsInstance(get_time(timedelta_input), time)
		self.assertIsInstance(get_time(time_input), time)
		self.assertIsInstance(get_time("100:2:12"), time)
		self.assertIsInstance(get_time(str(datetime_input)), time)
		self.assertIsInstance(get_time(str(timedelta_input)), time)
		self.assertIsInstance(get_time(str(time_input)), time)

	def test_get_timedelta(self):
		datetime_input = now_datetime()
		timedelta_input = get_timedelta()
		time_input = nowtime()

		self.assertIsInstance(get_timedelta(), timedelta)
		self.assertIsInstance(get_timedelta("100:2:12"), timedelta)
		self.assertIsInstance(get_timedelta("17:21:00"), timedelta)
		self.assertIsInstance(get_timedelta("2012-01-19 17:21:00"), timedelta)
		self.assertIsInstance(get_timedelta(str(datetime_input)), timedelta)
		self.assertIsInstance(get_timedelta(str(timedelta_input)), timedelta)
		self.assertIsInstance(get_timedelta(str(time_input)), timedelta)

	def test_date_from_timegrain(self):
		start_date = getdate("2021-01-01")

		daily = get_dates_from_timegrain(start_date, add_to_date(start_date, days=6), "Daily")
		self.assertEqual(len(daily), 7)
		for idx, d in enumerate(daily):
			self.assertEqual(d, add_to_date(start_date, days=idx))

		start = get_first_day_of_week(start_date)
		end = add_to_date(add_to_date(start, weeks=52), days=-1)
		weekly = get_dates_from_timegrain(start, end, "Weekly")
		self.assertEqual(len(weekly), 52)
		for idx, d in enumerate(weekly, start=1):
			self.assertEqual(d, add_to_date(start, days=7 * idx - 1))

		quarterly = get_dates_from_timegrain(start_date, add_to_date(start_date, months=5), "Quarterly")
		self.assertEqual(len(quarterly), 2)
		for idx, d in enumerate(quarterly, start=1):
			self.assertEqual(d, add_to_date(start_date, months=idx * 3, days=-1))

		yearly = get_dates_from_timegrain(start_date, add_to_date(start_date, years=2), "Yearly")
		self.assertEqual(len(yearly), 3)
		for idx, d in enumerate(yearly, start=1):
			self.assertEqual(d, add_to_date(start_date, years=idx, days=-1))


class TestResponse(FrappeTestCase):
	def test_json_handler(self):
		class TEST(Enum):
			ABC = "!@)@)!"
			BCE = "ENJD"

		GOOD_OBJECT = {
			"time_types": [
				date(year=2020, month=12, day=2),
				datetime(
					year=2020, month=12, day=2, hour=23, minute=23, second=23, microsecond=23, tzinfo=pytz.utc
				),
				time(hour=23, minute=23, second=23, microsecond=23, tzinfo=pytz.utc),
				timedelta(days=10, hours=12, minutes=120, seconds=10),
			],
			"float": [
				Decimal(29.21),
			],
			"doc": [
				frappe.get_doc("System Settings"),
			],
			"iter": [
				{1, 2, 3},
				(1, 2, 3),
				"abcdef",
			],
			"string": "abcdef",
		}

		BAD_OBJECT = {"Enum": TEST}

		processed_object = json.loads(json.dumps(GOOD_OBJECT, default=json_handler))

		self.assertTrue(all([isinstance(x, str) for x in processed_object["time_types"]]))
		self.assertTrue(all([isinstance(x, float) for x in processed_object["float"]]))
		self.assertTrue(all([isinstance(x, (list, str)) for x in processed_object["iter"]]))
		self.assertIsInstance(processed_object["string"], str)
		with self.assertRaises(TypeError):
			json.dumps(BAD_OBJECT, default=json_handler)


class TestTimeDeltaUtils(FrappeTestCase):
	def test_format_timedelta(self):
		self.assertEqual(format_timedelta(timedelta(seconds=0)), "0:00:00")
		self.assertEqual(format_timedelta(timedelta(hours=10)), "10:00:00")
		self.assertEqual(format_timedelta(timedelta(hours=100)), "100:00:00")
		self.assertEqual(format_timedelta(timedelta(seconds=100, microseconds=129)), "0:01:40.000129")
		self.assertEqual(
			format_timedelta(timedelta(seconds=100, microseconds=12212199129)), "3:25:12.199129"
		)

	def test_parse_timedelta(self):
		self.assertEqual(parse_timedelta("0:0:0"), timedelta(seconds=0))
		self.assertEqual(parse_timedelta("10:0:0"), timedelta(hours=10))
		self.assertEqual(
			parse_timedelta("7 days, 0:32:18.192221"), timedelta(days=7, seconds=1938, microseconds=192221)
		)
		self.assertEqual(parse_timedelta("7 days, 0:32:18"), timedelta(days=7, seconds=1938))


class TestXlsxUtils(FrappeTestCase):
	def test_unescape(self):
		from frappe.utils.xlsxutils import handle_html

		val = handle_html("<p>html data &gt;</p>")
		self.assertIn("html data >", val)
		self.assertEqual("abc", handle_html("abc"))


class TestLinkTitle(FrappeTestCase):
	def test_link_title_doctypes_in_boot_info(self):
		"""
		Test that doctypes are added to link_title_map in boot_info
		"""
		custom_doctype = frappe.get_doc(
			{
				"doctype": "DocType",
				"module": "Core",
				"custom": 1,
				"fields": [
					{
						"label": "Test Field",
						"fieldname": "test_title_field",
						"fieldtype": "Data",
					}
				],
				"show_title_field_in_link": 1,
				"title_field": "test_title_field",
				"permissions": [{"role": "System Manager", "read": 1}],
				"name": "Test Custom Doctype for Link Title",
			}
		)
		custom_doctype.insert()

		prop_setter = frappe.get_doc(
			{
				"doctype": "Property Setter",
				"doc_type": "User",
				"property": "show_title_field_in_link",
				"property_type": "Check",
				"doctype_or_field": "DocType",
				"value": "1",
			}
		).insert()

		from frappe.boot import get_link_title_doctypes

		link_title_doctypes = get_link_title_doctypes()
		self.assertTrue("User" in link_title_doctypes)
		self.assertTrue("Test Custom Doctype for Link Title" in link_title_doctypes)

		prop_setter.delete()
		custom_doctype.delete()

	def test_link_titles_on_getdoc(self):
		"""
		Test that link titles are added to the doctype on getdoc
		"""
		prop_setter = frappe.get_doc(
			{
				"doctype": "Property Setter",
				"doc_type": "User",
				"property": "show_title_field_in_link",
				"property_type": "Check",
				"doctype_or_field": "DocType",
				"value": "1",
			}
		).insert()

		user = frappe.get_doc(
			{
				"doctype": "User",
				"user_type": "Website User",
				"email": "test_user_for_link_title@example.com",
				"send_welcome_email": 0,
				"first_name": "Test User for Link Title",
			}
		).insert(ignore_permissions=True)

		todo = frappe.get_doc(
			{
				"doctype": "ToDo",
				"description": "test-link-title-on-getdoc",
				"allocated_to": user.name,
			}
		).insert()

		from frappe.desk.form.load import getdoc

		getdoc("ToDo", todo.name)
		link_titles = frappe.local.response["_link_titles"]

		self.assertTrue(f"{user.doctype}::{user.name}" in link_titles)
		self.assertEqual(link_titles[f"{user.doctype}::{user.name}"], user.full_name)

		todo.delete()
		user.delete()
		prop_setter.delete()


class TestAppParser(FrappeTestCase):
	def test_app_name_parser(self):
		bench_path = get_bench_path()
		frappe_app = os.path.join(bench_path, "apps", "frappe")
		self.assertEqual("frappe", parse_app_name(frappe_app))
		self.assertEqual("healthcare", parse_app_name("healthcare"))
		self.assertEqual("healthcare", parse_app_name("https://github.com/frappe/healthcare.git"))
		self.assertEqual("healthcare", parse_app_name("git@github.com:frappe/healthcare.git"))
		self.assertEqual("healthcare", parse_app_name("frappe/healthcare@develop"))


class TestIntrospectionMagic(FrappeTestCase):
	"""Test utils that inspect live objects"""

	def test_get_newargs(self):
		# `kwargs` is just convention any **varname should work.
		def f(a, b=2, **args):
			pass

		safe_kwargs = {"company": "Wind Power", "b": 1}
		self.assertEqual(frappe.get_newargs(f, safe_kwargs), safe_kwargs)

		unsafe_args = dict(safe_kwargs)
		unsafe_args.update({"ignore_permissions": True, "flags": {"ignore_mandatory": True}})
		self.assertEqual(frappe.get_newargs(f, unsafe_args), safe_kwargs)

	def test_strip_off_kwargs_when_not_supported(self):
		def f(a, b=2):
			pass

		args = {"company": "Wind Power", "b": 1}
		self.assertEqual(frappe.get_newargs(f, args), {"b": 1})

		# No args
		self.assertEqual(frappe.get_newargs(lambda: None, args), {})


class TestLocks(FrappeTestCase):
	def test_locktimeout(self):
		lock_name = "test_lock"
		with filelock(lock_name):
			with self.assertRaises(LockTimeoutError):
				with filelock(lock_name, timeout=1):
					self.fail("Locks not working")

	def test_global_lock(self):
		lock_name = "test_global"
		with filelock(lock_name, is_global=True):
			with self.assertRaises(LockTimeoutError):
				with filelock(lock_name, timeout=1, is_global=True):
					self.fail("Global locks not working")


class TestMiscUtils(FrappeTestCase):
	def test_get_file_timestamp(self):
		self.assertIsInstance(get_file_timestamp(__file__), str)

	def test_execute_in_shell(self):
		err, out = execute_in_shell("ls")
		self.assertIn("apps", cstr(out))

	def test_get_all_sites(self):
		self.assertIn(frappe.local.site, get_sites())

	def test_safe_json_load(self):
		self.assertEqual(safe_json_loads("{}"), {})
		self.assertEqual(safe_json_loads("{ /}"), "{ /}")
		self.assertEqual(safe_json_loads("12"), 12)  # this is a quirk

	def test_url_expansion(self):
		unchanged_links = [
			"<a href='tel:12345432'>My Phone</a>)",
			"<a href='mailto:hello@example.com'>My Email</a>)",
			"<a href='data:hello@example.com'>Data</a>)",
		]
		for link in unchanged_links:
			self.assertEqual(link, expand_relative_urls(link))

		site = get_url()

		transforms = [("<a href='/about'>About</a>)", f"<a href='{site}/about'>About</a>)")]
		for input, output in transforms:
			self.assertEqual(output, expand_relative_urls(input))


class TestTBSanitization(FrappeTestCase):
	def test_traceback_sanitzation(self):
		try:
			password = "42"
			args = {"password": "42", "pwd": "42", "safe": "safe_value"}
			raise Exception
		except Exception:
			traceback = frappe.get_traceback(with_context=True)
			self.assertNotIn("42", traceback)
			self.assertIn("********", traceback)
			self.assertIn("password =", traceback)
			self.assertIn("safe_value", traceback)<|MERGE_RESOLUTION|>--- conflicted
+++ resolved
@@ -1,14 +1,6 @@
 # Copyright (c) 2022, Frappe Technologies Pvt. Ltd. and Contributors
 # License: MIT. See LICENSE
 
-<<<<<<< HEAD
-import unittest
-import frappe
-
-from frappe.utils import evaluate_filters, money_in_words, scrub_urls, get_url
-from frappe.utils import validate_url, validate_email_address
-from frappe.utils import ceil, floor
-=======
 import io
 import json
 import os
@@ -17,7 +9,6 @@
 from enum import Enum
 from mimetypes import guess_type
 from unittest.mock import patch
->>>>>>> c3390404
 
 import pytz
 from PIL import Image
@@ -141,27 +132,16 @@
 
 		for num in nums_bhd:
 			self.assertEqual(
-<<<<<<< HEAD
-				money_in_words(num[0], "BHD"), 
-				num[1], 
-				"{0} is not the same as {1}".format(money_in_words(num[0], "BHD"), num[1])
-=======
 				money_in_words(num[0], "BHD"),
 				num[1],
 				"{} is not the same as {}".format(money_in_words(num[0], "BHD"), num[1]),
->>>>>>> c3390404
 			)
 
 		for num in nums_ngn:
 			self.assertEqual(
-<<<<<<< HEAD
-				money_in_words(num[0], "NGN"), num[1], 
-				"{0} is not the same as {1}".format(money_in_words(num[0], "NGN"), num[1])
-=======
 				money_in_words(num[0], "NGN"),
 				num[1],
 				"{} is not the same as {}".format(money_in_words(num[0], "NGN"), num[1]),
->>>>>>> c3390404
 			)
 
 
@@ -244,34 +224,16 @@
 class TestMathUtils(FrappeTestCase):
 	def test_floor(self):
 		from decimal import Decimal
-<<<<<<< HEAD
-		self.assertEqual(floor(2),              2)
-		self.assertEqual(floor(12.32904),       12)
-		self.assertEqual(floor(22.7330),        22)
-		self.assertEqual(floor('24.7'),         24)
-		self.assertEqual(floor('26.7'),         26)
-=======
 
 		self.assertEqual(floor(2), 2)
 		self.assertEqual(floor(12.32904), 12)
 		self.assertEqual(floor(22.7330), 22)
 		self.assertEqual(floor("24.7"), 24)
 		self.assertEqual(floor("26.7"), 26)
->>>>>>> c3390404
 		self.assertEqual(floor(Decimal(29.45)), 29)
 
 	def test_ceil(self):
 		from decimal import Decimal
-<<<<<<< HEAD
-		self.assertEqual(ceil(2),               2)
-		self.assertEqual(ceil(12.32904),        13)
-		self.assertEqual(ceil(22.7330),         23)
-		self.assertEqual(ceil('24.7'),          25)
-		self.assertEqual(ceil('26.7'),          27)
-		self.assertEqual(ceil(Decimal(29.45)),  30)
-
-class TestHTMLUtils(unittest.TestCase):
-=======
 
 		self.assertEqual(ceil(2), 2)
 		self.assertEqual(ceil(12.32904), 13)
@@ -282,7 +244,6 @@
 
 
 class TestHTMLUtils(FrappeTestCase):
->>>>>>> c3390404
 	def test_clean_email_html(self):
 		from frappe.utils.html_utils import clean_email_html
 
@@ -301,35 +262,6 @@
 		self.assertTrue("<h1>Hello</h1>" in clean)
 		self.assertTrue('<a href="http://test.com">text</a>' in clean)
 
-<<<<<<< HEAD
-class TestValidationUtils(unittest.TestCase):
-	def test_valid_url(self):
-		# Edge cases
-		self.assertFalse(validate_url(''))
-		self.assertFalse(validate_url(None))
-
-		# Valid URLs
-		self.assertTrue(validate_url('https://google.com'))
-		self.assertTrue(validate_url('http://frappe.io', throw=True))
-		
-		# Invalid URLs without throw
-		self.assertFalse(validate_url('google.io'))
-		self.assertFalse(validate_url('google.io'))
-
-		# Invalid URL with throw
-		self.assertRaises(frappe.ValidationError, validate_url, 'frappe', throw=True)
-
-		# Scheme validation
-		self.assertFalse(validate_url('https://google.com', valid_schemes='http'))
-		self.assertTrue(validate_url('ftp://frappe.cloud', valid_schemes=['https', 'ftp']))
-		self.assertFalse(validate_url('bolo://frappe.io', valid_schemes=("http", "https", "ftp", "ftps")))
-		self.assertRaises(
-			frappe.ValidationError, 
-			validate_url, 
-			'gopher://frappe.io', 
-			valid_schemes='https',
-			throw=True
-=======
 	def test_sanitize_html(self):
 		from frappe.utils.html_utils import sanitize_html
 
@@ -363,33 +295,10 @@
 		)
 		self.assertRaises(
 			frappe.ValidationError, validate_url, "gopher://frappe.io", valid_schemes="https", throw=True
->>>>>>> c3390404
 		)
 
 	def test_valid_email(self):
 		# Edge cases
-<<<<<<< HEAD
-		self.assertFalse(validate_email_address(''))
-		self.assertFalse(validate_email_address(None))
-
-		# Valid addresses
-		self.assertTrue(validate_email_address('someone@frappe.com'))
-		self.assertTrue(validate_email_address('someone@frappe.com, anyone@frappe.io'))
-		
-		# Invalid address
-		self.assertFalse(validate_email_address('someone'))
-		self.assertFalse(validate_email_address('someone@----.com'))
-
-		# Invalid with throw
-		self.assertRaises(
-			frappe.InvalidEmailAddressError, 
-			validate_email_address, 
-			'someone.com', 
-			throw=True
-		)
-
-class TestImage(unittest.TestCase):
-=======
 		self.assertFalse(validate_email_address(""))
 		self.assertFalse(validate_email_address(None))
 
@@ -408,7 +317,6 @@
 
 
 class TestImage(FrappeTestCase):
->>>>>>> c3390404
 	def test_strip_exif_data(self):
 		original_image = Image.open("../apps/frappe/frappe/tests/data/exif_sample_image.jpg")
 		original_image_content = open(

# Copyright (c) 2015, Frappe Technologies Pvt. Ltd. and Contributors
# License: MIT. See LICENSE
import json

import frappe
from frappe.tests.utils import FrappeTestCase


class TestSeen(FrappeTestCase):
	def tearDown(self):
		frappe.set_user("Administrator")

	def test_if_user_is_added(self):
		ev = frappe.get_doc(
			{
				"doctype": "Event",
				"subject": "test event for seen",
				"starts_on": "2016-01-01 10:10:00",
				"event_type": "Public",
			}
		).insert()

		frappe.set_user("test@example.com")

		from frappe.desk.form.load import getdoc

		# load the form
		getdoc("Event", ev.name)

		# reload the event
		ev = frappe.get_doc("Event", ev.name)

		self.assertTrue("test@example.com" in json.loads(ev._seen))

		# test another user
		frappe.set_user("test1@example.com")

		# load the form
		getdoc("Event", ev.name)

		# reload the event
		ev = frappe.get_doc("Event", ev.name)

		self.assertTrue("test@example.com" in json.loads(ev._seen))
		self.assertTrue("test1@example.com" in json.loads(ev._seen))

		ev.save()
<<<<<<< HEAD
		ev = frappe.get_doc('Event', ev.name)
=======
		ev = frappe.get_doc("Event", ev.name)
>>>>>>> c3390404

		self.assertFalse("test@example.com" in json.loads(ev._seen))
		self.assertTrue("test1@example.com" in json.loads(ev._seen))<|MERGE_RESOLUTION|>--- conflicted
+++ resolved
@@ -45,11 +45,7 @@
 		self.assertTrue("test1@example.com" in json.loads(ev._seen))
 
 		ev.save()
-<<<<<<< HEAD
-		ev = frappe.get_doc('Event', ev.name)
-=======
 		ev = frappe.get_doc("Event", ev.name)
->>>>>>> c3390404
 
 		self.assertFalse("test@example.com" in json.loads(ev._seen))
 		self.assertTrue("test1@example.com" in json.loads(ev._seen))
--- conflicted
+++ resolved
@@ -405,11 +405,6 @@
 		for output in ["legacy", "plain", "table", "json"]:
 			self.execute(f"bench version -f {output}")
 			self.assertEqual(self.returncode, 0)
-<<<<<<< HEAD
-		
-		self.execute("bench version -f invalid")
-		self.assertEqual(self.returncode, 2)
-=======
 
 		self.execute("bench version -f invalid")
 		self.assertEqual(self.returncode, 2)
@@ -822,5 +817,4 @@
 
 		self.execute("bench --site {site} scheduler resume")
 		self.assertEqual(self.returncode, 0)
-		self.assertRegex(self.stdout, r"Scheduler is resumed for site .*")
->>>>>>> c3390404
+		self.assertRegex(self.stdout, r"Scheduler is resumed for site .*")
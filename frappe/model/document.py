# Copyright (c) 2015, Frappe Technologies Pvt. Ltd. and Contributors
# License: MIT. See LICENSE
import hashlib
import json
import time

from werkzeug.exceptions import NotFound

<<<<<<< HEAD
from __future__ import unicode_literals, print_function

import hashlib
import json
from datetime import date as date_type
import time

# Datahenge
# import dictdiffer  # A library for finding the difference between 2 Python dictionaries.
from six import iteritems, string_types
from werkzeug.exceptions import NotFound, Forbidden

import frappe
from frappe import _, msgprint, is_whitelisted
from frappe.utils import flt, cstr, now, get_datetime_str, file_lock, date_diff
from frappe.model.base_document import BaseDocument, get_controller
from frappe.model.naming import set_new_name
from frappe.model import optional_fields, table_fields, default_fields, data_fieldtypes
from frappe.model.workflow import validate_workflow
from frappe.model.workflow import set_workflow_state_on_action
from frappe.utils.global_search import update_global_search
from frappe.integrations.doctype.webhook import run_webhooks
from frappe.desk.form.document_follow import follow_document
from frappe.core.doctype.server_script.server_script_utils import run_server_script_for_doc_event
from frappe.utils.data import get_absolute_url


# pylint: disable=invalid-name, disable=protected-access

DEBUG_ENV_VARIABLE="FTP_DEBUG_DOCUMENT"  # if this OS environment variable = 1, then dprint() messages will print to stdout.
=======
import frappe
from frappe import _, is_whitelisted, msgprint
from frappe.core.doctype.server_script.server_script_utils import run_server_script_for_doc_event
from frappe.desk.form.document_follow import follow_document
from frappe.integrations.doctype.webhook import run_webhooks
from frappe.model import optional_fields, table_fields
from frappe.model.base_document import BaseDocument, get_controller
from frappe.model.docstatus import DocStatus
from frappe.model.naming import set_new_name, validate_name
from frappe.model.utils import is_virtual_doctype
from frappe.model.workflow import set_workflow_state_on_action, validate_workflow
from frappe.utils import cstr, date_diff, file_lock, flt, get_datetime_str, now
from frappe.utils.data import get_absolute_url
from frappe.utils.global_search import update_global_search
>>>>>>> c3390404


def get_doc(*args, **kwargs):
	"""returns a frappe.model.Document object.

	:param arg1: Document dict or DocType name.
	:param arg2: [optional] document name.
	:param for_update: [optional] select document for update.

	There are multiple ways to call `get_doc`

	        # will fetch the latest user object (with child table) from the database
	        user = get_doc("User", "test@example.com")

	        # create a new object
	        user = get_doc({
	                "doctype":"User"
	                "email_id": "test@example.com",
	                "roles: [
	                        {"role": "System Manager"}
	                ]
	        })

	        # create new object with keyword arguments
	        user = get_doc(doctype='User', email_id='test@example.com')

	        # select a document for update
	        user = get_doc("User", "test@example.com", for_update=True)
	"""
	if args:
		if isinstance(args[0], BaseDocument):
			# already a document
			return args[0]
		elif isinstance(args[0], str):
			doctype = args[0]

		elif isinstance(args[0], dict):
			# passed a dict
			kwargs = args[0]

		else:
			raise ValueError("First non keyword argument must be a string or dict")

		# Datahenge: It's possible to make a Date the primary key (name) of a DocType.  When doing so, make sure to call with strings.
		if (len(args) > 1) and isinstance(args[1], date_type):
			raise ValueError('When calling get_doc(), second non keyword argument cannot be a Date object (use an ISO String instead)')

	if len(args) < 2 and kwargs:
		if "doctype" in kwargs:
			doctype = kwargs["doctype"]
		else:
			raise ValueError('"doctype" is a required key')

	controller = get_controller(doctype)
	if controller:
		return controller(*args, **kwargs)

	raise ImportError(doctype)


class Document(BaseDocument):
	"""All controllers inherit from `Document`."""

	def __init__(self, *args, **kwargs):
		"""Constructor.

		:param arg1: DocType name as string or document **dict**
		:param arg2: Document name, if `arg1` is DocType name.

		If DocType name and document name are passed, the object will load
		all values (including child documents) from the database.
		"""
		self.doctype = None
		self.name = None
		self.flags = frappe._dict()

		if args and args[0]:
			if isinstance(args[0], str):
				# first arugment is doctype
				self.doctype = args[0]

				# doctype for singles, string value or filters for other documents
				self.name = self.doctype if len(args) == 1 else args[1]

<<<<<<< HEAD
			self.load_from_db()
			# Datahenge: Would be lovely to set the 'parent_doc' here, but we run into infinite recursion  :/
			return
=======
				# for_update is set in flags to avoid changing load_from_db signature
				# since it is used in virtual doctypes and inherited in child classes
				self.flags.for_update = kwargs.get("for_update")
				self.load_from_db()
				return
>>>>>>> c3390404

			if isinstance(args[0], dict):
				# first argument is a dict
				kwargs = args[0]

		if kwargs:
			# init base document
			super().__init__(kwargs)
			self.init_child_tables()
			self.init_valid_columns()

			# Datahenge: Would be lovely to set the 'parent_doc' here, but we run into infinite recursion  :/
			# if self.parent and self.doctype not in ["DocField","DocPerm","DocType Link","Has Role",
			#                                       "Custom DocPerm","DocType Action"]:
				# self.set_parent_doc()

		else:
			# incorrect arguments. let's not proceed.
			raise ValueError("Illegal arguments")

	@staticmethod
	def whitelist(fn):
		"""Decorator: Whitelist method to be called remotely via REST API."""
		frappe.whitelist()(fn)
		return fn

<<<<<<< HEAD
	@staticmethod
	def safelist(fn):
		"""Decorator: Safelist method to be called remotely via REST API."""
		frappe.whitelist()(fn)
		return fn

	def reload(self):
		"""Reload document from database"""
		self.load_from_db()

	def reload_child_table(self, docfield_fieldname):
		"""
		Datahenge: What if I want to reread just a Child table from SQL, without rereading all
		the other DocFields on this Doctype?

		Now, I think can...
		"""
		try:
			df = next(iter([ table_field for table_field in self.meta.get_table_fields()
			                 if table_field.fieldname == docfield_fieldname]))
		except StopIteration:
			raise Exception(f"DocType '{self.name}' does not have a Table field named '{docfield_fieldname}'")

		children = frappe.db.get_values(df.options,
			{"parent": self.name, "parenttype": self.doctype, "parentfield": df.fieldname},
			"*", as_dict=True, order_by="idx asc")
		if children:
			self.set(df.fieldname, children)
		else:
			self.set(df.fieldname, [])

=======
>>>>>>> c3390404
	def load_from_db(self):
		"""Load document and children from database and create properties
		from fields"""
		self.flags.ignore_children = True
		if not getattr(self, "_metaclass", False) and self.meta.issingle:
			single_doc = frappe.db.get_singles_dict(self.doctype, for_update=self.flags.for_update)
			if not single_doc:
				single_doc = frappe.new_doc(self.doctype, as_dict=True)
				single_doc["name"] = self.doctype
				del single_doc["__islocal"]

			super().__init__(single_doc)
			self.init_valid_columns()
			self._fix_numeric_types()

		else:
			d = frappe.db.get_value(
				self.doctype, self.name, "*", as_dict=1, for_update=self.flags.for_update
			)
			if not d:
<<<<<<< HEAD
				# TODO: Find a way to prevent this from throwing, when purposely
				# Doing a try/catch maneuver, to prevent 2 SQL calls (exists + get_doc)
				frappe.throw(_("{0} {1} not found").format(_(self.doctype), self.name), frappe.DoesNotExistError)
=======
				frappe.throw(
					_("{0} {1} not found").format(_(self.doctype), self.name), frappe.DoesNotExistError
				)

			super().__init__(d)
		self.flags.pop("ignore_children", None)

		for df in self._get_table_fields():
			# Make sure not to query the DB for a child table, if it is a virtual one.
			# During frappe is installed, the property "is_virtual" is not available in tabDocType, so
			# we need to filter those cases for the access to frappe.db.get_value() as it would crash otherwise.
			if hasattr(self, "doctype") and not hasattr(self, "module") and is_virtual_doctype(df.options):
				self.set(df.fieldname, [])
				continue
>>>>>>> c3390404

			children = (
				frappe.db.get_values(
					df.options,
					{"parent": self.name, "parenttype": self.doctype, "parentfield": df.fieldname},
					"*",
					as_dict=True,
					order_by="idx asc",
					for_update=self.flags.for_update,
				)
				or []
			)

			self.set(df.fieldname, children)

		# sometimes __setup__ can depend on child values, hence calling again at the end
		if hasattr(self, "__setup__"):
			self.__setup__()

	def reload(self):
		"""Reload document from database"""
		self.load_from_db()

	def get_latest(self):
		if not getattr(self, "_doc_before_save", None):
			self.load_doc_before_save()

		return self._doc_before_save

	def check_permission(self, permtype="read", permlevel=None):
		"""Raise `frappe.PermissionError` if not permitted"""
		if not self.has_permission(permtype):
			self.raise_no_permission_to(permlevel or permtype)

	def has_permission(self, permtype="read", verbose=False) -> bool:
		"""
		Call `frappe.permissions.has_permission` if `ignore_permissions` flag isn't truthy

		:param permtype: `read`, `write`, `submit`, `cancel`, `delete`, etc.
		:param verbose: DEPRECATED, will be removed in a future release.
		"""

		if self.flags.ignore_permissions:
			return True

		import frappe.permissions

		return frappe.permissions.has_permission(self.doctype, permtype, self)

	def raise_no_permission_to(self, perm_type):
		"""Raise `frappe.PermissionError`."""
<<<<<<< HEAD
		frappe.flags.error_message = _('Insufficient Permission for DocType = {0}').format(self.doctype)
=======
		frappe.flags.error_message = _("Insufficient Permission for {0}").format(self.doctype)
>>>>>>> c3390404
		raise frappe.PermissionError

	def insert(
		self,
		ignore_permissions=None,
		ignore_links=None,
		ignore_if_duplicate=False,
		ignore_mandatory=None,
		set_name=None,
		set_child_names=True,
	) -> "Document":
		"""Insert the document in the database (as a new document).
		This will check for user permissions and execute `before_insert`,
		`validate`, `on_update`, `after_insert` methods if they are written.

		:param ignore_permissions: Do not check permissions if True."""
		if self.flags.in_print:
			return

		self.flags.notifications_executed = []

		if ignore_permissions is not None:
			self.flags.ignore_permissions = ignore_permissions

		if ignore_links is not None:
			self.flags.ignore_links = ignore_links

		if ignore_mandatory is not None:
			self.flags.ignore_mandatory = ignore_mandatory

		self.set("__islocal", True)

		self._set_defaults()
		self.set_user_and_timestamp()
		self.set_docstatus()
		self.check_if_latest()
<<<<<<< HEAD
		self.run_method("before_insert")
		self._prevalidate_links()	# Datahenge, need a means of running some additional code first.
=======
>>>>>>> c3390404
		self._validate_links()
		self.check_permission("create")
		self.run_method("before_insert")
		self.set_new_name(set_name=set_name, set_child_names=set_child_names)
		self.set_parent_in_children()
		self.validate_higher_perm_levels()

		self.flags.in_insert = True

		self.run_before_validate_methods()  # Datahenge: New function.
		self._validate()  # Flipped, was the second call
		self.run_before_save_methods()  # Flipped, was the first call.  This calls Custom Controllers, like validate()

		self.set_docstatus()
		self.flags.in_insert = False

		# run validate, on update etc.

		# parent
		if getattr(self.meta, "issingle", 0):
			self.update_single(self.get_valid_dict())
		else:
			self.db_insert(ignore_if_duplicate=ignore_if_duplicate)

		# children
		for d in self.get_all_children():
			d.db_insert()

		self.run_method("after_insert")
		self.flags.in_insert = True

		if self.get("amended_from"):
			self.copy_attachments_from_amended_from()

		# flag to prevent creation of event update log for create and update both
		# during document creation
		self.flags.update_log_for_doc_creation = True
		self.run_post_save_methods()
		self.flags.in_insert = False

		# delete __islocal
		if hasattr(self, "__islocal"):
			delattr(self, "__islocal")

		# clear unsaved flag
		if hasattr(self, "__unsaved"):
			delattr(self, "__unsaved")

		if not (
			frappe.flags.in_migrate or frappe.local.flags.in_install or frappe.flags.in_setup_wizard
		):
			if frappe.get_cached_value("User", frappe.session.user, "follow_created_documents"):
				follow_document(self.doctype, self.name, frappe.session.user)
		return self

	def save(self, *args, **kwargs):
		"""Wrapper for _save"""
		return self._save(*args, **kwargs)

	def _save(self, ignore_permissions=None, ignore_version=None) -> "Document":
		"""Save the current document in the database in the **DocType**'s table or
		`tabSingles` (for single types).

		This will check for user permissions and execute
		`validate` before updating, `on_update` after updating triggers.

		:param ignore_permissions: Do not check permissions if True.
		:param ignore_version: Do not save version if True."""
		if self.flags.in_print:
			return

		self.flags.notifications_executed = []

		if ignore_permissions is not None:
			self.flags.ignore_permissions = ignore_permissions

		self.flags.ignore_version = frappe.flags.in_test if ignore_version is None else ignore_version

		if self.get("__islocal") or not self.get("name"):
			return self.insert()

		self.check_permission("write", "save")

		self.set_user_and_timestamp()
		self.set_docstatus()
		self.check_if_latest()
		self.set_parent_in_children()
		self.set_name_in_children()

		self.validate_higher_perm_levels()  # DH: This function modified.
		self._prevalidate_links()	# DH: Need to introduce a way of running Document-based code, prior to Link validation.
		self._validate_links()  # note: this call also validates the Links of child documents.

		# --------
		# Datahenge:
		# --------
		# I have deliberately switched the positions of:
		# 		run_before_save_methods()
		# 		_self._validate()
  		#
		# Why?  Because it's crazy otherwise.  Because then validate() would be called before any
		# Link Validation or Mandatory fields were checked!  Your custom Controller code could be dealing with
		# unexpected NULLs, or broken links.

		self.run_before_validate_methods()  # Datahenge: before_validate() must happen early.

		if self._action != "cancel":
			self._validate()	# This will call useful validations like Links and Mandatory fields
		self.run_before_save_methods()  # This calls Document-specific Controller Methods, like validate()

		if self._action == "update_after_submit":
			self.validate_update_after_submit()

		self.set_docstatus()

		# parent
		if self.meta.issingle:
			self.update_single(self.get_valid_dict())
		else:
			self.db_update()

		self.update_children()
		self.run_post_save_methods()

		# clear unsaved flag
		if hasattr(self, "__unsaved"):
			delattr(self, "__unsaved")

		return self

	def copy_attachments_from_amended_from(self):
		"""Copy attachments from `amended_from`"""
		from frappe.desk.form.load import get_attachments

		# loop through attachments
		for attach_item in get_attachments(self.doctype, self.amended_from):

			# save attachments to new doc
			_file = frappe.get_doc(
				{
					"doctype": "File",
					"file_url": attach_item.file_url,
					"file_name": attach_item.file_name,
					"attached_to_name": self.name,
					"attached_to_doctype": self.doctype,
					"folder": "Home/Attachments",
				}
			)
			_file.save()

	def update_children(self):
		"""update child tables"""
		for df in self.meta.get_table_fields():
			self.update_child_table(df.fieldname, df)

	def update_child_table(self, fieldname, df=None):
		"""sync child table for given fieldname"""
		rows = []
		if not df:
			df = self.meta.get_field(fieldname)

		for d in self.get(df.fieldname):
			d.db_update()
			rows.append(d.name)

		if (
			df.options in (self.flags.ignore_children_type or [])
			or frappe.get_meta(df.options).is_virtual == 1
		):
			# do not delete rows for this because of flags
			# hack for docperm :(
			return

		if rows:
			# select rows that do not match the ones in the document
			deleted_rows = frappe.db.sql(
				"""select name from `tab{}` where parent=%s
				and parenttype=%s and parentfield=%s
				and name not in ({})""".format(
					df.options, ",".join(["%s"] * len(rows))
				),
				[self.name, self.doctype, fieldname] + rows,
			)
			if len(deleted_rows) > 0:
<<<<<<< HEAD
				# Delete rows that no longer exist in the document.
				frappe.db.sql("""delete from `tab{0}` where name in ({1})""".format(df.options,
					','.join(['%s'] * len(deleted_rows))), tuple(row[0] for row in deleted_rows))
=======
				# delete rows that do not match the ones in the document
				frappe.db.delete(df.options, {"name": ("in", tuple(row[0] for row in deleted_rows))})
>>>>>>> c3390404

		else:
			# no rows found, delete all rows
			frappe.db.delete(
				df.options, {"parent": self.name, "parenttype": self.doctype, "parentfield": fieldname}
			)

	def get_doc_before_save(self):
		return getattr(self, "_doc_before_save", None)

<<<<<<< HEAD
	def has_value_changed(self, fieldname, ignore_new=False, debug=False):
		'''Returns true if value is changed before and after saving'''
		# Datahenge : Add the ability to ignore new records.
		previous = self.get_doc_before_save()
		if ignore_new and (not previous):
			return False
		if not previous:
			if debug:
				print(f"Warning: No previous value found for field '{fieldname}'; returning a True.")
			return True
		if debug:
			print(f"has_value_changed() Before: {previous.get(fieldname)}, After: {self.get(fieldname)}")
		return previous.get(fieldname)!=self.get(fieldname) if previous else True
=======
	def has_value_changed(self, fieldname):
		"""Returns true if value is changed before and after saving"""
		previous = self.get_doc_before_save()
		return previous.get(fieldname) != self.get(fieldname) if previous else True
>>>>>>> c3390404

	def set_new_name(self, force=False, set_name=None, set_child_names=True):
		"""Calls `frappe.naming.set_new_name` for parent and child docs."""

		if self.flags.name_set and not force:
			return

		# If autoname has set as Prompt (name)
		if self.get("__newname"):
			self.name = validate_name(self.doctype, self.get("__newname"))
			self.flags.name_set = True
			return

		if set_name:
			self.name = validate_name(self.doctype, set_name)
		else:
			set_new_name(self)

		if set_child_names:
			# set name for children
			for d in self.get_all_children():
				set_new_name(d)

		self.flags.name_set = True

	def get_title(self):
		"""Get the document title based on title_field or `title` or `name`"""
		return self.get(self.meta.get_title_field()) or ""

	def set_title_field(self):
		"""Set title field based on template"""

		def get_values():
			values = self.as_dict()
			# format values
			for key, value in values.items():
				if value is None:
					values[key] = ""
			return values

		if self.meta.get("title_field") == "title":
			df = self.meta.get_field(self.meta.title_field)

			if df.options:
				self.set(df.fieldname, df.options.format(**get_values()))
			elif self.is_new() and not self.get(df.fieldname) and df.default:
				# set default title for new transactions (if default)
				self.set(df.fieldname, df.default.format(**get_values()))

	def update_single(self, d):
		"""Updates values for Single type Document in `tabSingles`."""
		frappe.db.delete("Singles", {"doctype": self.doctype})
		for field, value in d.items():
			if field != "doctype":
				frappe.db.sql(
					"""insert into `tabSingles` (doctype, field, value)
					values (%s, %s, %s)""",
					(self.doctype, field, value),
				)

		if self.doctype in frappe.db.value_cache:
			del frappe.db.value_cache[self.doctype]

	def set_user_and_timestamp(self):
		self._original_modified = self.modified
		self.modified = now()
		self.modified_by = frappe.session.user

		# We'd probably want the creation and owner to be set via API
		# or Data import at some point, that'd have to be handled here
		if self.is_new() and not (
			frappe.flags.in_install or frappe.flags.in_patch or frappe.flags.in_migrate
		):
			self.creation = self.modified
			self.owner = self.modified_by

		for d in self.get_all_children():
			d.modified = self.modified
			d.modified_by = self.modified_by
			if not d.owner:
				d.owner = self.owner
			if not d.creation:
				d.creation = self.creation

		frappe.flags.currently_saving.append((self.doctype, self.name))

	def set_docstatus(self):
		if self.docstatus is None:
			self.docstatus = DocStatus.draft()

		for d in self.get_all_children():
			d.docstatus = self.docstatus

	def _validate(self):
		self.load_doc_before_save()  # Datahenge: Moving here to ensure it's always called.
		self._validate_mandatory()
		self._validate_data_fields()
		self._validate_selects()
		self._validate_non_negative()
		self._validate_length()
		self._validate_code_fields()
		self._sync_autoname_field()
		self._extract_images_from_text_editor()
		self._sanitize_content()
		self._save_passwords()
		self.validate_workflow()

		for d in self.get_all_children():
			d._validate_data_fields()
			d._validate_selects()
			d._validate_non_negative()
			d._validate_length()
			d._validate_code_fields()
			d._sync_autoname_field()
			d._extract_images_from_text_editor()
			d._sanitize_content()
			d._save_passwords()
		if self.is_new():
			# don't set fields like _assign, _comments for new doc
			for fieldname in optional_fields:
				self.set(fieldname, None)
		else:
			self.validate_set_only_once()

	def _validate_non_negative(self):
		def get_msg(df):
			if self.get("parentfield"):
				return "{} {} #{}: {} {}".format(
					frappe.bold(_(self.doctype)),
					_("Row"),
					self.idx,
					_("Value cannot be negative for"),
					frappe.bold(_(df.label)),
				)
			else:
				return _("Value cannot be negative for {0}: {1}").format(
					_(df.parent), frappe.bold(_(df.label))
				)

		for df in self.meta.get(
			"fields", {"non_negative": ("=", 1), "fieldtype": ("in", ["Int", "Float", "Currency"])}
		):

			if flt(self.get(df.fieldname)) < 0:
				msg = get_msg(df)
				frappe.throw(msg, frappe.NonNegativeError, title=_("Negative Value"))

	def validate_workflow(self):
		"""Validate if the workflow transition is valid"""
		if frappe.flags.in_install == "frappe":
			return
		workflow = self.meta.get_workflow()
		if workflow:
			validate_workflow(self)
			if not self._action == "save":
				set_workflow_state_on_action(self, workflow, self._action)

	def validate_set_only_once(self):
		"""Validate that fields are not changed if not in insert"""
		set_only_once_fields = self.meta.get_set_only_once_fields()

		if set_only_once_fields and self._doc_before_save:
			# document exists before saving
			for field in set_only_once_fields:
				fail = False
				value = self.get(field.fieldname)
				original_value = self._doc_before_save.get(field.fieldname)

				if field.fieldtype in table_fields:
					fail = not self.is_child_table_same(field.fieldname)
				elif field.fieldtype in ("Date", "Datetime", "Time"):
					fail = str(value) != str(original_value)
				else:
					fail = value != original_value

				if fail:
<<<<<<< HEAD
					# Datahenge: Needed a better error than "Value cannot be changed."  Some "why not" context is helpful.
					frappe.throw(_("Value cannot be changed for field '{0}' (Set Once Only)").format(self.meta.get_label(field.fieldname)),
						frappe.CannotChangeConstantError)
=======
					frappe.throw(
						_("Value cannot be changed for {0}").format(
							frappe.bold(self.meta.get_label(field.fieldname))
						),
						exc=frappe.CannotChangeConstantError,
					)
>>>>>>> c3390404

		return False

	def is_child_table_same(self, fieldname):
		"""Validate child table is same as original table before saving"""
		# Datahenge: Disadvantage is only 1 field at a time.  And doesn't return -how- they are different.
		value = self.get(fieldname)
		original_value = self._doc_before_save.get(fieldname)
		same = True

		if len(original_value) != len(value):
			same = False
		else:
			# check all child entries
			for i, d in enumerate(original_value):
				new_child = value[i].as_dict(convert_dates_to_str=True)
				original_child = d.as_dict(convert_dates_to_str=True)

				# all fields must be same other than modified and modified_by
				for key in ("modified", "modified_by", "creation"):
					del new_child[key]
					del original_child[key]

				if original_child != new_child:
					same = False
					break

		return same

	def apply_fieldlevel_read_permissions(self):
		"""Remove values the user is not allowed to read (called when loading in desk)"""

		if frappe.session.user == "Administrator":
			return

		has_higher_permlevel = False

		all_fields = self.meta.fields.copy()
		for table_field in self.meta.get_table_fields():
			all_fields += frappe.get_meta(table_field.options).fields or []

		for df in all_fields:
			if df.permlevel > 0:
				has_higher_permlevel = True
				break

		if not has_higher_permlevel:
			return

		has_access_to = self.get_permlevel_access("read")

		for df in self.meta.fields:
			if df.permlevel and not df.permlevel in has_access_to:
				self.set(df.fieldname, None)

		for table_field in self.meta.get_table_fields():
			for df in frappe.get_meta(table_field.options).fields or []:
				if df.permlevel and not df.permlevel in has_access_to:
					for child in self.get(table_field.fieldname) or []:
						child.set(df.fieldname, None)

	def validate_higher_perm_levels(self):
		"""If the user does not have permissions at permlevel > 0, then reset the values to original / default"""
		if self.flags.ignore_permissions or frappe.flags.in_install:
			return

		if frappe.session.user == "Administrator":
			return

		has_access_to = self.get_permlevel_access()
		high_permlevel_fields = self.meta.get_high_permlevel_fields()

		if high_permlevel_fields:
			self.reset_values_if_no_permlevel_access(has_access_to, high_permlevel_fields)

		# If new record then don't reset the values for child table
		if self.is_new():
			return

		# check for child tables
		for df in self.meta.get_table_fields():
			high_permlevel_fields = frappe.get_meta(df.options).get_high_permlevel_fields()
			if high_permlevel_fields:
				for d in self.get(df.fieldname):
					# Datahenge: The call below can cause havoc if DocField permissions are not carefully set.
					d.reset_values_if_no_permlevel_access(has_access_to, high_permlevel_fields)

	def get_permlevel_access(self, permission_type="write"):
		allowed_permlevels = []
		roles = frappe.get_roles()

		for perm in self.get_permissions():
			if (
				perm.role in roles and perm.get(permission_type) and perm.permlevel not in allowed_permlevels
			):
				allowed_permlevels.append(perm.permlevel)

		return allowed_permlevels

	def has_permlevel_access_to(self, fieldname, df=None, permission_type="read"):
		if not df:
			df = self.meta.get_field(fieldname)

		return df.permlevel in self.get_permlevel_access(permission_type)

	def get_permissions(self):
		if self.meta.istable:
			# use parent permissions
			permissions = frappe.get_meta(self.parenttype).permissions
		else:
			permissions = self.meta.permissions

		return permissions

	def _set_defaults(self):
		if frappe.flags.in_import:
			return

		new_doc = frappe.new_doc(self.doctype, as_dict=True)
		self.update_if_missing(new_doc)

		# children
		for df in self.meta.get_table_fields():
			new_doc = frappe.new_doc(df.options, as_dict=True)
			value = self.get(df.fieldname)
			if isinstance(value, list):
				for d in value:
					d.update_if_missing(new_doc)

	def check_if_latest(self):
		"""Checks if `modified` timestamp provided by document being updated is same as the
		`modified` timestamp in the database. If there is a different, the document has been
		updated in the database after the current copy was read. Will throw an error if
		timestamps don't match.

		Will also validate document transitions (Save > Submit > Cancel) calling
		`self.check_docstatus_transition`."""

		self.load_doc_before_save(raise_exception=True)

		self._action = "save"
		previous = self._doc_before_save

		# previous is None for new document insert
		if not previous:
			self.check_docstatus_transition(0)
			return

		if cstr(previous.modified) != cstr(self._original_modified):
			frappe.msgprint(
				_("Error: Document has been modified after you have opened it")
				+ (f" ({previous.modified}, {self.modified}). ")
				+ _("Please refresh to get the latest document."),
				raise_exception=frappe.TimestampMismatchError,
			)

		if not self.meta.issingle:
			self.check_docstatus_transition(previous.docstatus)

	def check_docstatus_transition(self, to_docstatus):
		"""Ensures valid `docstatus` transition.
		Valid transitions are (number in brackets is `docstatus`):

		- Save (0) > Save (0)
		- Save (0) > Submit (1)
		- Submit (1) > Submit (1)
		- Submit (1) > Cancel (2)

		"""
		if not self.docstatus:
			self.docstatus = DocStatus.draft()

		if to_docstatus == DocStatus.draft():
			if self.docstatus.is_draft():
				self._action = "save"
			elif self.docstatus.is_submitted():
				self._action = "submit"
				self.check_permission("submit")
			elif self.docstatus.is_cancelled():
				raise frappe.DocstatusTransitionError(
					_("Cannot change docstatus from 0 (Draft) to 2 (Cancelled)")
				)
			else:
				raise frappe.ValidationError(_("Invalid docstatus"), self.docstatus)

		elif to_docstatus == DocStatus.submitted():
			if self.docstatus.is_submitted():
				self._action = "update_after_submit"
				self.check_permission("submit")
			elif self.docstatus.is_cancelled():
				self._action = "cancel"
				self.check_permission("cancel")
			elif self.docstatus.is_draft():
				raise frappe.DocstatusTransitionError(
					_("Cannot change docstatus from 1 (Submitted) to 0 (Draft)")
				)
			else:
				raise frappe.ValidationError(_("Invalid docstatus"), self.docstatus)

		elif to_docstatus == DocStatus.cancelled():
			raise frappe.ValidationError(_("Cannot edit cancelled document"))

	def set_parent_in_children(self):
		"""Updates `parent` and `parenttype` property in all children."""
		for d in self.get_all_children():
			d.parent = self.name
			d.parenttype = self.doctype

	def set_name_in_children(self):
		# Set name for any new children
		for d in self.get_all_children():
			if not d.name:
				set_new_name(d)

	def validate_update_after_submit(self):
		if self.flags.ignore_validate_update_after_submit:
			return

		self._validate_update_after_submit()
		for d in self.get_all_children():
			if d.is_new() and self.meta.get_field(d.parentfield).allow_on_submit:
				# in case of a new row, don't validate allow on submit, if table is allow on submit
				continue

			d._validate_update_after_submit()

		# TODO check only allowed values are updated

	def _validate_mandatory(self):
		if self.flags.ignore_mandatory:
			return

		missing = self._get_missing_mandatory_fields()
		for d in self.get_all_children():
			missing.extend(d._get_missing_mandatory_fields())

		if not missing:
			return

		for fieldname, msg in missing:
			msgprint(msg)

		if frappe.flags.print_messages:
			print(self.as_json().encode("utf-8"))

		raise frappe.MandatoryError(
			"[{doctype}, {name}]: {fields}".format(
				fields=", ".join(each[0] for each in missing), doctype=self.doctype, name=self.name
			)
		)

	def _prevalidate_links(self, **kwargs):  # pylint: disable=unused-argument
		"""
		Datahenge: An opportunity to execute some code, just prior to Link validation.
		# This is useful is situations where you know Links might be a problem.
		# And you want a change to do some pre-cleaning first.
		"""
		for doc in self.get_all_children():
			doc.run_method("_prevalidate_links", _parent_doc=self)

	def _validate_links(self):
		if self.flags.ignore_links or \
			(hasattr(self, '_action') and self._action == "cancel"):  # Datahenge: Sometimes you want to Validate Links without an Action.
			return

		invalid_links, cancelled_links = self.get_invalid_links()

		for d in self.get_all_children():
			result = d.get_invalid_links(is_submittable=self.meta.is_submittable)
			invalid_links.extend(result[0])
			cancelled_links.extend(result[1])

		if invalid_links:
<<<<<<< HEAD
			msg = ", ".join((each[2] for each in invalid_links))
			frappe.throw(_(f"Invalid link in DocType '{self.doctype}'. Could not find {msg}"),
				frappe.LinkValidationError)
=======
			msg = ", ".join(each[2] for each in invalid_links)
			frappe.throw(_("Could not find {0}").format(msg), frappe.LinkValidationError)
>>>>>>> c3390404

		if cancelled_links:
			msg = ", ".join(each[2] for each in cancelled_links)
			frappe.throw(_("Cannot link cancelled document: {0}").format(msg), frappe.CancelledLinkError)

	def get_all_children(self, parenttype=None) -> list["Document"]:
		"""Returns all children documents from **Table** type fields in a list."""

		children = []

		for df in self.meta.get_table_fields():
			if parenttype and df.options != parenttype:
				continue

			if value := self.get(df.fieldname):
				children.extend(value)

		return children

	def run_method(self, method, *args, **kwargs):
		"""run standard triggers, plus those in hooks"""

		def fn(self, *args, **kwargs):
			method_object = getattr(self, method, None)

			# Cannot have a field with same name as method
			# If method found in __dict__, expect it to be callable
			if method in self.__dict__ or callable(method_object):
				return method_object(*args, **kwargs)

		fn.__name__ = str(method)
		out = Document.hook(fn)(self, *args, **kwargs)

		self.run_notifications(method)
		run_webhooks(self, method)
		run_server_script_for_doc_event(self, method)

		return out

	def run_trigger(self, method, *args, **kwargs):
		return self.run_method(method, *args, **kwargs)

	def run_notifications(self, method):
		"""Run notifications for this method"""
		if (
			(frappe.flags.in_import and frappe.flags.mute_emails)
			or frappe.flags.in_patch
			or frappe.flags.in_install
		):
			return

		if self.flags.notifications_executed is None:
			self.flags.notifications_executed = []

		from frappe.email.doctype.notification.notification import evaluate_alert

		if self.flags.notifications is None:

			def _get_notifications():
				"""returns enabled notifications for the current doctype"""

				return frappe.get_all(
					"Notification",
					fields=["name", "event", "method"],
					filters={"enabled": 1, "document_type": self.doctype},
				)

			self.flags.notifications = frappe.cache().hget(
				"notifications", self.doctype, _get_notifications
			)

		if not self.flags.notifications:
			return

		def _evaluate_alert(alert):
			if not alert.name in self.flags.notifications_executed:
				evaluate_alert(self, alert.name, alert.event)
				self.flags.notifications_executed.append(alert.name)

		event_map = {
			"on_update": "Save",
			"after_insert": "New",
			"on_submit": "Submit",
			"on_cancel": "Cancel",
		}

		if not self.flags.in_insert:
			# value change is not applicable in insert
			event_map["on_change"] = "Value Change"

		for alert in self.flags.notifications:
			event = event_map.get(method, None)
			if event and alert.event == event:
				_evaluate_alert(alert)
			elif alert.event == "Method" and method == alert.method:
				_evaluate_alert(alert)

	@whitelist.__func__
	def _submit(self):
		"""Submit the document. Sets `docstatus` = 1, then saves."""
<<<<<<< HEAD
		self.docstatus = 1
		try:
			self.save()
		except Exception as ex:
			self.docstatus = 0  # NOTE: Was very shocked I had to add this.  Do I need to rollback too?
			frappe.whatis("What we have here is a failure to Submit.  Ideally, should this not rollback?", frontend=False)
			raise ex
=======
		self.docstatus = DocStatus.submitted()
		return self.save()
>>>>>>> c3390404

	@whitelist.__func__
	def _cancel(self):
		"""Cancel the document. Sets `docstatus` = 2, then saves."""
		self.docstatus = DocStatus.cancelled()
		return self.save()

	@whitelist.__func__
	def _rename(
		self, name: str, merge: bool = False, force: bool = False, validate_rename: bool = True
	):
		"""Rename the document. Triggers frappe.rename_doc, then reloads."""
		from frappe.model.rename_doc import rename_doc

		self.name = rename_doc(doc=self, new=name, merge=merge, force=force, validate=validate_rename)
		self.reload()

	@whitelist.__func__
	def submit(self):
		"""Submit the document. Sets `docstatus` = 1, then saves."""
		return self._submit()

	@whitelist.__func__
	def cancel(self):
		"""Cancel the document. Sets `docstatus` = 2, then saves."""
		return self._cancel()

	@whitelist.__func__
	def rename(
		self, name: str, merge: bool = False, force: bool = False, validate_rename: bool = True
	):
		"""Rename the document to `name`. This transforms the current object."""
		return self._rename(name=name, merge=merge, force=force, validate_rename=validate_rename)

	def delete(self, ignore_permissions=False):
		"""Delete document."""
		return frappe.delete_doc(
			self.doctype, self.name, ignore_permissions=ignore_permissions, flags=self.flags
		)

	def delete_improved(self, **kwargs):
		"""
		Datahenge: An improved and more-complete delete method.

		kwargs:
 			force
			ignore_doctypes
			for_reload
			ignore_permissions
			flags
			ignore_on_trash
			ignore_missing
			delete_permanently

		This function was created because of the need to:
			1. Ignore link validation when deleting Daily Order lines that are Farm Box parents (pointed at by adjacent Order Lines)
			2. Pass custom flags like "delete_parent_if_empty" to Controller methods like on_trash() and after_delete()

		This was not possible with out-of-the-box Frappe delete() or delete_doc()
		"""
		import frappe.model.delete_doc	as delete_doc_module

		# One very-useful flag is the 'delete_parent_if_empty'
		if not kwargs:
			kwargs = {"flags": self.flags}
		else:
			kwargs['flags'] = self.flags

		delete_doc_module.delete_doc(
			self.doctype,
			self.name,
			**kwargs)


	def run_before_validate_methods(self):
		"""
		Datahenge: Moving 'before_validate' in here, so we can do some work prior to
		           validating Links, Mandatory fields, and validate() calls.
		"""
		self.load_doc_before_save()
		# before_validate method should be executed before ignoring validations
		if self._action in ("save", "submit"):
			self.run_method("before_validate")


	def run_before_save_methods(self):
<<<<<<< HEAD
		"""Run standard methods before `INSERT` or `UPDATE`. Standard Methods are:
=======
		"""Run standard methods before	`INSERT` or `UPDATE`. Standard Methods are:
>>>>>>> c3390404

		- `validate`, `before_save` for **Save**.
		- `validate`, `before_submit` for **Submit**.
		- `before_cancel` for **Cancel**
		- `before_update_after_submit` for **Update after Submit**

		Will also update title_field if set"""

		self.reset_seen()

		# Datahenge: Removed before_validate() here, because it was happening too late (after Link and Mandatory checks)

		if self.flags.ignore_validate:
			return

		if self._action == "save":
			self.run_method("validate")
			self.run_method("before_save")
		elif self._action == "submit":
			self.run_method("validate")
			self.run_method("before_submit")
		elif self._action == "cancel":
			self.run_method("before_cancel")
		elif self._action == "update_after_submit":
			self.run_method("before_update_after_submit")

		self.set_title_field()

	def load_doc_before_save(self, *, raise_exception: bool = False):
		"""load existing document from db before saving"""

		self._doc_before_save = None

		if self.is_new():
			return

		try:
			self._doc_before_save = frappe.get_doc(self.doctype, self.name, for_update=True)
		except frappe.DoesNotExistError:
			if raise_exception:
				raise

			frappe.clear_last_message()

	def run_post_save_methods(self):
		"""Run standard methods after `INSERT` or `UPDATE`. Standard Methods are:

		- `on_update` for **Save**.
		- `on_update`, `on_submit` for **Submit**.
		- `on_cancel` for **Cancel**
		- `update_after_submit` for **Update after Submit**"""

<<<<<<< HEAD
		if self._action=="save":
=======
		if self._action == "save":
>>>>>>> c3390404
			self.run_method("on_update")
		elif self._action == "submit":
			self.run_method("on_update")
			self.run_method("on_submit")
		elif self._action == "cancel":
			self.run_method("on_cancel")
			self.check_no_back_links_exist()
		elif self._action == "update_after_submit":
			self.run_method("on_update_after_submit")

		self.clear_cache()

		if self.flags.get("notify_update", True):
			self.notify_update()

		update_global_search(self)

		self.save_version()

		self.run_method("on_change")

		if (self.doctype, self.name) in frappe.flags.currently_saving:
			frappe.flags.currently_saving.remove((self.doctype, self.name))

	def clear_cache(self):
		frappe.clear_document_cache(self.doctype, self.name)

	def reset_seen(self):
		"""Clear _seen property and set current user as seen"""
		if getattr(self.meta, "track_seen", False):
			frappe.db.set_value(
				self.doctype, self.name, "_seen", json.dumps([frappe.session.user]), update_modified=False
			)

	def notify_update(self):
		"""Publish realtime that the current document is modified"""
		if frappe.flags.in_patch:
			return

		frappe.publish_realtime(
			"doc_update",
			{"modified": self.modified, "doctype": self.doctype, "name": self.name},
			doctype=self.doctype,
			docname=self.name,
			after_commit=True,
		)

		if (
			not self.meta.get("read_only")
			and not self.meta.get("issingle")
			and not self.meta.get("istable")
		):
			data = {"doctype": self.doctype, "name": self.name, "user": frappe.session.user}
			frappe.publish_realtime("list_update", data, after_commit=True)

	def db_set(self, fieldname, value=None, update_modified=True, notify=False, commit=False):
		"""Set a value in the document object, update the timestamp and update the database.

		WARNING: This method does not trigger controller validations and should
		be used very carefully.

		:param fieldname: fieldname of the property to be updated, or a {"field":"value"} dictionary
		:param value: value of the property to be updated
		:param update_modified: default True. updates the `modified` and `modified_by` properties
		:param notify: default False. run doc.notify_update() to send updates via socketio
		:param commit: default False. run frappe.db.commit()
		"""
		if isinstance(fieldname, dict):
			self.update(fieldname)
		else:
			self.set(fieldname, value)

		if update_modified and (self.doctype, self.name) not in frappe.flags.currently_saving:
			# don't update modified timestamp if called from post save methods
			# like on_update or on_submit
			self.set("modified", now())
			self.set("modified_by", frappe.session.user)

		# load but do not reload doc_before_save because before_change or on_change might expect it
		if not self.get_doc_before_save():
			self.load_doc_before_save()

		# to trigger notification on value change
		self.run_method("before_change")

		if self.name is None:
			return

		frappe.db.set_value(
			self.doctype,
			self.name,
			fieldname,
			value,
			self.modified,
			self.modified_by,
			update_modified=update_modified,
		)

		self.run_method("on_change")

		if notify:
			self.notify_update()

		self.clear_cache()
		if commit:
			frappe.db.commit()

	def db_get(self, fieldname):
		"""get database value for this fieldname"""
		return frappe.db.get_value(self.doctype, self.name, fieldname)

	def check_no_back_links_exist(self):
		"""Check if document links to any active document before Cancel."""
		from frappe.model.delete_doc import check_if_doc_is_dynamically_linked, check_if_doc_is_linked

		if not self.flags.ignore_links:
			check_if_doc_is_linked(self, method="Cancel")
			check_if_doc_is_dynamically_linked(self, method="Cancel")

	def save_version(self):
		"""Save version info"""

		# don't track version under following conditions
		if (
			not getattr(self.meta, "track_changes", False)
			or self.doctype == "Version"
			or self.flags.ignore_version
			or frappe.flags.in_install
			or (not self._doc_before_save and frappe.flags.in_patch)
		):
			return

<<<<<<< HEAD
		version = frappe.new_doc('Version')
		if not self._doc_before_save:
			version.for_insert(self)
			version.action_taken = 'Create'  # DH
			version.insert(ignore_permissions=True)
		elif version.set_diff(self._doc_before_save, self):
			version.action_taken = 'Update'  # DH
=======
		version = frappe.new_doc("Version")

		if is_useful_diff := version.update_version_info(self._doc_before_save, self):
>>>>>>> c3390404
			version.insert(ignore_permissions=True)

			if not frappe.flags.in_migrate:
				# follow since you made a change?
				if frappe.get_cached_value("User", frappe.session.user, "follow_created_documents"):
					follow_document(self.doctype, self.name, frappe.session.user)

	@staticmethod
	def hook(f):
		"""Decorator: Make method `hookable` (i.e. extensible by another app).

		Note: If each hooked method returns a value (dict), then all returns are
		collated in one dict and returned. Ideally, don't return values in hookable
		methods, set properties in the document."""

		def add_to_return_value(self, new_return_value):
			if new_return_value is None:
				self._return_value = self.get("_return_value")
				return

			if isinstance(new_return_value, dict):
				if not self.get("_return_value"):
					self._return_value = {}
				self._return_value.update(new_return_value)
			else:
				self._return_value = new_return_value

		def compose(fn, *hooks):
			def runner(self, method, *args, **kwargs):
				add_to_return_value(self, fn(self, *args, **kwargs))
				for f in hooks:
					add_to_return_value(self, f(self, method, *args, **kwargs))

				return self.__dict__.pop("_return_value", None)

			return runner

		def composer(self, *args, **kwargs):
			hooks = []
			method = f.__name__
			doc_events = frappe.get_doc_hooks()
			for handler in doc_events.get(self.doctype, {}).get(method, []) + doc_events.get("*", {}).get(
				method, []
			):
				hooks.append(frappe.get_attr(handler))

			composed = compose(f, *hooks)
			return composed(self, method, *args, **kwargs)

		return composer

	def is_whitelisted(self, method_name):
		method = getattr(self, method_name, None)
		if not method:
			raise NotFound(f"Method {method_name} not found")

		is_whitelisted(getattr(method, "__func__", method))

	def validate_value(self, fieldname, condition, val2, doc=None, raise_exception=None):
		"""Check that value of fieldname should be 'condition' val2
		else throw Exception."""
		error_condition_map = {
			"in": _("one of"),
			"not in": _("none of"),
			"^": _("beginning with"),
		}

		if not doc:
			doc = self

		val1 = doc.get_value(fieldname)

		df = doc.meta.get_field(fieldname)
		val2 = doc.cast(val2, df)

		if not frappe.compare(val1, condition, val2):
			label = doc.meta.get_label(fieldname)
			condition_str = error_condition_map.get(condition, condition)
			if doc.get("parentfield"):
				msg = _("Incorrect value in row {0}: {1} must be {2} {3}").format(
					doc.idx, label, condition_str, val2
				)
			else:
				msg = _("Incorrect value: {0} must be {1} {2}").format(label, condition_str, val2)

			# raise passed exception or True
			msgprint(msg, raise_exception=raise_exception or True)

	def validate_table_has_rows(self, parentfield, raise_exception=None):
		"""Raise exception if Table field is empty."""
		if not (isinstance(self.get(parentfield), list) and len(self.get(parentfield)) > 0):
			label = self.meta.get_label(parentfield)
			frappe.throw(
				_("Table {0} cannot be empty").format(label), raise_exception or frappe.EmptyTableError
			)

	def round_floats_in(self, doc, fieldnames=None):
		"""Round floats for all `Currency`, `Float`, `Percent` fields for the given doc.

		:param doc: Document whose numeric properties are to be rounded.
		:param fieldnames: [Optional] List of fields to be rounded."""
		if not fieldnames:
			fieldnames = (
				df.fieldname
				for df in doc.meta.get("fields", {"fieldtype": ["in", ["Currency", "Float", "Percent"]]})
			)

		for fieldname in fieldnames:
			doc.set(fieldname, flt(doc.get(fieldname), self.precision(fieldname, doc.get("parentfield"))))

	def get_url(self):
		"""Returns Desk URL for this document."""
		return get_absolute_url(self.doctype, self.name)

<<<<<<< HEAD
	def add_comment(self, comment_type='Comment', text=None, comment_email=None, link_doctype=None, link_name=None, comment_by=None):
=======
	def add_comment(
		self,
		comment_type="Comment",
		text=None,
		comment_email=None,
		link_doctype=None,
		link_name=None,
		comment_by=None,
	):
>>>>>>> c3390404
		"""Add a comment to this document.

		:param comment_type: e.g. `Comment`. See Communication for more info."""

		out = frappe.get_doc(
			{
				"doctype": "Comment",
				"comment_type": comment_type,
				"comment_email": comment_email or frappe.session.user,
				"comment_by": comment_by,
				"reference_doctype": self.doctype,
				"reference_name": self.name,
				"content": text or comment_type,
				"link_doctype": link_doctype,
				"link_name": link_name,
			}
		).insert(ignore_permissions=True)
		return out

	def add_seen(self, user=None):
		"""add the given/current user to list of users who have seen this document (_seen)"""
		if not user:
			user = frappe.session.user

		if self.meta.track_seen and not frappe.flags.read_only:
			_seen = self.get("_seen") or []
			_seen = frappe.parse_json(_seen)

			if user not in _seen:
				_seen.append(user)
				frappe.db.set_value(self.doctype, self.name, "_seen", json.dumps(_seen), update_modified=False)
				frappe.local.flags.commit = True

	def add_viewed(self, user=None):
		"""add log to communication when a user views a document"""
		if not user:
			user = frappe.session.user

		if hasattr(self.meta, "track_views") and self.meta.track_views:
			view_log = frappe.get_doc(
				{
					"doctype": "View Log",
					"viewed_by": frappe.session.user,
					"reference_doctype": self.doctype,
					"reference_name": self.name,
				}
			)
			if frappe.flags.read_only:
				view_log.deferred_insert()
			else:
				view_log.insert(ignore_permissions=True)
				frappe.local.flags.commit = True

	def log_error(self, title=None, message=None):
		"""Helper function to create an Error Log"""
		return frappe.log_error(
			message=message, title=title, reference_doctype=self.doctype, reference_name=self.name
		)

	def get_signature(self):
		"""Returns signature (hash) for private URL."""
		return hashlib.sha224(get_datetime_str(self.creation).encode()).hexdigest()

	def get_document_share_key(self, expires_on=None, no_expiry=False):
		if no_expiry:
			expires_on = None

		existing_key = frappe.db.exists(
			"Document Share Key",
			{
				"reference_doctype": self.doctype,
				"reference_docname": self.name,
				"expires_on": expires_on,
			},
		)
		if existing_key:
			doc = frappe.get_doc("Document Share Key", existing_key)
		else:
			doc = frappe.new_doc("Document Share Key")
			doc.reference_doctype = self.doctype
			doc.reference_docname = self.name
			doc.expires_on = expires_on
			doc.flags.no_expiry = no_expiry
			doc.insert(ignore_permissions=True)

		return doc.key

	def get_liked_by(self):
		liked_by = getattr(self, "_liked_by", None)
		if liked_by:
			return json.loads(liked_by)
		else:
			return []

	def set_onload(self, key, value):
		if not self.get("__onload"):
			self.set("__onload", frappe._dict())
		self.get("__onload")[key] = value

	def get_onload(self, key=None):
		if not key:
			return self.get("__onload", frappe._dict())

		return self.get("__onload")[key]

	def queue_action(self, action, **kwargs):
		"""Run an action in background. If the action has an inner function,
		like _submit for submit, it will call that instead"""
		# call _submit instead of submit, so you can override submit to call
		# run_delayed based on some action
		# See: Stock Reconciliation
		from frappe.utils.background_jobs import enqueue

		if hasattr(self, f"_{action}"):
			action = f"_{action}"

		try:
			self.lock()
		except frappe.DocumentLockedError:
			frappe.throw(
				_("This document is currently queued for execution. Please try again"),
				title=_("Document Queued"),
			)

		return enqueue(
			"frappe.model.document.execute_action",
			__doctype=self.doctype,
			__name=self.name,
			__action=action,
			**kwargs,
		)

	def lock(self, timeout=None):
		"""Creates a lock file for the given document. If timeout is set,
		it will retry every 1 second for acquiring the lock again

		:param timeout: Timeout in seconds, default 0"""
		signature = self.get_signature()
		if file_lock.lock_exists(signature):
			lock_exists = True
			if timeout:
				for i in range(timeout):
					time.sleep(1)
					if not file_lock.lock_exists(signature):
						lock_exists = False
						break
			if lock_exists:
				raise frappe.DocumentLockedError
		file_lock.create_lock(signature)
		frappe.local.locked_documents.append(self)

	def unlock(self):
		"""Delete the lock file for this document"""
		file_lock.delete_lock(self.get_signature())
		if self in frappe.local.locked_documents:
			frappe.local.locked_documents.remove(self)

	# validation helpers
	def validate_from_to_dates(self, from_date_field, to_date_field):
		"""
		Generic validation to verify date sequence
		"""
		if date_diff(self.get(to_date_field), self.get(from_date_field)) < 0:
			frappe.throw(
				_("{0} must be after {1}").format(
					frappe.bold(self.meta.get_label(to_date_field)),
					frappe.bold(self.meta.get_label(from_date_field)),
				),
				frappe.exceptions.InvalidDates,
			)

	def get_assigned_users(self):
		assigned_users = frappe.get_all(
			"ToDo",
			fields=["allocated_to"],
			filters={
				"reference_type": self.doctype,
				"reference_name": self.name,
				"status": ("!=", "Cancelled"),
			},
			pluck="allocated_to",
		)

		users = set(assigned_users)
		return users

	def add_tag(self, tag):
		"""Add a Tag to this document"""
		from frappe.desk.doctype.tag.tag import DocTags

		DocTags(self.doctype).add(self.name, tag)

	def get_tags(self):
		"""Return a list of Tags attached to this document"""
		from frappe.desk.doctype.tag.tag import DocTags

		return DocTags(self.doctype).get_tags(self.name).split(",")[1:]

	def deferred_insert(self) -> None:
		"""Push the document to redis temporarily and insert later.

		WARN: This doesn't guarantee insertion as redis can be restarted
		before data is flushed to database.
		"""

		from frappe.deferred_insert import deferred_insert

		self.set_user_and_timestamp()

		doc = self.get_valid_dict(convert_dates_to_str=True, ignore_virtual=True)
		deferred_insert(doctype=self.doctype, records=doc)

	def __repr__(self):
		name = self.name or "unsaved"
		doctype = self.__class__.__name__

		docstatus = f" docstatus={self.docstatus}" if self.docstatus else ""
		parent = f" parent={self.parent}" if getattr(self, "parent", None) else ""

		return f"<{doctype}: {name}{docstatus}{parent}>"

	def __str__(self):
		name = self.name or "unsaved"
		doctype = self.__class__.__name__

		return f"{doctype}({name})"

	def get_parent_doc(self, new_parent_doc=None):
		"""
		Return a child document's parent document.
		Created By Datahenge
		"""
		if new_parent_doc:
			self.parent_doc = new_parent_doc
			return self.parent_doc
		if hasattr(self, 'parent_doc') and self.parent_doc:
			return self.parent_doc
		self.parent_doc = self.read_parent_doc_from_db()
		return self.parent_doc

	def read_parent_doc_from_db(self):
		"""
		Return a document's parent document from SQL
		Created By Datahenge
		"""
		if self.parenttype and self.parent:
			return frappe.get_doc(self.parenttype, self.parent)
		raise ValueError(f"Document '{self.name}' of type '{self.doctype}' does not have a parent Document.")

	# -------------------------------
	# DATHENGE: Magic Happens Here:
	# -------------------------------

	DH_DEBUG = False

	def is_child_doctype(self):
		"""
		Returns a True if this document is a child DocType.
		"""
		return bool(frappe.get_meta(self.doctype).istable)  # the poorly-named 'istable' DocType metadata

	def summarize_children(self, prefix=None):
		"""
		Print a list of child documents to the console.
		"""
		print("\n--------")
		for d in self.get_all_children():
			print(f"* {prefix or ''} Child Record.  DocType: {d.doctype}, ID: {d.name}")
		print("--------\n")

	# --------
	# VALIDATION
	# --------

	def before_validate_children(self, child_docfield_name):
		"""
		Run the 'before_validate' code on all Child Documents.

		NOTE: If a Child document is being inserted, this calls the 'before_insert' function also.
		"""
		if not isinstance(child_docfield_name, str):
			raise ValueError("Argument 'child_docfield_name' should be a String.")
		for child_doc in self.get(child_docfield_name):
			if child_doc.is_new() and hasattr(child_doc, 'before_insert'):
				child_doc.before_insert(_parent_doc=self)
			if hasattr(child_doc, 'before_validate'):
				child_doc.before_validate(_parent_doc=self)

	def validate_children(self, child_docfield_name, **kwargs):
		"""
		Datahenge: A controller function for validating Child Doctypes.
		"""
		if not isinstance(child_docfield_name, str):
			raise ValueError("Argument 'child_docfield_name' should be a String.")

		for child_doc in self.get(child_docfield_name):
			if hasattr(child_doc, 'validate'):
				child_doc.validate(_parent_doc=self, **kwargs)

	def before_save_children(self, child_docfield_name, **kwargs):
		"""
		Datahenge: A controller function for validating Child Doctypes.
		"""
		if not isinstance(child_docfield_name, str):
			raise ValueError("Argument 'child_docfield_name' should be a String.")

		for child_doc in self.get(child_docfield_name):
			if hasattr(child_doc, 'before_save'):
				child_doc.before_save(_parent_doc=self, **kwargs)

	# --------
	# DELETION
	# --------

	def on_trash_children(self, child_docfield_name):
		"""
		If the parent document is pending deletion, cascade the 'on_trash' function to the child documents.
		"""
		self.set("__indelete", True)  # Indicates to the child document that parent is undergoing deletion.
		if not isinstance(child_docfield_name, str):
			raise ValueError("Argument 'child_docfield_name' should be a String.")
		for child_doc in self.get(child_docfield_name):
			if hasattr(child_doc, 'on_trash'):
				child_doc.on_trash(_parent_doc=self)

	def after_delete_children(self, child_docfield_name):
		"""
		After the parent document is deleted, call the 'on_delete' methods of the child documents.
		"""
		if not isinstance(child_docfield_name, str):
			raise ValueError("Argument 'child_docfield_name' should be a String.")
		for child_doc in self.get(child_docfield_name):
			if hasattr(child_doc, 'after_delete'):
				child_doc.after_delete(_parent_doc=self)

	# --------
	# UPDATES
	# --------

	def on_update_children(self, child_docfield_name, debug=DH_DEBUG):
		"""
		This function analyzes a Parent's child records, and based on CRUD, intelligently calls Child DocType controllers.
		"""
		dprint(f"\nEntering 'on_update_children' for DocType '{self.doctype}', Child '{child_docfield_name}'...", debug)

		current_child_records = self.get(child_docfield_name)
		doc_orig = self.get_doc_before_save()

		if not doc_orig:
			# Scenario 1: Parent is a new Document, therefore any Child is also new.
			if not current_child_records:
				dprint(f"* Scenario 0, New Parent: ({self.doctype}, {self.name}) has no children of DocType '{child_docfield_name}'", debug)
				return
			for child_record in current_child_records:
				dprint(f"* Scenario 1, New Parent: ({self.doctype}, {self.name}), Child: ({child_record.doctype}, {child_record.name})", debug)
				if hasattr(child_record, 'after_insert'):
					child_record.after_insert(_parent_doc=self)
				if hasattr(child_record, 'on_update'):
					child_record.on_update(_parent_doc=self)
			return

		original_child_records = doc_orig.get(child_docfield_name)
		if (not current_child_records) and (not original_child_records):
			# Scenario 2: There are no children now, and were not before.  Nothing to analyze.
			dprint(f"* Scenario 2, Parent had/has no children of DocType {child_docfield_name}", debug)
			return

		# Scenario 3: Parent is an existing Document, and some Child documents are in play.
		dprint(f"Quantity child records Before update: {len(original_child_records) or 0}", debug)
		dprint(f"Quantity child records After update: {len(current_child_records) or 0}", debug)

		docs_deleted = [ child_orig for child_orig in original_child_records
		                 if child_orig.name not in [ child.name for child in current_child_records]
		               ]

		if docs_deleted:
			# Scenario 3A: Pre-existing child documents were Deleted
			for deleted_doc in docs_deleted:
				dprint(f"* Scenario 3: Child document of type '{deleted_doc.doctype}' was Deleted.\n", debug)
				if hasattr(deleted_doc, 'on_trash'):
					deleted_doc.on_trash(_parent_doc=self)  # call controller method 'on_trash' for this Child record.
				if hasattr(deleted_doc, 'after_delete'):
					deleted_doc.after_delete(_parent_doc=self)  # call controller method 'after_delete' for this Child record.

		# Loop through all the children post-update:
		for child_doc in current_child_records:

			if child_doc.name not in [ child_orig.name for child_orig in original_child_records]:
				# Scenario 3B: Some child documents were Inserted.
				dprint(f"* Scenario 4: Child with identifier '{child_doc.name}' was Inserted.", debug)
				if hasattr(child_doc, 'after_insert'):
					child_doc.after_insert(_parent_doc=self)
				if hasattr(child_doc, 'on_update'):
					child_doc.on_update(_parent_doc=self)
				if hasattr(child_doc, 'on_change'):
					child_doc.on_change(_parent_doc=self)
				continue  # Move to next child record.

			# Child record existed before & after; compare them.
			child_orig = next(iter([ child_orig for child_orig in original_child_records if child_orig.name == child_doc.name ]))

			if _exist_significant_differences(child_orig, child_doc):
				# Scenario 2C: Some child document was Modified.
				dprint(f"* Scenario 5: Child with identifier '{child_doc.name}' was Modified.\n", debug)
				if hasattr(child_doc, 'on_update'):
					child_doc.on_update(_parent_doc=self)
				if hasattr(child_doc, 'on_change'):
					child_doc.on_change(_parent_doc=self)
			else:
				dprint(f"* Scenario 6: Child with identifier '{child_doc.name}' was Untouched.\n", debug)


	def set_parent_doc(self, _parent_doc=None):
		"""
		Datahenge: Function to assign a class variable 'parent_doc' of type Document Class.
		"""
		DEBUG = False

		if _parent_doc and not isinstance(_parent_doc, Document):
			raise TypeError("Argument '_parent_doc' is not a Document type.")

		# Scenario 1, an argument was provided, so accept it as fact, and apply it.
		if _parent_doc:
			self.parent_doc = _parent_doc
			if DEBUG:
				print(f"Scenario 1: Argument for parent_doc() was passed (caller = {self.doctype}")
			return self.parent_doc

		# Scenario 2:  This document instance already has a previously set value; so use that.
		if hasattr(self, 'parent_doc') and self.parent_doc:
			if DEBUG:
				print(f"Scenario 2: parent_doc() previously set for this document. (caller = {self.doctype}")
			return self.parent_doc

		# Scenario 3: No choice but to try reading from the SQL database.
		self.parent_doc = self.get_parent_doc()
		if DEBUG:
			print(f"Scenario 3: Argument for parent_doc() fetched from SQL database. {self.doctype}")

		if self.parent_doc:
			return self.parent_doc
		raise ValueError(f"Function 'set_parent_doc()' was unable to find a parent for calling Document {self.doctype} - {self.name}")


	def as_child_get_original_doc(self, _parent_doc=None):
		"""
		Return a copy of the original Child Document, prior to changes.
		* Custom function by Datahenge
		"""
		# from ftp.ftp_module.generics import caller_is_proxy  # deliberate late import (cross-module function)
		if not self.is_child_doctype():
			raise Exception("This function should only be called by Child DocTypes.")

		# There are 3 possibilities we have to handle:
		# 1. The child document was updated directly via a REST API call.
		# 2. The child document was updated via the ERPNext website, as a member of a Parent.
		# 3. The child document was updated by code using save()

		# This should handle Scenarios 1 and 3:
		doc_before_save = self.get_doc_before_save()
		if doc_before_save:
			return doc_before_save

		# Scenario #2 - Updated on the ERPNext website as part of a parent.
		if not _parent_doc:
			raise ValueError("Function 'as_child_get_original_doc' requires argument 'parent_doc', when called via ERPNext Website.")
		parent_orig = _parent_doc.get_doc_before_save()
		if not parent_orig:
			return None  # parent is new, therefore no original child document.
		try:
			return next(iter([ line for line in parent_orig.items if line.name == self.name ]))
		except StopIteration:
			return None  # Order Line is New.

	def set_called_via_parent(self, parent_doc=None):
		"""
		Datahenge: We used a custom "flag" attribute named "called_via_parent" to detect whether Document
		controllers were triggered by a parent (ERPNext UI), or not.
		"""
		# NOTE: Very Important to set the value inside "flags".  Otherwise, the data is lost during things like delete().

		if not self.meta.get('istable'):  # Datahenge: Terrible name.  Really means 'is_parent'
			return self.flags.pop("called_via_parent", False)  # important to set a default, or you get a Key Errror.

		if hasattr(self, "flags") and ("called_via_parent" in self.flags) and self.flags.get("called_via_parent") is True:
			return True

		if bool(parent_doc):
			self.flags.called_via_parent = True
			return True

		return False

	def get_called_via_parent(self):
		if hasattr(self, "flags") and ("called_via_parent" in self.flags) and self.flags.get("called_via_parent") is True:
			return True
		return False

# ------------------
# Non-Class methods:
# ------------------

def execute_action(__doctype, __name, __action, **kwargs):
	"""Execute an action on a document (called by background worker)"""
	doc = frappe.get_doc(__doctype, __name)
	doc.unlock()
	try:
		getattr(doc, __action)(**kwargs)
	except Exception:
		frappe.db.rollback()

		# add a comment (?)
		if frappe.local.message_log:
			msg = json.loads(frappe.local.message_log[-1]).get("message")
		else:
			msg = "<pre><code>" + frappe.get_traceback() + "</pre></code>"

<<<<<<< HEAD
# ------------------
# Datahenge Additions:
# ------------------

def get_field_differences(doc_before, doc_after,
                          error_on_type_changes=True,
						  ignore_creation=True,
                          ignore_modified=True,
						  ignore_list=None):
	"""
	Datahenge: Given 2 documents, compare values, and return a DeepDiff object.
	"""
	from deepdiff import DeepDiff
	from ftp.ftp_module.generics import doc_to_stringtyped_dict

	before = doc_to_stringtyped_dict(doc_before)
	after = doc_to_stringtyped_dict(doc_after)

	# Create a list of fields to ignore, when calculating differences.
	exclude_paths = []
	if ignore_creation:
		exclude_paths.append("root['creation']")  # ignore and strip 'creation' from the results.
		exclude_paths.append("root['owner']")  # ignore and strip 'owner' from the results.

	if ignore_modified:
		exclude_paths.append("root['modified']")  # ignore and strip 'modified' from the results.
		exclude_paths.append("root['modified_by']")  # ignore and strip 'modified_by' from the results.

	if ignore_list:
		for each in ignore_list:
			exclude_paths.append(f"root['{each}']")
	if not exclude_paths:
		exclude_paths = None

	diff = DeepDiff(before, after, exclude_paths=exclude_paths)
	if error_on_type_changes and ('type_changes' in diff.keys()):
		type_changes = diff['type_changes']
		if isinstance(type_changes, dict):
			# Scenario 1: 'type_changes' are a Dictionary:
			for key in type_changes.keys():
				old_type = type_changes[key]['old_type']
				new_type = type_changes[key]['new_type']
				NoneType = type(None)
				if (old_type == NoneType) or (new_type == NoneType):
					continue  # It's okay if either old or new is a NoneType
				raise TypeError(f"In function 'get_field_differences(), datatypes changed (Before vs. Current). {diff['type_changes']}")
		else:
			raise TypeError(f"In function 'get_field_differences(), datatypes changed (Before vs. Current). {diff['type_changes']}")

	# print(f"\nvalue of diff = \n{diff.to_dict()}\n")
	return diff


def _exist_significant_differences(document1, document2):
	"""
	Given 2 Frappe Documents, are there -significant- differences between them?
	  * Ignore creation and modified datetime differences.
	  * Ignore '__unsaved' attribute.
	  * NOTE: Must handle insanity that is Dates and Datetimes switching data-types midstream :eyeroll:
	"""

	differences = get_field_differences(document1, document2).to_dict()
	significant_differences = []

	if 'values_changed' in differences:
		for diff in differences['values_changed']:
			if diff == "root['modified']":
				continue
			#if diff[2] == [('__unsaved', 1)]:
			#	continue
			significant_differences.append(diff)

	if len(significant_differences) > 0:
		# print(f"ESD: Significant differences found between 2 documents:\n{significant_differences}")
		return True
	return False


def dprint(message, enabled=False):
	"""
	Datahenge: Quick hack for printing when needed, without fussing with a bunch of comments.
	"""
	if enabled:
		print(message)

# --------
# Datahenge
# --------

def get_document_datafield_names(doctype_name, include_child_tables=True):
	"""
	Purpose: Given any DocType's name, return the field names that are truly SQL fields.
	Datahenge: Once again, shocking this isn't part of standard Frappe framework.
	"""
	# A bit of syntax explanation: we're merging 2 lists.
	# The first is tuple 'default_fields' converted to a list.
	# The second is list comprehension, the DocFields for this DocType that are 'data_fieldtypes'
	# Finally, sort them.

	result = list(default_fields)
	result += [ docfield.fieldname for docfield in frappe.get_meta(doctype_name).fields
	            if docfield.fieldtype in data_fieldtypes]

	# Although a "Table" is not actually a SQL column, it's commonly passed as part of a JSON payload
	# when calling REST APIs.  Since that's what I designed this for, it's good to include them by default.
	if include_child_tables:
		result += [ docfield.fieldname for docfield in frappe.get_meta(doctype_name).fields
					if docfield.fieldtype in table_fields]

	return sorted(result)
=======
		doc.add_comment("Comment", _("Action Failed") + "<br><br>" + msg)
	doc.notify_update()
>>>>>>> c3390404
<|MERGE_RESOLUTION|>--- conflicted
+++ resolved
@@ -6,38 +6,6 @@
 
 from werkzeug.exceptions import NotFound
 
-<<<<<<< HEAD
-from __future__ import unicode_literals, print_function
-
-import hashlib
-import json
-from datetime import date as date_type
-import time
-
-# Datahenge
-# import dictdiffer  # A library for finding the difference between 2 Python dictionaries.
-from six import iteritems, string_types
-from werkzeug.exceptions import NotFound, Forbidden
-
-import frappe
-from frappe import _, msgprint, is_whitelisted
-from frappe.utils import flt, cstr, now, get_datetime_str, file_lock, date_diff
-from frappe.model.base_document import BaseDocument, get_controller
-from frappe.model.naming import set_new_name
-from frappe.model import optional_fields, table_fields, default_fields, data_fieldtypes
-from frappe.model.workflow import validate_workflow
-from frappe.model.workflow import set_workflow_state_on_action
-from frappe.utils.global_search import update_global_search
-from frappe.integrations.doctype.webhook import run_webhooks
-from frappe.desk.form.document_follow import follow_document
-from frappe.core.doctype.server_script.server_script_utils import run_server_script_for_doc_event
-from frappe.utils.data import get_absolute_url
-
-
-# pylint: disable=invalid-name, disable=protected-access
-
-DEBUG_ENV_VARIABLE="FTP_DEBUG_DOCUMENT"  # if this OS environment variable = 1, then dprint() messages will print to stdout.
-=======
 import frappe
 from frappe import _, is_whitelisted, msgprint
 from frappe.core.doctype.server_script.server_script_utils import run_server_script_for_doc_event
@@ -52,8 +20,10 @@
 from frappe.utils import cstr, date_diff, file_lock, flt, get_datetime_str, now
 from frappe.utils.data import get_absolute_url
 from frappe.utils.global_search import update_global_search
->>>>>>> c3390404
-
+
+
+# Datahenge Variables
+DEBUG_ENV_VARIABLE="FTP_DEBUG_DOCUMENT"  # if this OS environment variable = 1, then dprint() messages will print to stdout.
 
 def get_doc(*args, **kwargs):
 	"""returns a frappe.model.Document object.
@@ -137,17 +107,12 @@
 				# doctype for singles, string value or filters for other documents
 				self.name = self.doctype if len(args) == 1 else args[1]
 
-<<<<<<< HEAD
-			self.load_from_db()
-			# Datahenge: Would be lovely to set the 'parent_doc' here, but we run into infinite recursion  :/
-			return
-=======
 				# for_update is set in flags to avoid changing load_from_db signature
 				# since it is used in virtual doctypes and inherited in child classes
 				self.flags.for_update = kwargs.get("for_update")
 				self.load_from_db()
+				# Datahenge: Would be lovely to set the 'parent_doc' here, but we run into infinite recursion  :/				
 				return
->>>>>>> c3390404
 
 			if isinstance(args[0], dict):
 				# first argument is a dict
@@ -159,11 +124,6 @@
 			self.init_child_tables()
 			self.init_valid_columns()
 
-			# Datahenge: Would be lovely to set the 'parent_doc' here, but we run into infinite recursion  :/
-			# if self.parent and self.doctype not in ["DocField","DocPerm","DocType Link","Has Role",
-			#                                       "Custom DocPerm","DocType Action"]:
-				# self.set_parent_doc()
-
 		else:
 			# incorrect arguments. let's not proceed.
 			raise ValueError("Illegal arguments")
@@ -174,40 +134,6 @@
 		frappe.whitelist()(fn)
 		return fn
 
-<<<<<<< HEAD
-	@staticmethod
-	def safelist(fn):
-		"""Decorator: Safelist method to be called remotely via REST API."""
-		frappe.whitelist()(fn)
-		return fn
-
-	def reload(self):
-		"""Reload document from database"""
-		self.load_from_db()
-
-	def reload_child_table(self, docfield_fieldname):
-		"""
-		Datahenge: What if I want to reread just a Child table from SQL, without rereading all
-		the other DocFields on this Doctype?
-
-		Now, I think can...
-		"""
-		try:
-			df = next(iter([ table_field for table_field in self.meta.get_table_fields()
-			                 if table_field.fieldname == docfield_fieldname]))
-		except StopIteration:
-			raise Exception(f"DocType '{self.name}' does not have a Table field named '{docfield_fieldname}'")
-
-		children = frappe.db.get_values(df.options,
-			{"parent": self.name, "parenttype": self.doctype, "parentfield": df.fieldname},
-			"*", as_dict=True, order_by="idx asc")
-		if children:
-			self.set(df.fieldname, children)
-		else:
-			self.set(df.fieldname, [])
-
-=======
->>>>>>> c3390404
 	def load_from_db(self):
 		"""Load document and children from database and create properties
 		from fields"""
@@ -228,11 +154,8 @@
 				self.doctype, self.name, "*", as_dict=1, for_update=self.flags.for_update
 			)
 			if not d:
-<<<<<<< HEAD
 				# TODO: Find a way to prevent this from throwing, when purposely
 				# Doing a try/catch maneuver, to prevent 2 SQL calls (exists + get_doc)
-				frappe.throw(_("{0} {1} not found").format(_(self.doctype), self.name), frappe.DoesNotExistError)
-=======
 				frappe.throw(
 					_("{0} {1} not found").format(_(self.doctype), self.name), frappe.DoesNotExistError
 				)
@@ -247,7 +170,6 @@
 			if hasattr(self, "doctype") and not hasattr(self, "module") and is_virtual_doctype(df.options):
 				self.set(df.fieldname, [])
 				continue
->>>>>>> c3390404
 
 			children = (
 				frappe.db.get_values(
@@ -299,11 +221,7 @@
 
 	def raise_no_permission_to(self, perm_type):
 		"""Raise `frappe.PermissionError`."""
-<<<<<<< HEAD
-		frappe.flags.error_message = _('Insufficient Permission for DocType = {0}').format(self.doctype)
-=======
 		frappe.flags.error_message = _("Insufficient Permission for {0}").format(self.doctype)
->>>>>>> c3390404
 		raise frappe.PermissionError
 
 	def insert(
@@ -340,11 +258,7 @@
 		self.set_user_and_timestamp()
 		self.set_docstatus()
 		self.check_if_latest()
-<<<<<<< HEAD
-		self.run_method("before_insert")
 		self._prevalidate_links()	# Datahenge, need a means of running some additional code first.
-=======
->>>>>>> c3390404
 		self._validate_links()
 		self.check_permission("create")
 		self.run_method("before_insert")
@@ -437,6 +351,7 @@
 		self.validate_higher_perm_levels()  # DH: This function modified.
 		self._prevalidate_links()	# DH: Need to introduce a way of running Document-based code, prior to Link validation.
 		self._validate_links()  # note: this call also validates the Links of child documents.
+		# self.run_before_save_methods()
 
 		# --------
 		# Datahenge:
@@ -452,7 +367,8 @@
 		self.run_before_validate_methods()  # Datahenge: before_validate() must happen early.
 
 		if self._action != "cancel":
-			self._validate()	# This will call useful validations like Links and Mandatory fields
+			self._validate()  # This calls useful validations like Links and Mandatory fields.
+
 		self.run_before_save_methods()  # This calls Document-specific Controller Methods, like validate()
 
 		if self._action == "update_after_submit":
@@ -529,14 +445,8 @@
 				[self.name, self.doctype, fieldname] + rows,
 			)
 			if len(deleted_rows) > 0:
-<<<<<<< HEAD
-				# Delete rows that no longer exist in the document.
-				frappe.db.sql("""delete from `tab{0}` where name in ({1})""".format(df.options,
-					','.join(['%s'] * len(deleted_rows))), tuple(row[0] for row in deleted_rows))
-=======
 				# delete rows that do not match the ones in the document
 				frappe.db.delete(df.options, {"name": ("in", tuple(row[0] for row in deleted_rows))})
->>>>>>> c3390404
 
 		else:
 			# no rows found, delete all rows
@@ -547,9 +457,8 @@
 	def get_doc_before_save(self):
 		return getattr(self, "_doc_before_save", None)
 
-<<<<<<< HEAD
 	def has_value_changed(self, fieldname, ignore_new=False, debug=False):
-		'''Returns true if value is changed before and after saving'''
+		"""Returns true if value is changed before and after saving"""
 		# Datahenge : Add the ability to ignore new records.
 		previous = self.get_doc_before_save()
 		if ignore_new and (not previous):
@@ -560,13 +469,7 @@
 			return True
 		if debug:
 			print(f"has_value_changed() Before: {previous.get(fieldname)}, After: {self.get(fieldname)}")
-		return previous.get(fieldname)!=self.get(fieldname) if previous else True
-=======
-	def has_value_changed(self, fieldname):
-		"""Returns true if value is changed before and after saving"""
-		previous = self.get_doc_before_save()
 		return previous.get(fieldname) != self.get(fieldname) if previous else True
->>>>>>> c3390404
 
 	def set_new_name(self, force=False, set_name=None, set_child_names=True):
 		"""Calls `frappe.naming.set_new_name` for parent and child docs."""
@@ -743,18 +646,13 @@
 					fail = value != original_value
 
 				if fail:
-<<<<<<< HEAD
-					# Datahenge: Needed a better error than "Value cannot be changed."  Some "why not" context is helpful.
-					frappe.throw(_("Value cannot be changed for field '{0}' (Set Once Only)").format(self.meta.get_label(field.fieldname)),
-						frappe.CannotChangeConstantError)
-=======
+					# Datahenge: Improved on the message here.
 					frappe.throw(
-						_("Value cannot be changed for {0}").format(
+						_("Value cannot be changed for field {0} (Set Once Only)").format(
 							frappe.bold(self.meta.get_label(field.fieldname))
 						),
 						exc=frappe.CannotChangeConstantError,
 					)
->>>>>>> c3390404
 
 		return False
 
@@ -1006,15 +904,6 @@
 			)
 		)
 
-	def _prevalidate_links(self, **kwargs):  # pylint: disable=unused-argument
-		"""
-		Datahenge: An opportunity to execute some code, just prior to Link validation.
-		# This is useful is situations where you know Links might be a problem.
-		# And you want a change to do some pre-cleaning first.
-		"""
-		for doc in self.get_all_children():
-			doc.run_method("_prevalidate_links", _parent_doc=self)
-
 	def _validate_links(self):
 		if self.flags.ignore_links or \
 			(hasattr(self, '_action') and self._action == "cancel"):  # Datahenge: Sometimes you want to Validate Links without an Action.
@@ -1028,14 +917,9 @@
 			cancelled_links.extend(result[1])
 
 		if invalid_links:
-<<<<<<< HEAD
-			msg = ", ".join((each[2] for each in invalid_links))
+			msg = ", ".join(each[2] for each in invalid_links)
 			frappe.throw(_(f"Invalid link in DocType '{self.doctype}'. Could not find {msg}"),
 				frappe.LinkValidationError)
-=======
-			msg = ", ".join(each[2] for each in invalid_links)
-			frappe.throw(_("Could not find {0}").format(msg), frappe.LinkValidationError)
->>>>>>> c3390404
 
 		if cancelled_links:
 			msg = ", ".join(each[2] for each in cancelled_links)
@@ -1136,18 +1020,13 @@
 	@whitelist.__func__
 	def _submit(self):
 		"""Submit the document. Sets `docstatus` = 1, then saves."""
-<<<<<<< HEAD
-		self.docstatus = 1
+		self.docstatus = DocStatus.submitted()
 		try:
-			self.save()
+			return self.save()
 		except Exception as ex:
 			self.docstatus = 0  # NOTE: Was very shocked I had to add this.  Do I need to rollback too?
 			frappe.whatis("What we have here is a failure to Submit.  Ideally, should this not rollback?", frontend=False)
 			raise ex
-=======
-		self.docstatus = DocStatus.submitted()
-		return self.save()
->>>>>>> c3390404
 
 	@whitelist.__func__
 	def _cancel(self):
@@ -1228,17 +1107,14 @@
 		           validating Links, Mandatory fields, and validate() calls.
 		"""
 		self.load_doc_before_save()
+
 		# before_validate method should be executed before ignoring validations
 		if self._action in ("save", "submit"):
 			self.run_method("before_validate")
 
 
 	def run_before_save_methods(self):
-<<<<<<< HEAD
-		"""Run standard methods before `INSERT` or `UPDATE`. Standard Methods are:
-=======
 		"""Run standard methods before	`INSERT` or `UPDATE`. Standard Methods are:
->>>>>>> c3390404
 
 		- `validate`, `before_save` for **Save**.
 		- `validate`, `before_submit` for **Submit**.
@@ -1249,7 +1125,10 @@
 
 		self.reset_seen()
 
-		# Datahenge: Removed before_validate() here, because it was happening too late (after Link and Mandatory checks)
+		# Datahenge: Removed before_validate() below, because it was happening too late (after Link and Mandatory checks)
+		# before_validate method should be executed before ignoring validations
+		#if self._action in ("save", "submit"):
+		#	self.run_method("before_validate")
 
 		if self.flags.ignore_validate:
 			return
@@ -1291,11 +1170,7 @@
 		- `on_cancel` for **Cancel**
 		- `update_after_submit` for **Update after Submit**"""
 
-<<<<<<< HEAD
-		if self._action=="save":
-=======
 		if self._action == "save":
->>>>>>> c3390404
 			self.run_method("on_update")
 		elif self._action == "submit":
 			self.run_method("on_update")
@@ -1428,19 +1303,9 @@
 		):
 			return
 
-<<<<<<< HEAD
-		version = frappe.new_doc('Version')
-		if not self._doc_before_save:
-			version.for_insert(self)
-			version.action_taken = 'Create'  # DH
-			version.insert(ignore_permissions=True)
-		elif version.set_diff(self._doc_before_save, self):
-			version.action_taken = 'Update'  # DH
-=======
 		version = frappe.new_doc("Version")
 
 		if is_useful_diff := version.update_version_info(self._doc_before_save, self):
->>>>>>> c3390404
 			version.insert(ignore_permissions=True)
 
 			if not frappe.flags.in_migrate:
@@ -1555,9 +1420,6 @@
 		"""Returns Desk URL for this document."""
 		return get_absolute_url(self.doctype, self.name)
 
-<<<<<<< HEAD
-	def add_comment(self, comment_type='Comment', text=None, comment_email=None, link_doctype=None, link_name=None, comment_by=None):
-=======
 	def add_comment(
 		self,
 		comment_type="Comment",
@@ -1567,7 +1429,6 @@
 		link_name=None,
 		comment_by=None,
 	):
->>>>>>> c3390404
 		"""Add a comment to this document.
 
 		:param comment_type: e.g. `Comment`. See Communication for more info."""
@@ -1795,6 +1656,21 @@
 
 		return f"{doctype}({name})"
 
+	# -------------------------------
+	# DATHENGE: Magic Happens Here:
+	# -------------------------------
+	DH_DEBUG = False
+
+
+	def _prevalidate_links(self, **kwargs):  # pylint: disable=unused-argument
+		"""
+		Datahenge: An opportunity to execute some code, just prior to Link validation.
+		# This is useful is situations where you know Links might be a problem.
+		# And you want a change to do some pre-cleaning first.
+		"""
+		for doc in self.get_all_children():
+			doc.run_method("_prevalidate_links", _parent_doc=self)
+
 	def get_parent_doc(self, new_parent_doc=None):
 		"""
 		Return a child document's parent document.
@@ -1817,11 +1693,27 @@
 			return frappe.get_doc(self.parenttype, self.parent)
 		raise ValueError(f"Document '{self.name}' of type '{self.doctype}' does not have a parent Document.")
 
-	# -------------------------------
-	# DATHENGE: Magic Happens Here:
-	# -------------------------------
-
-	DH_DEBUG = False
+
+	def reload_child_table(self, docfield_fieldname):
+		"""
+		Datahenge: What if I want to reread just a Child table from SQL, without rereading all
+		the other DocFields on this Doctype?
+
+		Now, I think can...
+		"""
+		try:
+			df = next(iter([ table_field for table_field in self.meta.get_table_fields()
+			                 if table_field.fieldname == docfield_fieldname]))
+		except StopIteration:
+			raise Exception(f"DocType '{self.name}' does not have a Table field named '{docfield_fieldname}'")
+
+		children = frappe.db.get_values(df.options,
+			{"parent": self.name, "parenttype": self.doctype, "parentfield": df.fieldname},
+			"*", as_dict=True, order_by="idx asc")
+		if children:
+			self.set(df.fieldname, children)
+		else:
+			self.set(df.fieldname, [])
 
 	def is_child_doctype(self):
 		"""
@@ -2085,7 +1977,10 @@
 		else:
 			msg = "<pre><code>" + frappe.get_traceback() + "</pre></code>"
 
-<<<<<<< HEAD
+		doc.add_comment("Comment", _("Action Failed") + "<br><br>" + msg)
+	doc.notify_update()
+
+
 # ------------------
 # Datahenge Additions:
 # ------------------
@@ -2195,8 +2090,4 @@
 		result += [ docfield.fieldname for docfield in frappe.get_meta(doctype_name).fields
 					if docfield.fieldtype in table_fields]
 
-	return sorted(result)
-=======
-		doc.add_comment("Comment", _("Action Failed") + "<br><br>" + msg)
-	doc.notify_update()
->>>>>>> c3390404
+	return sorted(result)
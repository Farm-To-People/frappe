--- conflicted
+++ resolved
@@ -213,14 +213,9 @@
 	def get_global_search_fields(self):
 		"""Returns list of fields with `in_global_search` set and `name` if set"""
 		fields = self.get("fields", {"in_global_search": 1, "fieldtype": ["not in", no_value_fields]})
-<<<<<<< HEAD
-		if getattr(self, 'show_name_in_global_search', None):
-			# Farm To People
-			fields.append(frappe._dict(fieldtype='Data', fieldname='name', label='ID'))
-=======
+
 		if getattr(self, "show_name_in_global_search", None):
-			fields.append(frappe._dict(fieldtype="Data", fieldname="name", label="Name"))
->>>>>>> c3390404
+			fields.append(frappe._dict(fieldtype="Data", fieldname="name", label="ID"))  # Datahenge: ID instead of Name
 
 		return fields
 
@@ -523,15 +518,11 @@
 		)
 
 		if self.name in user_permission_doctypes:
-<<<<<<< HEAD
 			fields.append(frappe._dict({
-				"label":"ID",
+				"label":"ID",  # Datahenge: Use ID instead of Name
 				"fieldname":"name",
 				"options": self.name
 			}))
-=======
-			fields.append(frappe._dict({"label": "Name", "fieldname": "name", "options": self.name}))
->>>>>>> c3390404
 
 		return fields
 

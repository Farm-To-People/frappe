# Copyright (c) 2015, Frappe Technologies Pvt. Ltd. and Contributors
# License: MIT. See LICENSE

import frappe

# select doctypes that are accessed by the user (not read_only) first, so that the
# the validation message shows the user-facing doctype first.
# For example Journal Entry should be validated before GL Entry (which is an internal doctype)

dynamic_link_queries = [
	"""select `tabDocField`.parent,
		`tabDocType`.read_only, `tabDocType`.in_create,
		`tabDocField`.fieldname, `tabDocField`.options
	from `tabDocField`, `tabDocType`
	where `tabDocField`.fieldtype='Dynamic Link' and
	`tabDocType`.`name`=`tabDocField`.parent
	order by `tabDocType`.read_only, `tabDocType`.in_create""",
	"""select `tabCustom Field`.dt as parent,
		`tabDocType`.read_only, `tabDocType`.in_create,
		`tabCustom Field`.fieldname, `tabCustom Field`.options
	from `tabCustom Field`, `tabDocType`
	where `tabCustom Field`.fieldtype='Dynamic Link' and
	`tabDocType`.`name`=`tabCustom Field`.dt
	order by `tabDocType`.read_only, `tabDocType`.in_create""",
]

<<<<<<< HEAD
def get_dynamic_link_map():
	"""
	Build a map of all dynamically linked tables. For example,
		if Note is dynamically linked to ToDo, the function will return
		`{"Note": ["ToDo"], "Sales Invoice": ["Journal Entry Detail"]}`

	Note: Will not map single doctypes
	"""
	# NOTE: Datahenge - When not "cached" in frappe.local, this can be an expensive function.
	# NOTE: Need to ensure that "Link" DocFields always have their own SQL index.
	if getattr(frappe.local, 'dynamic_link_map', None) is None or frappe.flags.in_test:
=======

def get_dynamic_link_map(for_delete=False):
	"""Build a map of all dynamically linked tables. For example,
	        if Note is dynamically linked to ToDo, the function will return
	        `{"Note": ["ToDo"], "Sales Invoice": ["Journal Entry Detail"]}`

	Note: Will not map single doctypes
	"""
	if getattr(frappe.local, "dynamic_link_map", None) is None or frappe.flags.in_test:
>>>>>>> c3390404
		# Build from scratch
		dynamic_link_map = {}
		dynamic_links = get_dynamic_links()
		print(f"get_dynamic_link_map() looping through {len(dynamic_links)} links.  One SQL query required per link.")
		for df in dynamic_links:
			meta = frappe.get_meta(df.parent)
			if meta.issingle:
				# always check in Single DocTypes
				dynamic_link_map.setdefault(meta.name, []).append(df)
			else:
				try:
					links = frappe.db.sql_list("""SELECT DISTINCT {options} FROM `tab{parent}`""".format(**df), debug=False)
					for doctype in links:
						dynamic_link_map.setdefault(doctype, []).append(df)
				except frappe.db.TableMissingError:  # noqa: E722
					pass

		frappe.local.dynamic_link_map = dynamic_link_map  # pylint: disable=assigning-non-slot
	return frappe.local.dynamic_link_map


def get_dynamic_links():
	"""Return list of dynamic link fields as DocField.
	Uses cache if possible"""
	df = []
	for query in dynamic_link_queries:
		df += frappe.db.sql(query, as_dict=True)
	return df<|MERGE_RESOLUTION|>--- conflicted
+++ resolved
@@ -24,19 +24,6 @@
 	order by `tabDocType`.read_only, `tabDocType`.in_create""",
 ]
 
-<<<<<<< HEAD
-def get_dynamic_link_map():
-	"""
-	Build a map of all dynamically linked tables. For example,
-		if Note is dynamically linked to ToDo, the function will return
-		`{"Note": ["ToDo"], "Sales Invoice": ["Journal Entry Detail"]}`
-
-	Note: Will not map single doctypes
-	"""
-	# NOTE: Datahenge - When not "cached" in frappe.local, this can be an expensive function.
-	# NOTE: Need to ensure that "Link" DocFields always have their own SQL index.
-	if getattr(frappe.local, 'dynamic_link_map', None) is None or frappe.flags.in_test:
-=======
 
 def get_dynamic_link_map(for_delete=False):
 	"""Build a map of all dynamically linked tables. For example,
@@ -44,9 +31,11 @@
 	        `{"Note": ["ToDo"], "Sales Invoice": ["Journal Entry Detail"]}`
 
 	Note: Will not map single doctypes
+
+	NOTE: Datahenge - When not "cached" in frappe.local, this can be an expensive function.
+	NOTE: Need to ensure that "Link" DocFields always have their own SQL index.
 	"""
 	if getattr(frappe.local, "dynamic_link_map", None) is None or frappe.flags.in_test:
->>>>>>> c3390404
 		# Build from scratch
 		dynamic_link_map = {}
 		dynamic_links = get_dynamic_links()

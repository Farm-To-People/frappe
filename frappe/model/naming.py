# Copyright (c) 2015, Frappe Technologies Pvt. Ltd. and Contributors
# License: MIT. See LICENSE

import datetime
import re
from typing import TYPE_CHECKING, Callable, Optional

import frappe
from frappe import _
from frappe.model import log_types
from frappe.query_builder import DocType
from frappe.utils import cint, cstr, now_datetime

if TYPE_CHECKING:
	from frappe.model.document import Document
	from frappe.model.meta import Meta


# NOTE: This is used to keep track of status of sites
# whether `log_types` have autoincremented naming set for the site or not.
autoincremented_site_status_map = {}

NAMING_SERIES_PATTERN = re.compile(r"^[\w\- \/.#{}]+$", re.UNICODE)
BRACED_PARAMS_PATTERN = re.compile(r"(\{[\w | #]+\})")


# Types that can be using in naming series fields
NAMING_SERIES_PART_TYPES = (
	int,
	str,
	datetime.datetime,
	datetime.date,
	datetime.time,
	datetime.timedelta,
)


class InvalidNamingSeriesError(frappe.ValidationError):
	pass


class NamingSeries:
	__slots__ = ("series",)

	def __init__(self, series: str):
		self.series = series

		# Add default number part if missing
		if "#" not in self.series:
			self.series += ".#####"

	def validate(self):
		if "." not in self.series:
			frappe.throw(
				_("Invalid naming series {}: dot (.) missing").format(frappe.bold(self.series)),
				exc=InvalidNamingSeriesError,
			)

		if not NAMING_SERIES_PATTERN.match(self.series):
			frappe.throw(
				_(
					"Special Characters except '-', '#', '.', '/', '{{' and '}}' not allowed in naming series {0}"
				).format(frappe.bold(self.series)),
				exc=InvalidNamingSeriesError,
			)

	def generate_next_name(self, doc: "Document") -> str:
		self.validate()
		parts = self.series.split(".")
		return parse_naming_series(parts, doc=doc)

	def get_prefix(self) -> str:
		"""Naming series stores prefix to maintain a counter in DB. This prefix can be used to update counter or validations.

		e.g. `SINV-.YY.-.####` has prefix of `SINV-22-` in database for year 2022.
		"""

		prefix = None

		def fake_counter_backend(partial_series, digits):
			nonlocal prefix
			prefix = partial_series
			return "#" * digits

		# This function evaluates all parts till we hit numerical parts and then
		# sends prefix + digits to DB to find next number.
		# Instead of reimplementing the whole parsing logic in multiple places we
		# can just ask this function to give us the prefix.
		parse_naming_series(self.series, number_generator=fake_counter_backend)

		if prefix is None:
			frappe.throw(_("Invalid Naming Series: {}").format(self.series))

		return prefix

	def get_preview(self, doc=None) -> list[str]:
		"""Generate preview of naming series without using DB counters"""
		generated_names = []
		for count in range(1, 4):

			def fake_counter(_prefix, digits):
				# ignore B023: binding `count` is not necessary because
				# function is evaluated immediately and it can not be done
				# because of function signature requirement
				return str(count).zfill(digits)  # noqa: B023

			generated_names.append(parse_naming_series(self.series, doc=doc, number_generator=fake_counter))
		return generated_names

	def update_counter(self, new_count: int) -> None:
		"""Warning: Incorrectly updating series can result in unusable transactions"""
		Series = frappe.qb.DocType("Series")
		prefix = self.get_prefix()

		# Initialize if not present in DB
		if frappe.db.get_value("Series", prefix, "name", order_by="name") is None:
			frappe.qb.into(Series).insert(prefix, 0).columns("name", "current").run()

		(
			frappe.qb.update(Series).set(Series.current, cint(new_count)).where(Series.name == prefix)
		).run()

	def get_current_value(self) -> int:
		prefix = self.get_prefix()
		return cint(frappe.db.get_value("Series", prefix, "current", order_by="name"))


def set_new_name(doc):
	"""
	Sets the `name` property for the document based on various rules.

	1. If amended doc, set suffix.
	2. If `autoname` method is declared, then call it.
	3. If `autoname` property is set in the DocType (`meta`), then build it using the `autoname` property.
	4. If no rule defined, use hash.

	:param doc: Document to be named.
	"""

	doc.run_method("before_naming")

	meta = frappe.get_meta(doc.doctype)
	autoname = meta.autoname or ""

	if autoname.lower() != "prompt" and not frappe.flags.in_import:
		doc.name = None

	if is_autoincremented(doc.doctype, meta):
		doc.name = frappe.db.get_next_sequence_val(doc.doctype)
		return

	if getattr(doc, "amended_from", None):
		_set_amended_name(doc)
		return

	elif getattr(doc.meta, "issingle", False):
		doc.name = doc.doctype

	if not doc.name:
		set_naming_from_document_naming_rule(doc)

	if not doc.name:
		doc.run_method("autoname")

	if not doc.name and autoname:
		set_name_from_naming_options(autoname, doc)

	# at this point, we fall back to name generation with the hash option
	if not doc.name:
		doc.name = make_autoname("hash", doc.doctype)

	doc.name = validate_name(doc.doctype, doc.name, meta.get_field("name_case"))


def is_autoincremented(doctype: str, meta: Optional["Meta"] = None) -> bool:
	"""Checks if the doctype has autoincrement autoname set"""

	if doctype in log_types:
		if autoincremented_site_status_map.get(frappe.local.site) is None:
			if (
				frappe.db.sql(
					f"""select data_type FROM information_schema.columns
				where column_name = 'name' and table_name = 'tab{doctype}'"""
				)[0][0]
				== "bigint"
			):
				autoincremented_site_status_map[frappe.local.site] = 1
				return True
			else:
				autoincremented_site_status_map[frappe.local.site] = 0

		elif autoincremented_site_status_map[frappe.local.site]:
			return True

	else:
		if not meta:
			meta = frappe.get_meta(doctype)

		if not getattr(meta, "issingle", False) and meta.autoname == "autoincrement":
			return True

	return False


def set_name_from_naming_options(autoname, doc):
	"""
	Get a name based on the autoname field option
	"""

	_autoname = autoname.lower()

	if _autoname.startswith("field:"):
		doc.name = _field_autoname(autoname, doc)

		# if the autoname option is 'field:' and no name was derived, we need to
		# notify
		if not doc.name:
			fieldname = autoname[6:]
			frappe.throw(_("{0} is required").format(doc.meta.get_label(fieldname)))

	elif _autoname.startswith("naming_series:"):
		set_name_by_naming_series(doc)
	elif _autoname.startswith("prompt"):
		_prompt_autoname(autoname, doc)
	elif _autoname.startswith("format:"):
		doc.name = _format_autoname(autoname, doc)
	elif "#" in autoname:
		doc.name = make_autoname(autoname, doc=doc)


def set_naming_from_document_naming_rule(doc):
	"""
	Evaluate rules based on "Document Naming Series" doctype
	"""
	from frappe.model.base_document import DOCTYPES_FOR_DOCTYPE

	IGNORED_DOCTYPES = {*log_types, *DOCTYPES_FOR_DOCTYPE, "DefaultValue", "Patch Log"}

	if doc.doctype in IGNORED_DOCTYPES:
		return

	# ignore_ddl if naming is not yet bootstrapped
	for d in frappe.get_all(
		"Document Naming Rule",
		dict(document_type=doc.doctype, disabled=0),
		order_by="priority desc",
		ignore_ddl=True,
	):
		frappe.get_cached_doc("Document Naming Rule", d.name).apply(doc)
		if doc.name:
			break


def set_name_by_naming_series(doc):
	"""Sets name by the `naming_series` property"""
	if not doc.naming_series:
		doc.naming_series = get_default_naming_series(doc.doctype)

	if not doc.naming_series:
		frappe.throw(frappe._("Naming Series mandatory"))

	doc.name = make_autoname(doc.naming_series + ".#####", "", doc)


def make_autoname(key="", doctype="", doc=""):
	"""
	     Creates an autoname from the given key:

	     **Autoname rules:**

	              * The key is separated by '.'
	              * '####' represents a series. The string before this part becomes the prefix:
	                     Example: ABC.#### creates a series ABC0001, ABC0002 etc
	              * 'MM' represents the current month
	              * 'YY' and 'YYYY' represent the current year


	*Example:*

	              * DE/./.YY./.MM./.##### will create a series like
	                DE/09/01/0001 where 09 is the year, 01 is the month and 0001 is the series
	"""
	if key == "hash":
		return frappe.generate_hash(length=10)

	series = NamingSeries(key)
	return series.generate_next_name(doc)


def parse_naming_series(
	parts: list[str] | str,
	doctype=None,
	doc: Optional["Document"] = None,
	number_generator: Callable[[str, int], str] | None = None,
) -> str:

	"""Parse the naming series and get next name.

	args:
	        parts: naming series parts (split by `.`)
	        doc: document to use for series that have parts using fieldnames
	        number_generator: Use different counter backend other than `tabSeries`. Primarily used for testing.
	"""

	name = ""
	if isinstance(parts, str):
		parts = parts.split(".")

	if not number_generator:
		number_generator = getseries

	series_set = False
	today = now_datetime()
	for e in parts:
		if not e:
			continue

		part = ""
		if e.startswith("#"):
			if not series_set:
				digits = len(e)
				part = number_generator(name, digits)
				series_set = True
		elif e == "YY":
			part = today.strftime("%y")
		elif e == "MM":
			part = today.strftime("%m")
		elif e == "DD":
			part = today.strftime("%d")
		elif e == "YYYY":
			part = today.strftime("%Y")
		elif e == "WW":
			part = determine_consecutive_week_number(today)
		elif e == "timestamp":
			part = str(today)
		elif e == "FY":
			part = frappe.defaults.get_user_default("fiscal_year")
		elif e.startswith("{") and doc:
			e = e.replace("{", "").replace("}", "")
			part = doc.get(e)
		elif doc and doc.get(e):
			part = doc.get(e)
		else:
			part = e

		if isinstance(part, str):
			name += part
		elif isinstance(part, NAMING_SERIES_PART_TYPES):
			name += cstr(part).strip()

	return name


def determine_consecutive_week_number(datetime):
	"""Determines the consecutive calendar week"""
	m = datetime.month
	# ISO 8601 calandar week
	w = datetime.strftime("%V")
	# Ensure consecutiveness for the first and last days of a year
	if m == 1 and int(w) >= 52:
		w = "00"
	elif m == 12 and int(w) <= 1:
		w = "53"
	return w


def getseries(key, digits):
	# series created ?
	# Using frappe.qb as frappe.get_values does not allow order_by=None
	series = DocType("Series")
	current = (frappe.qb.from_(series).where(series.name == key).for_update().select("current")).run()

	if current and current[0][0] is not None:
		current = current[0][0]
		# yes, update it
		frappe.db.sql("UPDATE `tabSeries` SET `current` = `current` + 1 WHERE `name`=%s", (key,))
		current = cint(current) + 1
	else:
		# no, create it
		frappe.db.sql("INSERT INTO `tabSeries` (`name`, `current`) VALUES (%s, 1)", (key,))
		current = 1
	return ("%0" + str(digits) + "d") % current


def revert_series_if_last(key, name, doc=None):
	"""
	Reverts the series for particular naming series:
	* key is naming series		- SINV-.YYYY-.####
	* name is actual name		- SINV-2021-0001

	1. This function split the key into two parts prefix (SINV-YYYY) & hashes (####).
	2. Use prefix to get the current index of that naming series from Series table
	3. Then revert the current index.

	*For custom naming series:*
	1. hash can exist anywhere, if it exist in hashes then it take normal flow.
	2. If hash doesn't exit in hashes, we get the hash from prefix, then update name and prefix accordingly.

	*Example:*
	        1. key = SINV-.YYYY.-
	                * If key doesn't have hash it will add hash at the end
	                * prefix will be SINV-YYYY based on this will get current index from Series table.
	        2. key = SINV-.####.-2021
	                * now prefix = SINV-#### and hashes = 2021 (hash doesn't exist)
	                * will search hash in key then accordingly get prefix = SINV-
	        3. key = ####.-2021
	                * prefix = #### and hashes = 2021 (hash doesn't exist)
	                * will search hash in key then accordingly get prefix = ""
	"""
	if ".#" in key:
		prefix, hashes = key.rsplit(".", 1)
		if "#" not in hashes:
			# get the hash part from the key
			hash = re.search("#+", key)
			if not hash:
				return
			name = name.replace(hashes, "")
			prefix = prefix.replace(hash.group(), "")
	else:
		prefix = key

	if "." in prefix:
		prefix = parse_naming_series(prefix.split("."), doc=doc)

	count = cint(name.replace(prefix, ""))
	series = DocType("Series")
	current = (
		frappe.qb.from_(series).where(series.name == prefix).for_update().select("current")
	).run()

	if current and current[0][0] == count:
		frappe.db.sql("UPDATE `tabSeries` SET `current` = `current` - 1 WHERE `name`=%s", prefix)


def get_default_naming_series(doctype: str) -> str | None:
	"""get default value for `naming_series` property"""
	naming_series_options = frappe.get_meta(doctype).get_naming_series_options()

	# Return first truthy options
	# Empty strings are used to avoid populating forms by default
	for option in naming_series_options:
		if option:
			return option


def validate_name(doctype: str, name: int | str, case: str | None = None):

	if not name:
		frappe.throw(_("No Name Specified for {0}").format(doctype))

	if isinstance(name, int):
		if is_autoincremented(doctype):
			# this will set the sequence value to be the provided name/value and set it to be used
			# so that the sequence will start from the next value
			frappe.db.set_next_sequence_val(doctype, name, is_val_used=True)
			return name

		frappe.throw(_("Invalid name type (integer) for varchar name column"), frappe.NameError)

	if name.startswith("New " + doctype):
		frappe.throw(
			_("There were some errors setting the name, please contact the administrator"), frappe.NameError
		)
	if case == "Title Case":
		name = name.title()
	if case == "UPPER CASE":
		name = name.upper()
	name = name.strip()

	if not frappe.get_meta(doctype).get("issingle") and (doctype == name) and (name != "DocType"):
		frappe.throw(_("Name of {0} cannot be {1}").format(doctype, name), frappe.NameError)

	special_characters = "<>"
	if re.findall(f"[{special_characters}]+", name):
		message = ", ".join(f"'{c}'" for c in special_characters)
		frappe.throw(
			_("Name cannot contain special characters like {0}").format(message), frappe.NameError
		)

	return name


def append_number_if_name_exists(doctype, value, fieldname="name", separator="-", filters=None):
	if not filters:
		filters = dict()
	filters.update({fieldname: value})
	exists = frappe.db.exists(doctype, filters)

<<<<<<< HEAD
	regex = "^{value}{separator}\\d+$".format(value=re.escape(value), separator=separator)
=======
	regex = f"^{re.escape(value)}{separator}\\d+$"
>>>>>>> c3390404

	if exists:
		last = frappe.db.sql(
			"""SELECT `{fieldname}` FROM `tab{doctype}`
			WHERE `{fieldname}` {regex_character} %s
			ORDER BY length({fieldname}) DESC,
			`{fieldname}` DESC LIMIT 1""".format(
				doctype=doctype, fieldname=fieldname, regex_character=frappe.db.REGEX_CHARACTER
			),
			regex,
		)

		if last:
			count = str(cint(last[0][0].rsplit(separator, 1)[1]) + 1)
		else:
			count = "1"

		value = f"{value}{separator}{count}"

	return value


def _set_amended_name(doc):
	am_id = 1
	am_prefix = doc.amended_from
	if frappe.db.get_value(doc.doctype, doc.amended_from, "amended_from"):
		am_id = cint(doc.amended_from.split("-")[-1]) + 1
		am_prefix = "-".join(doc.amended_from.split("-")[:-1])  # except the last hyphen

	doc.name = am_prefix + "-" + str(am_id)
	return doc.name


def _field_autoname(autoname, doc, skip_slicing=None):
	"""
	Generate a name using `DocType` field. This is called when the doctype's
	`autoname` field starts with 'field:'
	"""
	fieldname = autoname if skip_slicing else autoname[6:]
	name = (cstr(doc.get(fieldname)) or "").strip()
	return name


def _prompt_autoname(autoname, doc):
	"""
	Generate a name using Prompt option. This simply means the user will have to set the name manually.
	This is called when the doctype's `autoname` field starts with 'prompt'.
	"""
	# set from __newname in save.py
	if not doc.name:
		frappe.throw(_("Please set the document name"))


def _format_autoname(autoname, doc):
	"""
	Generate autoname by replacing all instances of braced params (fields, date params ('DD', 'MM', 'YY'), series)
	Independent of remaining string or separators.

	Example pattern: 'format:LOG-{MM}-{fieldname1}-{fieldname2}-{#####}'
	"""

	first_colon_index = autoname.find(":")
	autoname_value = autoname[first_colon_index + 1 :]

	def get_param_value_for_match(match):
		param = match.group()
		# trim braces
		trimmed_param = param[1:-1]
		return parse_naming_series([trimmed_param], doc=doc)

	# Replace braced params with their parsed value
	name = BRACED_PARAMS_PATTERN.sub(get_param_value_for_match, autoname_value)

	return name<|MERGE_RESOLUTION|>--- conflicted
+++ resolved
@@ -486,11 +486,7 @@
 	filters.update({fieldname: value})
 	exists = frappe.db.exists(doctype, filters)
 
-<<<<<<< HEAD
-	regex = "^{value}{separator}\\d+$".format(value=re.escape(value), separator=separator)
-=======
 	regex = f"^{re.escape(value)}{separator}\\d+$"
->>>>>>> c3390404
 
 	if exists:
 		last = frappe.db.sql(

--- conflicted
+++ resolved
@@ -350,11 +350,7 @@
 		recipients=user_email,
 		subject=subject or get_email_subject_for_2fa(template_args),
 		message=message or get_email_body_for_2fa(template_args),
-<<<<<<< HEAD
-		header=[_("Verification Code"), "blue"],  # Fixed a typo
-=======
 		header=[_("Verification Code"), "blue"],
->>>>>>> e6e3cc14
 		delayed=False,
 		retry=3,
 	)

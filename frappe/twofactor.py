# Copyright (c) 2017, Frappe Technologies Pvt. Ltd. and Contributors
# License: MIT. See LICENSE
import os
from base64 import b32encode, b64encode
from io import BytesIO

import pyotp
from pyqrcode import create as qrcreate

import frappe
import frappe.defaults
from frappe import _
from frappe.utils import cint, get_datetime, get_url, time_diff_in_seconds
from frappe.utils.background_jobs import enqueue
from frappe.utils.password import decrypt, encrypt

PARENT_FOR_DEFAULTS = "__2fa"


def get_default(key):
	return frappe.db.get_default(key, parent=PARENT_FOR_DEFAULTS)


def set_default(key, value):
	frappe.db.set_default(key, value, parent=PARENT_FOR_DEFAULTS)


def clear_default(key):
	frappe.defaults.clear_default(key, parent=PARENT_FOR_DEFAULTS)


class ExpiredLoginException(Exception):
	pass


def toggle_two_factor_auth(state, roles=None):
	"""Enable or disable 2FA in site_config and roles"""
	for role in roles or []:
		role = frappe.get_doc("Role", {"role_name": role})
		role.two_factor_auth = cint(state)
		role.save(ignore_permissions=True)


def two_factor_is_enabled(user=None):
	"""Returns True if 2FA is enabled."""
	enabled = int(frappe.db.get_single_value("System Settings", "enable_two_factor_auth") or 0)
	if enabled:
		bypass_two_factor_auth = int(
			frappe.db.get_single_value("System Settings", "bypass_2fa_for_retricted_ip_users") or 0
		)
		if bypass_two_factor_auth and user:
			user_doc = frappe.get_doc("User", user)
			restrict_ip_list = (
				user_doc.get_restricted_ip_list()
			)  # can be None or one or more than one ip address
			if restrict_ip_list and frappe.local.request_ip:
				for ip in restrict_ip_list:
					if frappe.local.request_ip.startswith(ip):
						enabled = False
						break

	if not user or not enabled:
		return enabled
	return two_factor_is_enabled_for_(user)


def should_run_2fa(user):
	"""Check if 2fa should run."""
	return two_factor_is_enabled(user=user)


def get_cached_user_pass():
	"""Get user and password if set."""
	user = pwd = None
	tmp_id = frappe.form_dict.get("tmp_id")
	if tmp_id:
		user = frappe.safe_decode(frappe.cache().get(tmp_id + "_usr"))
		pwd = frappe.safe_decode(frappe.cache().get(tmp_id + "_pwd"))
	return (user, pwd)


def authenticate_for_2factor(user):
	"""Authenticate two factor for enabled user before login."""
	if frappe.form_dict.get("otp"):
		return
	otp_secret = get_otpsecret_for_(user)
	token = int(pyotp.TOTP(otp_secret).now())
	tmp_id = frappe.generate_hash(length=8)
	cache_2fa_data(user, token, otp_secret, tmp_id)
	verification_obj = get_verification_obj(user, token, otp_secret)
	# Save data in local
	frappe.local.response["verification"] = verification_obj
	frappe.local.response["tmp_id"] = tmp_id


def cache_2fa_data(user, token, otp_secret, tmp_id):
	"""Cache and set expiry for data."""
	pwd = frappe.form_dict.get("pwd")
	verification_method = get_verification_method()

	# set increased expiry time for SMS and Email
<<<<<<< HEAD
	if verification_method in ['SMS', 'Email']:
		expiry_time = frappe.flags.token_expiry or 300
		frappe.cache().set(tmp_id + '_token', token)
		frappe.cache().expire(tmp_id + '_token', expiry_time)
	else:
		expiry_time = frappe.flags.otp_expiry or 180
	for k, v in iteritems({'_usr': user, '_pwd': pwd, '_otp_secret': otp_secret}):
		frappe.cache().set("{0}{1}".format(tmp_id, k), v)
		frappe.cache().expire("{0}{1}".format(tmp_id, k), expiry_time)
=======
	if verification_method in ["SMS", "Email"]:
		expiry_time = frappe.flags.token_expiry or 300
		frappe.cache().set(tmp_id + "_token", token)
		frappe.cache().expire(tmp_id + "_token", expiry_time)
	else:
		expiry_time = frappe.flags.otp_expiry or 180
	for k, v in {"_usr": user, "_pwd": pwd, "_otp_secret": otp_secret}.items():
		frappe.cache().set(f"{tmp_id}{k}", v)
		frappe.cache().expire(f"{tmp_id}{k}", expiry_time)

>>>>>>> c3390404

def two_factor_is_enabled_for_(user):
	"""Check if 2factor is enabled for user."""
	if user == "Administrator":
		return False

	if isinstance(user, str):
		user = frappe.get_doc("User", user)

	roles = [d.role for d in user.roles or []] + ["All"]

	role_doctype = frappe.qb.DocType("Role")
	no_of_users = frappe.db.count(
		role_doctype,
		filters=((role_doctype.two_factor_auth == 1) & (role_doctype.name.isin(roles))),
	)

	if int(no_of_users) > 0:
		return True

	return False


def get_otpsecret_for_(user):
	"""Set OTP Secret for user even if not set."""
	if otp_secret := get_default(user + "_otpsecret"):
		return decrypt(otp_secret)

	otp_secret = b32encode(os.urandom(10)).decode("utf-8")
	set_default(user + "_otpsecret", encrypt(otp_secret))
	frappe.db.commit()

	return otp_secret


def get_verification_method():
	return frappe.db.get_single_value("System Settings", "two_factor_method")


def confirm_otp_token(login_manager, otp=None, tmp_id=None):
	"""Confirm otp matches."""
	from frappe.auth import get_login_attempt_tracker

	if not otp:
		otp = frappe.form_dict.get("otp")
	if not otp:
		if two_factor_is_enabled_for_(login_manager.user):
			return False
		return True
	if not tmp_id:
		tmp_id = frappe.form_dict.get("tmp_id")
	hotp_token = frappe.cache().get(tmp_id + "_token")
	otp_secret = frappe.cache().get(tmp_id + "_otp_secret")
	if not otp_secret:
		raise ExpiredLoginException(_("Login session expired, refresh page to retry"))

	tracker = get_login_attempt_tracker(login_manager.user)

	hotp = pyotp.HOTP(otp_secret)
	if hotp_token:
		if hotp.verify(otp, int(hotp_token)):
			frappe.cache().delete(tmp_id + "_token")
			tracker.add_success_attempt()
			return True
		else:
			tracker.add_failure_attempt()
			login_manager.fail(_("Incorrect Verification code"), login_manager.user)

	totp = pyotp.TOTP(otp_secret)
	if totp.verify(otp):
		# show qr code only once
		if not get_default(login_manager.user + "_otplogin"):
			set_default(login_manager.user + "_otplogin", 1)
			delete_qrimage(login_manager.user)
		tracker.add_success_attempt()
		return True
	else:
		tracker.add_failure_attempt()
		login_manager.fail(_("Incorrect Verification code"), login_manager.user)


def get_verification_obj(user, token, otp_secret):
	otp_issuer = frappe.db.get_single_value("System Settings", "otp_issuer_name")
	verification_method = get_verification_method()
	verification_obj = None
	if verification_method == "SMS":
		verification_obj = process_2fa_for_sms(user, token, otp_secret)
	elif verification_method == "OTP App":
		# check if this if the first time that the user is trying to login. If so, send an email
		if not get_default(user + "_otplogin"):
			verification_obj = process_2fa_for_email(user, token, otp_secret, otp_issuer, method="OTP App")
		else:
			verification_obj = process_2fa_for_otp_app(user, otp_secret, otp_issuer)
	elif verification_method == "Email":
		verification_obj = process_2fa_for_email(user, token, otp_secret, otp_issuer)
	return verification_obj


def process_2fa_for_sms(user, token, otp_secret):
	"""Process sms method for 2fa."""
	phone = frappe.db.get_value("User", user, ["phone", "mobile_no"], as_dict=1)
	phone = phone.mobile_no or phone.phone
	status = send_token_via_sms(otp_secret, token=token, phone_no=phone)
	verification_obj = {
		"token_delivery": status,
		"prompt": status
		and "Enter verification code sent to {}".format(phone[:4] + "******" + phone[-3:]),
		"method": "SMS",
		"setup": status,
	}
	return verification_obj


def process_2fa_for_otp_app(user, otp_secret, otp_issuer):
	"""Process OTP App method for 2fa."""
	totp_uri = pyotp.TOTP(otp_secret).provisioning_uri(user, issuer_name=otp_issuer)
	if get_default(user + "_otplogin"):
		otp_setup_completed = True
	else:
		otp_setup_completed = False

	verification_obj = {"method": "OTP App", "setup": otp_setup_completed}
	return verification_obj


def process_2fa_for_email(user, token, otp_secret, otp_issuer, method="Email"):
	"""Process Email method for 2fa."""
	subject = None
	message = None
	status = True
	prompt = ""
	if method == "OTP App" and not get_default(user + "_otplogin"):
		"""Sending one-time email for OTP App"""
		totp_uri = pyotp.TOTP(otp_secret).provisioning_uri(user, issuer_name=otp_issuer)
		qrcode_link = get_link_for_qrcode(user, totp_uri)
		message = get_email_body_for_qr_code({"qrcode_link": qrcode_link})
		subject = get_email_subject_for_qr_code({"qrcode_link": qrcode_link})
		prompt = _(
			"Please check your registered email address for instructions on how to proceed. Do not close this window as you will have to return to it."
		)
	else:
		"""Sending email verification"""
		prompt = _("Verification code has been sent to your registered email address.")
	status = send_token_via_email(
		user, token, otp_secret, otp_issuer, subject=subject, message=message
	)
	verification_obj = {
		"token_delivery": status,
		"prompt": status and prompt,
		"method": "Email",
		"setup": status,
	}
	return verification_obj


def get_email_subject_for_2fa(kwargs_dict):
	"""Get email subject for 2fa."""
	subject_template = _("Login Verification Code from {}").format(
		frappe.db.get_single_value("System Settings", "otp_issuer_name")
	)
	subject = frappe.render_template(subject_template, kwargs_dict)
	return subject


def get_email_body_for_2fa(kwargs_dict):
	"""Get email body for 2fa."""
	body_template = """
		Enter this code to complete your login:
		<br><br>
		<b style="font-size: 18px;">{{ otp }}</b>
	"""
	body = frappe.render_template(body_template, kwargs_dict)
	return body


def get_email_subject_for_qr_code(kwargs_dict):
	"""Get QRCode email subject."""
	subject_template = _("One Time Password (OTP) Registration Code from {}").format(
		frappe.db.get_single_value("System Settings", "otp_issuer_name")
	)
	subject = frappe.render_template(subject_template, kwargs_dict)
	return subject


def get_email_body_for_qr_code(kwargs_dict):
	"""Get QRCode email body."""
	body_template = _(
		"Please click on the following link and follow the instructions on the page. {0}"
	).format("<br><br> <a href='{{qrcode_link}}'>{{qrcode_link}}</a>")
	body = frappe.render_template(body_template, kwargs_dict)
	return body


def get_link_for_qrcode(user, totp_uri):
	"""Get link to temporary page showing QRCode."""
	key = frappe.generate_hash(length=20)
	key_user = f"{key}_user"
	key_uri = f"{key}_uri"
	lifespan = int(frappe.db.get_single_value("System Settings", "lifespan_qrcode_image")) or 240
	frappe.cache().set_value(key_uri, totp_uri, expires_in_sec=lifespan)
	frappe.cache().set_value(key_user, user, expires_in_sec=lifespan)
	return get_url(f"/qrcode?k={key}")


def send_token_via_sms(otpsecret, token=None, phone_no=None):
	"""Send token as sms to user."""
	try:
		from frappe.core.doctype.sms_settings.sms_settings import send_request
	except Exception:
		return False

	if not phone_no:
		return False

	ss = frappe.get_doc("SMS Settings", "SMS Settings")
	if not ss.sms_gateway_url:
		return False

	hotp = pyotp.HOTP(otpsecret)
	args = {ss.message_parameter: f"Your verification code is {hotp.at(int(token))}"}

	for d in ss.get("parameters"):
		args[d.parameter] = d.value

	args[ss.receiver_parameter] = phone_no

	sms_args = {"params": args, "gateway_url": ss.sms_gateway_url, "use_post": ss.use_post}
	enqueue(
		method=send_request,
		queue="short",
		timeout=300,
		event=None,
		is_async=True,
		job_name=None,
		now=False,
		**sms_args,
	)
	return True


def send_token_via_email(user, token, otp_secret, otp_issuer, subject=None, message=None):
	"""Send token to user as email."""
	user_email = frappe.db.get_value("User", user, "email")
	if not user_email:
		return False
	hotp = pyotp.HOTP(otp_secret)
	otp = hotp.at(int(token))
	template_args = {"otp": otp, "otp_issuer": otp_issuer}
	if not subject:
		subject = get_email_subject_for_2fa(template_args)
	if not message:
		message = get_email_body_for_2fa(template_args)

	email_args = {
		"recipients": user_email,
		"sender": None,
		"subject": subject,
		"message": message,
		"header": [_("Verfication Code"), "blue"],
		"delayed": False,
		"retry": 3,
	}

	enqueue(
		method=frappe.sendmail,
		queue="short",
		timeout=300,
		event=None,
		is_async=True,
		job_name=None,
		now=False,
		**email_args,
	)
	return True


def get_qr_svg_code(totp_uri):
	"""Get SVG code to display Qrcode for OTP."""
	url = qrcreate(totp_uri)
	svg = ""
	stream = BytesIO()
	try:
		url.svg(stream, scale=4, background="#eee", module_color="#222")
		svg = stream.getvalue().decode().replace("\n", "")
		svg = b64encode(svg.encode())
	finally:
		stream.close()
	return svg


def qrcode_as_png(user, totp_uri):
	"""Save temporary Qrcode to server."""
	folder = create_barcode_folder()
	png_file_name = f"{frappe.generate_hash(length=20)}.png"
	_file = frappe.get_doc(
		{
			"doctype": "File",
			"file_name": png_file_name,
			"attached_to_doctype": "User",
			"attached_to_name": user,
			"folder": folder,
			"content": png_file_name,
		}
	)
	_file.save()
	frappe.db.commit()
	file_url = get_url(_file.file_url)
	file_path = os.path.join(frappe.get_site_path("public", "files"), _file.file_name)
	url = qrcreate(totp_uri)
	with open(file_path, "w") as png_file:
		url.png(png_file, scale=8, module_color=[0, 0, 0, 180], background=[0xFF, 0xFF, 0xCC])
	return file_url


def create_barcode_folder():
	"""Get Barcodes folder."""
	folder_name = "Barcodes"
	folder = frappe.db.exists("File", {"file_name": folder_name})
	if folder:
		return folder
	folder = frappe.get_doc(
		{"doctype": "File", "file_name": folder_name, "is_folder": 1, "folder": "Home"}
	)
	folder.insert(ignore_permissions=True)
	return folder.name


def delete_qrimage(user, check_expiry=False):
	"""Delete Qrimage when user logs in."""
	user_barcodes = frappe.get_all(
		"File", {"attached_to_doctype": "User", "attached_to_name": user, "folder": "Home/Barcodes"}
	)

	for barcode in user_barcodes:
		if check_expiry and not should_remove_barcode_image(barcode):
			continue
		barcode = frappe.get_doc("File", barcode.name)
		frappe.delete_doc("File", barcode.name, ignore_permissions=True)


def delete_all_barcodes_for_users():
	"""Task to delete all barcodes for user."""

	users = frappe.get_all("User", {"enabled": 1})
	for user in users:
		if not two_factor_is_enabled(user=user.name):
			continue
		delete_qrimage(user.name, check_expiry=True)


def should_remove_barcode_image(barcode):
	"""Check if it's time to delete barcode image from server."""
	if isinstance(barcode, str):
		barcode = frappe.get_doc("File", barcode)
	lifespan = frappe.db.get_single_value("System Settings", "lifespan_qrcode_image") or 240
	if time_diff_in_seconds(get_datetime(), barcode.creation) > int(lifespan):
		return True
	return False


def disable():
	frappe.db.set_single_value("System Settings", "enable_two_factor_auth", 0)


@frappe.whitelist()
def reset_otp_secret(user):
	if frappe.session.user != user:
		frappe.only_for("System Manager", message=True)

	otp_issuer = frappe.db.get_single_value("System Settings", "otp_issuer_name")
	user_email = frappe.db.get_value("User", user, "email")

	clear_default(user + "_otplogin")
	clear_default(user + "_otpsecret")

	email_args = {
		"recipients": user_email,
		"sender": None,
		"subject": _("OTP Secret Reset - {0}").format(otp_issuer or "Frappe Framework"),
		"message": _(
			"<p>Your OTP secret on {0} has been reset. If you did not perform this reset and did not request it, please contact your System Administrator immediately.</p>"
		).format(otp_issuer or "Frappe Framework"),
		"delayed": False,
		"retry": 3,
	}

	enqueue(
		method=frappe.sendmail,
		queue="short",
		timeout=300,
		event=None,
		is_async=True,
		job_name=None,
		now=False,
		**email_args,
	)

	frappe.msgprint(_("OTP Secret has been reset. Re-registration will be required on next login."))<|MERGE_RESOLUTION|>--- conflicted
+++ resolved
@@ -99,17 +99,6 @@
 	verification_method = get_verification_method()
 
 	# set increased expiry time for SMS and Email
-<<<<<<< HEAD
-	if verification_method in ['SMS', 'Email']:
-		expiry_time = frappe.flags.token_expiry or 300
-		frappe.cache().set(tmp_id + '_token', token)
-		frappe.cache().expire(tmp_id + '_token', expiry_time)
-	else:
-		expiry_time = frappe.flags.otp_expiry or 180
-	for k, v in iteritems({'_usr': user, '_pwd': pwd, '_otp_secret': otp_secret}):
-		frappe.cache().set("{0}{1}".format(tmp_id, k), v)
-		frappe.cache().expire("{0}{1}".format(tmp_id, k), expiry_time)
-=======
 	if verification_method in ["SMS", "Email"]:
 		expiry_time = frappe.flags.token_expiry or 300
 		frappe.cache().set(tmp_id + "_token", token)
@@ -120,7 +109,6 @@
 		frappe.cache().set(f"{tmp_id}{k}", v)
 		frappe.cache().expire(f"{tmp_id}{k}", expiry_time)
 
->>>>>>> c3390404
 
 def two_factor_is_enabled_for_(user):
 	"""Check if 2factor is enabled for user."""

# Copyright (c) 2022, Frappe Technologies Pvt. Ltd. and Contributors
# License: MIT. See LICENSE

import json
import os
from textwrap import dedent

import frappe
import frappe.model.sync
import frappe.modules.patch_handler
import frappe.translate
from frappe.cache_manager import clear_global_cache
from frappe.core.doctype.language.language import sync_languages
from frappe.core.doctype.scheduled_job_type.scheduled_job_type import sync_jobs
from frappe.database.schema import add_column
from frappe.deferred_insert import save_to_db as flush_deferred_inserts
from frappe.desk.notifications import clear_notifications
from frappe.modules.patch_handler import PatchType
from frappe.modules.utils import sync_customizations
from frappe.search.website_search import build_index_for_all_routes
from frappe.utils.connections import check_connection
from frappe.utils.dashboard import sync_dashboards
from frappe.utils.fixtures import sync_fixtures
from frappe.website.utils import clear_website_cache

BENCH_START_MESSAGE = dedent(
	"""
	Cannot run bench migrate without the services running.
	If you are running bench in development mode, make sure that bench is running:

	$ bench start

	Otherwise, check the server logs and ensure that all the required services are running.
	"""
)


def atomic(method):
	def wrapper(*args, **kwargs):
		try:
			ret = method(*args, **kwargs)
			frappe.db.commit()
			return ret
		except Exception:
			frappe.db.rollback()
			raise

	return wrapper


class SiteMigration:
	"""Migrate all apps to the current version, will:
	- run before migrate hooks
	- run patches
	- sync doctypes (schema)
	- sync dashboards
	- sync jobs
	- sync fixtures
	- sync customizations
	- sync languages
	- sync web pages (from /www)
	- run after migrate hooks
	"""

	def __init__(self, skip_failing: bool = False, skip_search_index: bool = False) -> None:
		self.skip_failing = skip_failing
		self.skip_search_index = skip_search_index

	def setUp(self):
		"""Complete setup required for site migration"""
		frappe.flags.touched_tables = set()
		self.touched_tables_file = frappe.get_site_path("touched_tables.json")
		add_column(doctype="DocType", column_name="migration_hash", fieldtype="Data")
		clear_global_cache()

		if os.path.exists(self.touched_tables_file):
			os.remove(self.touched_tables_file)

		frappe.flags.in_migrate = True

	def tearDown(self):
		"""Run operations that should be run post schema updation processes
		This should be executed irrespective of outcome
		"""
		frappe.translate.clear_cache()
		clear_website_cache()
		clear_notifications()

		with open(self.touched_tables_file, "w") as f:
			json.dump(list(frappe.flags.touched_tables), f, sort_keys=True, indent=4)

		if not self.skip_search_index:
			print(f"Building search index for {frappe.local.site}")
			build_index_for_all_routes()

		frappe.publish_realtime("version-update")
		frappe.flags.touched_tables.clear()
		frappe.flags.in_migrate = False

	@atomic
	def pre_schema_updates(self):
		"""Executes `before_migrate` hooks"""
		for app in frappe.get_installed_apps():
			for fn in frappe.get_hooks("before_migrate", app_name=app):
				frappe.get_attr(fn)()

<<<<<<< HEAD
		# run patches
		frappe.modules.patch_handler.run_all(skip_failing)

		# sync
		frappe.model.sync.sync_all()
		frappe.translate.clear_cache()
=======
	@atomic
	def run_schema_updates(self):
		"""Run patches as defined in patches.txt, sync schema changes as defined in the {doctype}.json files"""
		frappe.modules.patch_handler.run_all(
			skip_failing=self.skip_failing, patch_type=PatchType.pre_model_sync
		)
		frappe.model.sync.sync_all()
		frappe.modules.patch_handler.run_all(
			skip_failing=self.skip_failing, patch_type=PatchType.post_model_sync
		)

	@atomic
	def post_schema_updates(self):
		"""Execute pending migration tasks post patches execution & schema sync
		This includes:
		* Sync `Scheduled Job Type` and scheduler events defined in hooks
		* Sync fixtures & custom scripts
		* Sync in-Desk Module Dashboards
		* Sync customizations: Custom Fields, Property Setters, Custom Permissions
		* Sync Frappe's internal language master
		* Flush deferred inserts made during maintenance mode.
		* Sync Portal Menu Items
		* Sync Installed Applications Version History
		* Execute `after_migrate` hooks
		"""
>>>>>>> c3390404
		sync_jobs()
		sync_fixtures()
		sync_dashboards()
		sync_customizations()
		sync_languages()
		flush_deferred_inserts()

		frappe.get_single("Portal Settings").sync_menu()
		frappe.get_single("Installed Applications").update_versions()

		for app in frappe.get_installed_apps():
			for fn in frappe.get_hooks("after_migrate", app_name=app):
				frappe.get_attr(fn)()

	def required_services_running(self) -> bool:
		"""Returns True if all required services are running. Returns False and prints
		instructions to stdout when required services are not available.
		"""
		service_status = check_connection(redis_services=["redis_cache"])
		are_services_running = all(service_status.values())

		if not are_services_running:
			for service in service_status:
				if not service_status.get(service, True):
					print(f"Service {service} is not running.")
			print(BENCH_START_MESSAGE)

		return are_services_running

	def run(self, site: str):
		"""Run Migrate operation on site specified. This method initializes
		and destroys connections to the site database.
		"""
		if site:
			frappe.init(site=site)
			frappe.connect()

		if not self.required_services_running():
			raise SystemExit(1)

		self.setUp()
		try:
			self.pre_schema_updates()
			self.run_schema_updates()
			self.post_schema_updates()
		finally:
			self.tearDown()
			frappe.destroy()<|MERGE_RESOLUTION|>--- conflicted
+++ resolved
@@ -104,14 +104,6 @@
 			for fn in frappe.get_hooks("before_migrate", app_name=app):
 				frappe.get_attr(fn)()
 
-<<<<<<< HEAD
-		# run patches
-		frappe.modules.patch_handler.run_all(skip_failing)
-
-		# sync
-		frappe.model.sync.sync_all()
-		frappe.translate.clear_cache()
-=======
 	@atomic
 	def run_schema_updates(self):
 		"""Run patches as defined in patches.txt, sync schema changes as defined in the {doctype}.json files"""
@@ -137,7 +129,6 @@
 		* Sync Installed Applications Version History
 		* Execute `after_migrate` hooks
 		"""
->>>>>>> c3390404
 		sync_jobs()
 		sync_fixtures()
 		sync_dashboards()

--- conflicted
+++ resolved
@@ -36,7 +36,6 @@
 	try:
 		frappe.flags.touched_tables = set()
 		frappe.flags.in_migrate = True
-<<<<<<< HEAD
 
 		clear_global_cache()
 
@@ -67,38 +66,6 @@
 			for fn in frappe.get_hooks('after_migrate', app_name=app):
 				frappe.get_attr(fn)()
 
-=======
-		clear_global_cache()
-
-		#run before_migrate hooks
-		for app in frappe.get_installed_apps():
-			for fn in frappe.get_hooks('before_migrate', app_name=app):
-				frappe.get_attr(fn)()
-
-		# run patches
-		frappe.modules.patch_handler.run_all()
-		# sync
-		frappe.model.sync.sync_all(verbose=verbose)
-		frappe.translate.clear_cache()
-		sync_fixtures()
-		sync_customizations()
-		sync_desktop_icons()
-		sync_languages()
-
-		frappe.get_doc('Portal Settings', 'Portal Settings').sync_menu()
-
-		# syncs statics
-		render.clear_cache()
-
-		# add static pages to global search
-		router.sync_global_search()
-
-		#run after_migrate hooks
-		for app in frappe.get_installed_apps():
-			for fn in frappe.get_hooks('after_migrate', app_name=app):
-				frappe.get_attr(fn)()
-
->>>>>>> 54450ef6
 		frappe.db.commit()
 
 		clear_notifications()
@@ -108,4 +75,4 @@
 	finally:
 		with open(touched_tables_file, 'w') as f:
 			json.dump(list(frappe.flags.touched_tables), f, sort_keys=True, indent=4)
-		frappe.flags.touched_tables.clear()
+		frappe.flags.touched_tables.clear()
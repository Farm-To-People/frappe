--- conflicted
+++ resolved
@@ -12,12 +12,8 @@
 
 
 def is_energy_point_enabled():
-<<<<<<< HEAD
-	return frappe.db.get_single_value('Energy Point Settings', 'enabled')
-=======
 	return frappe.db.get_single_value("Energy Point Settings", "enabled", True)
 
->>>>>>> c3390404
 
 def allocate_review_points():
 	settings = frappe.get_single("Energy Point Settings")

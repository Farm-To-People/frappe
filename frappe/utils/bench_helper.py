--- conflicted
+++ resolved
@@ -8,11 +8,6 @@
 
 import frappe
 import frappe.utils
-<<<<<<< HEAD
-import traceback
-import warnings
-=======
->>>>>>> c3390404
 
 click.disable_unicode_literals_warning = True
 
@@ -109,10 +104,6 @@
 
 if __name__ == "__main__":
 	if not frappe._dev_server:
-<<<<<<< HEAD
-		warnings.simplefilter('ignore')
-=======
 		warnings.simplefilter("ignore")
 
->>>>>>> c3390404
 	main()
# Copyright (c) 2022, Frappe Technologies Pvt. Ltd. and Contributors
# License: MIT. See LICENSE

import functools
import hashlib
import io
import json
import os
import re
import sys
import traceback
from collections.abc import Generator, Iterable, MutableMapping, MutableSequence, Sequence
from email.header import decode_header, make_header
from email.utils import formataddr, parseaddr
from gzip import GzipFile
from urllib.parse import quote, urlparse

from redis.exceptions import ConnectionError
from werkzeug.test import Client

import frappe

# utility functions like cint, int, flt, etc.
from frappe.utils.data import *
from frappe.utils.html_utils import sanitize_html

<<<<<<< HEAD
# pylint: disable=invalid-name

default_fields = ['doctype', 'name', 'owner', 'creation', 'modified', 'modified_by',
	'parent', 'parentfield', 'parenttype', 'idx', 'docstatus']
=======
EMAIL_NAME_PATTERN = re.compile(r"[^A-Za-z0-9\u00C0-\u024F\/\_\' ]+")
EMAIL_STRING_PATTERN = re.compile(r"([a-zA-Z0-9_.+-]+@[a-zA-Z0-9-]+\.[a-zA-Z0-9-.]+)")
NON_MD_HTML_PATTERN = re.compile(r"<p[\s]*>|<br[\s]*>")
HTML_TAGS_PATTERN = re.compile(r"\<[^>]*\>")
INCLUDE_DIRECTIVE_PATTERN = re.compile("""({% include ['"]([^'"]*)['"] %})""")
PHONE_NUMBER_PATTERN = re.compile(r"([0-9\ \+\_\-\,\.\*\#\(\)]){1,20}$")
PERSON_NAME_PATTERN = re.compile(r"^[\w][\w\'\-]*( \w[\w\'\-]*)*$")
WHITESPACE_PATTERN = re.compile(r"[\t\n\r]")
MULTI_EMAIL_STRING_PATTERN = re.compile(r'[,\n](?=(?:[^"]|"[^"]*")*$)')
>>>>>>> c3390404


def get_fullname(user=None):
	"""get the full name (first name + last name) of the user from User"""
	if not user:
		user = frappe.session.user

	if not hasattr(frappe.local, "fullnames"):
		frappe.local.fullnames = {}  # pylint: disable=assigning-non-slot

	if not frappe.local.fullnames.get(user):
		p = frappe.db.get_value("User", user, ["first_name", "last_name"], as_dict=True)
		if p:
			frappe.local.fullnames[user] = (
				" ".join(filter(None, [p.get("first_name"), p.get("last_name")])) or user
			)
		else:
			frappe.local.fullnames[user] = user

	return frappe.local.fullnames.get(user)


def get_email_address(user=None):
	"""get the email address of the user from User"""
	if not user:
		user = frappe.session.user

	return frappe.db.get_value("User", user, "email")


def get_formatted_email(user, mail=None):
	"""get Email Address of user formatted as: `John Doe <johndoe@example.com>`"""
	fullname = get_fullname(user)
	method = get_hook_method("get_sender_details")

	if method:
		sender_name, mail = method()
		# if method exists but sender_name is ""
		fullname = sender_name or fullname

	if not mail:
		mail = get_email_address(user) or validate_email_address(user)

	if not mail:
		return ""
	else:
		return cstr(make_header(decode_header(formataddr((fullname, mail)))))


def extract_email_id(email):
	"""fetch only the email part of the Email Address"""
	email_id = parse_addr(email)[1]
	if email_id and isinstance(email_id, str) and not isinstance(email_id, str):
		email_id = email_id.decode("utf-8", "ignore")
	return email_id


def validate_phone_number_with_country_code(phone_number, fieldname):
	from phonenumbers import NumberParseException, is_valid_number, parse

	from frappe import _

	if not phone_number:
		return

	valid_number = False
	error_message = _("Phone Number {0} set in field {1} is not valid.")
	error_title = _("Invalid Phone Number")
	try:
		if valid_number := is_valid_number(parse(phone_number)):
			return True
	except NumberParseException as e:
		if e.error_type == NumberParseException.INVALID_COUNTRY_CODE:
			error_message = _("Please select a country code for field {1}.")
			error_title = _("Country Code Required")
	finally:
		if not valid_number:
			frappe.throw(
				error_message.format(frappe.bold(phone_number), frappe.bold(fieldname)),
				title=error_title,
				exc=frappe.InvalidPhoneNumberError,
			)


def validate_phone_number(phone_number, throw=False):
	"""Returns True if valid phone number"""
	if not phone_number:
		return False

	phone_number = phone_number.strip()
	match = PHONE_NUMBER_PATTERN.match(phone_number)

	if not match and throw:
		frappe.throw(
			frappe._("{0} is not a valid Phone Number").format(phone_number), frappe.InvalidPhoneNumberError
		)

	return bool(match)


def validate_name(name, throw=False):
	"""Returns True if the name is valid
	valid names may have unicode and ascii characters, dash, quotes, numbers
	anything else is considered invalid
	"""
	if not name:
		return False

	name = name.strip()
	match = PERSON_NAME_PATTERN.match(name)

	if not match and throw:
		frappe.throw(frappe._("{0} is not a valid Name").format(name), frappe.InvalidNameError)

	return bool(match)


def validate_email_address(email_str, throw=False):
	"""Validates the email string"""
	email = email_str = (email_str or "").strip()

	def _check(e):
		_valid = True
		if not e:
			_valid = False

		if "undisclosed-recipient" in e:
			return False

		elif " " in e and "<" not in e:
			# example: "test@example.com test2@example.com" will return "test@example.comtest2" after parseaddr!!!
			_valid = False

		else:
			email_id = extract_email_id(e)
<<<<<<< HEAD
			match = re.match(r"[a-z0-9!#$%&'*+/=?^_`{|}~-]+(?:\.[a-z0-9!#$%&'*+/=?^_`{|}~-]+)*@(?:[a-z0-9](?:[a-z0-9-]*[a-z0-9])?\.)+[a-z0-9](?:[a-z0-9-]*[a-z0-9])?", email_id.lower()) if email_id else None
=======
			match = (
				re.match(
					r"[a-z0-9!#$%&'*+/=?^_`{|}~-]+(?:\.[a-z0-9!#$%&'*+/=?^_`{|}~-]+)*@(?:[a-z0-9](?:[a-z0-9-]*[a-z0-9])?\.)+[a-z0-9](?:[a-z0-9-]*[a-z0-9])?",
					email_id.lower(),
				)
				if email_id
				else None
			)
>>>>>>> c3390404

			if not match:
				_valid = False
			else:
				matched = match.group(0)
				if match:
					match = matched == email_id.lower()

		if not _valid:
			if throw:
				invalid_email = frappe.utils.escape_html(e)
				frappe.throw(
					frappe._("{0} is not a valid Email Address").format(invalid_email),
					frappe.InvalidEmailAddressError,
				)
			return None
		else:
			return matched

	out = []
	for e in email_str.split(","):
		email = _check(e.strip())
		if email:
			out.append(email)

	return ", ".join(out)


def split_emails(txt):
	email_list = []

	# emails can be separated by comma or newline
	s = WHITESPACE_PATTERN.sub(" ", cstr(txt))
	for email in MULTI_EMAIL_STRING_PATTERN.split(s):
		email = strip(cstr(email))
		if email:
			email_list.append(email)

	return email_list

<<<<<<< HEAD
def validate_url(txt, throw=False, valid_schemes=None):
	"""
		Checks whether `txt` has a valid URL string

		Parameters:
			throw (`bool`): throws a validationError if URL is not valid
			valid_schemes (`str` or `list`): if provided checks the given URL's scheme against this 

		Returns:
			bool: if `txt` represents a valid URL
=======

def validate_url(txt, throw=False, valid_schemes=None):
	"""
	Checks whether `txt` has a valid URL string

	Parameters:
	        throw (`bool`): throws a validationError if URL is not valid
	        valid_schemes (`str` or `list`): if provided checks the given URL's scheme against this

	Returns:
	        bool: if `txt` represents a valid URL
>>>>>>> c3390404
	"""
	url = urlparse(txt)
	is_valid = bool(url.netloc)

	# Handle scheme validation
	if isinstance(valid_schemes, str):
		is_valid = is_valid and (url.scheme == valid_schemes)
	elif isinstance(valid_schemes, (list, tuple, set)):
		is_valid = is_valid and (url.scheme in valid_schemes)

	if not is_valid and throw:
<<<<<<< HEAD
		frappe.throw(
			frappe._("'{0}' is not a valid URL").format(frappe.bold(txt))
		)

	return is_valid

=======
		frappe.throw(frappe._("'{0}' is not a valid URL").format(frappe.bold(txt)))

	return is_valid


>>>>>>> c3390404
def random_string(length):
	"""generate a random string"""
	import string
	from random import choice

	return "".join(choice(string.ascii_letters + string.digits) for i in range(length))


def has_gravatar(email):
	"""Returns gravatar url if user has set an avatar at gravatar.com"""
	import requests

	if frappe.flags.in_import or frappe.flags.in_install or frappe.flags.in_test:
		# no gravatar if via upload
		# since querying gravatar for every item will be slow
		return ""

	hexdigest = hashlib.md5(frappe.as_unicode(email).encode("utf-8")).hexdigest()

	gravatar_url = f"https://secure.gravatar.com/avatar/{hexdigest}?d=404&s=200"
	try:
		res = requests.get(gravatar_url)
		if res.status_code == 200:
			return gravatar_url
		else:
			return ""
	except requests.exceptions.ConnectionError:
		return ""


def get_gravatar_url(email):
	return "https://secure.gravatar.com/avatar/{hash}?d=mm&s=200".format(
		hash=hashlib.md5(email.encode("utf-8")).hexdigest()
	)


def get_gravatar(email):
	from frappe.utils.identicon import Identicon

	gravatar_url = has_gravatar(email)

	if not gravatar_url:
		gravatar_url = Identicon(email).base64()

	return gravatar_url

<<<<<<< HEAD
def get_traceback() -> str:
=======

def get_traceback(with_context=False) -> str:
>>>>>>> c3390404
	"""
	Returns the traceback of the Exception
	"""
	from traceback_with_variables import iter_exc_lines

	exc_type, exc_value, exc_tb = sys.exc_info()

	if not any([exc_type, exc_value, exc_tb]):
		return ""

<<<<<<< HEAD
	trace_list = traceback.format_exception(exc_type, exc_value, exc_tb)
	return "".join(cstr(t) for t in trace_list)
=======
	if with_context:
		trace_list = iter_exc_lines(fmt=_get_traceback_sanitizer())
		tb = "\n".join(trace_list)
	else:
		trace_list = traceback.format_exception(exc_type, exc_value, exc_tb)
		tb = "".join(cstr(t) for t in trace_list)

	bench_path = get_bench_path() + "/"
	return tb.replace(bench_path, "")


@functools.lru_cache(maxsize=1)
def _get_traceback_sanitizer():
	from traceback_with_variables import Format

	blocklist = [
		"password",
		"passwd",
		"secret",
		"token",
		"key",
		"pwd",
	]

	placeholder = "********"

	def dict_printer(v: dict) -> str:
		from copy import deepcopy

		v = deepcopy(v)
		for key in blocklist:
			if key in v:
				v[key] = placeholder

		return str(v)

	# Adapted from https://github.com/andy-landy/traceback_with_variables/blob/master/examples/format_customized.py
	# Reused under MIT license: https://github.com/andy-landy/traceback_with_variables/blob/master/LICENSE

	return Format(
		custom_var_printers=[
			# redact variables
			*[(variable_name, lambda *a, **kw: placeholder) for variable_name in blocklist],
			# redact dictionary keys
			(["_secret", dict, lambda *a, **kw: False], dict_printer),
		],
	)

>>>>>>> c3390404

def log(event, details):
	frappe.logger(event).info(details)


def dict_to_str(args, sep="&"):
	"""
	Converts a dictionary to URL
	"""
	t = []
	for k in list(args):
		t.append(str(k) + "=" + quote(str(args[k] or "")))
	return sep.join(t)


def list_to_str(seq, sep=", "):
	"""Convert a sequence into a string using seperator.

	Same as str.join, but does type conversion and strip extra spaces.
	"""
	return sep.join(map(str.strip, map(str, seq)))


# Get Defaults
# ==============================================================================


def get_defaults(key=None):
	"""
	Get dictionary of default values from the defaults, or a value if key is passed
	"""
	return frappe.db.get_defaults(key)


def set_default(key, val):
	"""
	Set / add a default value to defaults`
	"""
	return frappe.db.set_default(key, val)


def remove_blanks(d):
	"""
	Returns d with empty ('' or None) values stripped
	"""
	empty_keys = []
	for key in d:
		if d[key] == "" or d[key] is None:
			# del d[key] raises runtime exception, using a workaround
			empty_keys.append(key)
	for key in empty_keys:
		del d[key]

	return d


def strip_html_tags(text):
	"""Remove html tags from text"""
<<<<<<< HEAD
	return re.sub(r"\<[^>]*\>", "", text)
=======
	return HTML_TAGS_PATTERN.sub("", text)

>>>>>>> c3390404

def get_file_timestamp(fn):
	"""
	Returns timestamp of the given file
	"""
	# from frappe.utils import cint

	try:
		return str(cint(os.stat(fn).st_mtime))
	except OSError as e:
		if e.args[0] != 2:
			raise
		else:
			return None


# to be deprecated
def make_esc(esc_chars):
	"""
	Function generator for Escaping special characters
	"""
	return lambda s: "".join("\\" + c if c in esc_chars else c for c in s)


# esc / unescape characters -- used for command line
def esc(s, esc_chars):
	"""
	Escape special characters
	"""
	if not s:
		return ""
	for c in esc_chars:
		esc_str = "\\" + c
		s = s.replace(c, esc_str)
	return s


def unesc(s, esc_chars):
	"""
	UnEscape special characters
	"""
	for c in esc_chars:
		esc_str = "\\" + c
		s = s.replace(esc_str, c)
	return s


def execute_in_shell(cmd, verbose=False, low_priority=False, check_exit_code=False):
	# using Popen instead of os.system - as recommended by python docs
	import tempfile
	from subprocess import Popen

	with tempfile.TemporaryFile() as stdout:
		with tempfile.TemporaryFile() as stderr:
			kwargs = {"shell": True, "stdout": stdout, "stderr": stderr}

			if low_priority:
				kwargs["preexec_fn"] = lambda: os.nice(10)

			p = Popen(cmd, **kwargs)
			exit_code = p.wait()

			stdout.seek(0)
			out = stdout.read()

			stderr.seek(0)
			err = stderr.read()

	failed = check_exit_code and exit_code

	if verbose or failed:
		if err:
			print(err)
		if out:
			print(out)

	if failed:
		raise Exception("Command failed")

	return err, out


def get_path(*path, **kwargs):
	base = kwargs.get("base")
	if not base:
		base = frappe.local.site_path
	return os.path.join(base, *path)


def get_site_base_path():
	return frappe.local.site_path


def get_site_path(*path):
	return get_path(*path, base=get_site_base_path())


def get_files_path(*path, **kwargs):
	return get_site_path("private" if kwargs.get("is_private") else "public", "files", *path)


def get_bench_path():
	return os.path.realpath(os.path.join(os.path.dirname(frappe.__file__), "..", "..", ".."))


def get_bench_id():
	return frappe.get_conf().get("bench_id", get_bench_path().strip("/").replace("/", "-"))


def get_site_id(site=None):
	return f"{site or frappe.local.site}@{get_bench_id()}"


def get_backups_path():
	return get_site_path("private", "backups")


def get_request_site_address(full_address=False):
	return get_url(full_address=full_address)


def get_site_url(site):
	return f"http://{site}:{frappe.get_conf(site).webserver_port}"


def encode_dict(d, encoding="utf-8"):
	for key in d:
		if isinstance(d[key], str) and isinstance(d[key], str):
			d[key] = d[key].encode(encoding)

	return d


def decode_dict(d, encoding="utf-8"):
	for key in d:
		if isinstance(d[key], str) and not isinstance(d[key], str):
			d[key] = d[key].decode(encoding, "ignore")
	return d


@functools.lru_cache
def get_site_name(hostname):
	return hostname.split(":", 1)[0]


def get_disk_usage():
	"""get disk usage of files folder"""
	files_path = get_files_path()
	if not os.path.exists(files_path):
		return 0
	err, out = execute_in_shell(f"du -hsm {files_path}")
	return cint(out.split("\n")[-2].split("\t")[0])


def touch_file(path):
	with open(path, "a"):
		os.utime(path, None)
	return path


def get_test_client() -> Client:
	"""Returns an test instance of the Frappe WSGI"""
	from frappe.app import application

	return Client(application)


def get_hook_method(hook_name, fallback=None):
	method = frappe.get_hooks().get(hook_name)
	if method:
		method = frappe.get_attr(method[0])
		return method
	if fallback:
		return fallback


def call_hook_method(hook, *args, **kwargs):
	out = None
	for method_name in frappe.get_hooks(hook):
		out = out or frappe.get_attr(method_name)(*args, **kwargs)

	return out

<<<<<<< HEAD
def is_cli() -> bool:
	"""Returns True if current instance is being run via a terminal
	"""
=======

def is_cli() -> bool:
	"""Returns True if current instance is being run via a terminal"""
>>>>>>> c3390404
	invoked_from_terminal = False
	try:
		invoked_from_terminal = bool(os.get_terminal_size())
	except Exception:
<<<<<<< HEAD
		invoked_from_terminal = sys.stdin.isatty()
	return invoked_from_terminal

def update_progress_bar(txt, i, l):
=======
		invoked_from_terminal = sys.stdin and sys.stdin.isatty()
	return invoked_from_terminal


def update_progress_bar(txt, i, l, absolute=False):
>>>>>>> c3390404
	if os.environ.get("CI"):
		if i == 0:
			sys.stdout.write(txt)

		sys.stdout.write(".")
		sys.stdout.flush()
		return

<<<<<<< HEAD
	if not getattr(frappe.local, 'request', None) or is_cli():
=======
	if not getattr(frappe.local, "request", None) or is_cli():
>>>>>>> c3390404
		lt = len(txt)
		try:
			col = 40 if os.get_terminal_size().columns > 80 else 20
		except OSError:
			# in case function isn't being called from a terminal
			col = 40

		if lt < 36:
			txt = txt + " " * (36 - lt)

		complete = int(float(i + 1) / l * col)
		completion_bar = ("=" * complete).ljust(col, " ")
		percent_complete = f"{str(int(float(i + 1) / l * 100))}%"
		status = f"{i} of {l}" if absolute else percent_complete
		sys.stdout.write(f"\r{txt}: [{completion_bar}] {status}")
		sys.stdout.flush()


def get_html_format(print_path):
	html_format = None
	if os.path.exists(print_path):
		with open(print_path) as f:
			html_format = f.read()

		for include_directive, path in INCLUDE_DIRECTIVE_PATTERN.findall(html_format):
			for app_name in frappe.get_installed_apps():
				include_path = frappe.get_app_path(app_name, *path.split(os.path.sep))
				if os.path.exists(include_path):
					with open(include_path) as f:
						html_format = html_format.replace(include_directive, f.read())
					break

	return html_format


def is_markdown(text):
	if "<!-- markdown -->" in text:
		return True
	elif "<!-- html -->" in text:
		return False
	else:
<<<<<<< HEAD
		return not re.search(r"<p[\s]*>|<br[\s]*>", text)
=======
		return not NON_MD_HTML_PATTERN.search(text)

>>>>>>> c3390404

def get_sites(sites_path=None):
	if not sites_path:
		sites_path = getattr(frappe.local, "sites_path", None) or "."

	sites = []
	for site in os.listdir(sites_path):
		path = os.path.join(sites_path, site)

		if (
			os.path.isdir(path)
			and not os.path.islink(path)
			and os.path.exists(os.path.join(path, "site_config.json"))
		):
			# is a dir and has site_config.json
			sites.append(site)

	return sorted(sites)


def get_request_session(max_retries=5):
	import requests
	from urllib3.util import Retry

	session = requests.Session()
	http_adapter = requests.adapters.HTTPAdapter(
		max_retries=Retry(total=max_retries, status_forcelist=[500])
	)

	session.mount("http://", http_adapter)
	session.mount("https://", http_adapter)

	return session


def markdown(text, sanitize=True, linkify=True):
	html = text if is_html(text) else frappe.utils.md_to_html(text)

	if sanitize:
		html = html.replace("<!-- markdown -->", "")
		html = sanitize_html(html, linkify=linkify)

	return html


def sanitize_email(emails):
	sanitized = []
	for e in split_emails(emails):
		if not validate_email_address(e):
			continue

		full_name, email_id = parse_addr(e)
		sanitized.append(formataddr((full_name, email_id)))

	return ", ".join(sanitized)


def parse_addr(email_string):
	"""
	Return email_id and user_name based on email string
	Raise error if email string is not valid
	"""
	name, email = parseaddr(email_string)
	if check_format(email):
		name = get_name_from_email_string(email_string, email, name)
		return (name, email)
	else:
		email_list = EMAIL_STRING_PATTERN.findall(email_string)
		if len(email_list) > 0 and check_format(email_list[0]):
			# take only first email address
			email = email_list[0]
			name = get_name_from_email_string(email_string, email, name)
			return (name, email)
	return (None, email)


def check_format(email_id):
	"""
	Check if email_id is valid. valid email:text@example.com
	String check ensures that email_id contains both '.' and
	'@' and index of '@' is less than '.'
	"""
	is_valid = False
	try:
		pos = email_id.rindex("@")
		is_valid = pos > 0 and (email_id.rindex(".") > pos) and (len(email_id) - pos > 4)
	except Exception:
		# print(e)
		pass
	return is_valid


def get_name_from_email_string(email_string, email_id, name):
<<<<<<< HEAD
	name = email_string.replace(email_id, '')
	name = re.sub(r'[^A-Za-z0-9\u00C0-\u024F\/\_\' ]+', '', name).strip()
=======
	name = email_string.replace(email_id, "")
	name = EMAIL_NAME_PATTERN.sub("", name).strip()
>>>>>>> c3390404
	if not name:
		name = email_id
	return name


def get_installed_apps_info():
	out = []
	from frappe.utils.change_log import get_versions

	for app, version_details in get_versions().items():
		out.append(
			{
				"app_name": app,
				"version": version_details.get("branch_version") or version_details.get("version"),
				"branch": version_details.get("branch"),
			}
		)

	return out


def get_site_info():
	from frappe.email.queue import get_emails_sent_this_month
	from frappe.utils.user import get_system_managers

	# only get system users
	users = frappe.get_all(
		"User",
		filters={"user_type": "System User", "name": ("not in", frappe.STANDARD_USERS)},
		fields=["name", "enabled", "last_login", "last_active", "language", "time_zone"],
	)
	system_managers = get_system_managers(only_name=True)
	for u in users:
		# tag system managers
		u.is_system_manager = 1 if u.name in system_managers else 0
		u.full_name = get_fullname(u.name)
		u.email = u.name
		del u["name"]

	system_settings = frappe.db.get_singles_dict("System Settings")
	space_usage = frappe._dict((frappe.local.conf.limits or {}).get("space_usage", {}))

	kwargs = {
		"fields": ["user", "creation", "full_name"],
		"filters": {"Operation": "Login", "Status": "Success"},
		"limit": "10",
	}

	site_info = {
		"installed_apps": get_installed_apps_info(),
		"users": users,
		"country": system_settings.country,
		"language": system_settings.language or "english",
		"time_zone": system_settings.time_zone,
		"setup_complete": cint(system_settings.setup_complete),
		"scheduler_enabled": system_settings.enable_scheduler,
		# usage
		"emails_sent": get_emails_sent_this_month(),
		"space_used": flt((space_usage.total or 0) / 1024.0, 2),
		"database_size": space_usage.database_size,
		"backup_size": space_usage.backup_size,
		"files_size": space_usage.files_size,
		"last_logins": frappe.get_all("Activity Log", **kwargs),
	}

	# from other apps
	for method_name in frappe.get_hooks("get_site_info"):
		site_info.update(frappe.get_attr(method_name)(site_info) or {})

	# dumps -> loads to prevent datatype conflicts
	return json.loads(frappe.as_json(site_info))


def parse_json(val):
	"""
	Parses json if string else return
	"""
	if isinstance(val, str):
		val = json.loads(val)
	if isinstance(val, dict):
		val = frappe._dict(val)
	return val


def get_db_count(*args):
	"""
	Pass a doctype or a series of doctypes to get the count of docs in them
	Parameters:
	        *args: Variable length argument list of doctype names whose doc count you need

	Returns:
	        dict: A dict with the count values.

	Example:
	        via terminal:
	                bench --site erpnext.local execute frappe.utils.get_db_count --args "['DocType', 'Communication']"
	"""
	db_count = {}
	for doctype in args:
		db_count[doctype] = frappe.db.count(doctype)

	return json.loads(frappe.as_json(db_count))


def call(fn, *args, **kwargs):
	"""
	Pass a doctype or a series of doctypes to get the count of docs in them
	Parameters:
	        fn: frappe function to be called

	Returns:
	        based on the function you call: output of the function you call

	Example:
	        via terminal:
	                bench --site erpnext.local execute frappe.utils.call --args '''["frappe.get_all", "Activity Log"]''' --kwargs '''{"fields": ["user", "creation", "full_name"], "filters":{"Operation": "Login", "Status": "Success"}, "limit": "10"}'''
	"""
	return json.loads(frappe.as_json(frappe.call(fn, *args, **kwargs)))


# Following methods are aken as-is from Python 3 codebase
# since gzip.compress and gzip.decompress are not available in Python 2.7
def gzip_compress(data, compresslevel=9):
	"""Compress data in one shot and return the compressed string.
	Optional argument is the compression level, in range of 0-9.
	"""
	buf = io.BytesIO()
	with GzipFile(fileobj=buf, mode="wb", compresslevel=compresslevel) as f:
		f.write(data)
	return buf.getvalue()


def gzip_decompress(data):
	"""Decompress a gzip compressed string in one shot.
	Return the decompressed string.
	"""
	with GzipFile(fileobj=io.BytesIO(data)) as f:
		return f.read()


def get_safe_filters(filters):
	try:
		filters = json.loads(filters)

		if isinstance(filters, (int, float)):
			filters = frappe.as_unicode(filters)

	except (TypeError, ValueError):
		# filters are not passed, not json
		pass

	return filters


def create_batch(iterable: Iterable, size: int) -> Generator[Iterable, None, None]:
	"""Convert an iterable to multiple batches of constant size of batch_size

	Args:
	        iterable (Iterable): Iterable object which is subscriptable
	        size (int): Maximum size of batches to be generated

	Yields:
	        Generator[List]: Batched iterable of maximum length `size`
	"""
	total_count = len(iterable)
	for i in range(0, total_count, size):
		yield iterable[i : min(i + size, total_count)]


def set_request(**kwargs):
	from werkzeug.test import EnvironBuilder
	from werkzeug.wrappers import Request

	builder = EnvironBuilder(**kwargs)
	frappe.local.request = Request(builder.get_environ())  # pylint: disable=assigning-non-slot


def get_html_for_route(route):
	from frappe.website.serve import get_response

	set_request(method="GET", path=route)
	response = get_response()
	html = frappe.safe_decode(response.get_data())
	return html


def get_file_size(path, format=False):
	num = os.path.getsize(path)

	if not format:
		return num

	suffix = "B"

	for unit in ["", "Ki", "Mi", "Gi", "Ti", "Pi", "Ei", "Zi"]:
		if abs(num) < 1024:
			return f"{num:3.1f}{unit}{suffix}"
		num /= 1024

	return "{:.1f}{}{}".format(num, "Yi", suffix)


def get_build_version():
	try:
		return str(os.path.getmtime(os.path.join(frappe.local.sites_path, ".build")))
	except OSError:
		# .build can sometimes not exist
		# this is not a major problem so send fallback
		return frappe.utils.random_string(8)


def get_assets_json():
	def _get_assets():
		# get merged assets.json and assets-rtl.json
		assets = frappe.parse_json(frappe.read_file("assets/assets.json"))

		if assets_rtl := frappe.read_file("assets/assets-rtl.json"):
			assets.update(frappe.parse_json(assets_rtl))

		return assets

	if not hasattr(frappe.local, "assets_json"):
		if not frappe.conf.developer_mode:
			frappe.local.assets_json = frappe.cache().get_value(
				"assets_json",
				_get_assets,
				shared=True,
			)

		else:
			frappe.local.assets_json = _get_assets()

	return frappe.local.assets_json


def get_bench_relative_path(file_path):
	"""Fixes paths relative to the bench root directory if exists and returns the absolute path

	Args:
	        file_path (str, Path): Path of a file that exists on the file system

	Returns:
	        str: Absolute path of the file_path
	"""
	if not os.path.exists(file_path):
		base_path = ".."
	elif file_path.startswith(os.sep):
		base_path = os.sep
	else:
		base_path = "."

	file_path = os.path.join(base_path, file_path)

	if not os.path.exists(file_path):
		print(f"Invalid path {file_path[3:]}")
		sys.exit(1)

	return os.path.abspath(file_path)


def groupby_metric(iterable: dict[str, list], key: str):
	"""Group records by a metric.

	Usecase: Lets assume we got country wise players list with the ranking given for each player(multiple players in a country can have same ranking aswell).
	We can group the players by ranking(can be any other metric) using this function.

	>>> d = {
	        'india': [{'id':1, 'name': 'iplayer-1', 'ranking': 1}, {'id': 2, 'ranking': 1, 'name': 'iplayer-2'}, {'id': 2, 'ranking': 2, 'name': 'iplayer-3'}],
	        'Aus': [{'id':1, 'name': 'aplayer-1', 'ranking': 1}, {'id': 2, 'ranking': 1, 'name': 'aplayer-2'}, {'id': 2, 'ranking': 2, 'name': 'aplayer-3'}]
	}
	>>> groupby(d, key='ranking')
	{1: {'Aus': [{'id': 1, 'name': 'aplayer-1', 'ranking': 1},
	                        {'id': 2, 'name': 'aplayer-2', 'ranking': 1}],
	        'india': [{'id': 1, 'name': 'iplayer-1', 'ranking': 1},
	                        {'id': 2, 'name': 'iplayer-2', 'ranking': 1}]},
	2: {'Aus': [{'id': 2, 'name': 'aplayer-3', 'ranking': 2}],
	        'india': [{'id': 2, 'name': 'iplayer-3', 'ranking': 2}]}}
	"""
	records = {}
	for category, items in iterable.items():
		for item in items:
			records.setdefault(item[key], {}).setdefault(category, []).append(item)
<<<<<<< HEAD
	return records
=======
	return records


def get_table_name(table_name: str) -> str:
	return f"tab{table_name}" if not table_name.startswith("__") else table_name


def squashify(what):
	if isinstance(what, Sequence) and len(what) == 1:
		return what[0]

	return what


def safe_json_loads(*args):
	results = []

	for arg in args:
		try:
			arg = json.loads(arg)
		except Exception:
			pass

		results.append(arg)

	return squashify(results)


def dictify(arg):
	if isinstance(arg, MutableSequence):
		for i, a in enumerate(arg):
			arg[i] = dictify(a)
	elif isinstance(arg, MutableMapping):
		arg = frappe._dict(arg)

	return arg


def add_user_info(user, user_info):
	if user not in user_info:
		info = (
			frappe.db.get_value(
				"User", user, ["full_name", "user_image", "name", "email", "time_zone"], as_dict=True
			)
			or frappe._dict()
		)
		user_info[user] = frappe._dict(
			fullname=info.full_name or user,
			image=info.user_image,
			name=user,
			email=info.email,
			time_zone=info.time_zone,
		)


def is_git_url(url: str) -> bool:
	# modified to allow without the tailing .git from https://github.com/jonschlinkert/is-git-url.git
	pattern = r"(?:git|ssh|https?|\w*@[-\w.]+):(\/\/)?(.*?)(\.git)?(\/?|\#[-\d\w._]+?)$"
	return bool(re.match(pattern, url))
>>>>>>> c3390404
<|MERGE_RESOLUTION|>--- conflicted
+++ resolved
@@ -24,12 +24,6 @@
 from frappe.utils.data import *
 from frappe.utils.html_utils import sanitize_html
 
-<<<<<<< HEAD
-# pylint: disable=invalid-name
-
-default_fields = ['doctype', 'name', 'owner', 'creation', 'modified', 'modified_by',
-	'parent', 'parentfield', 'parenttype', 'idx', 'docstatus']
-=======
 EMAIL_NAME_PATTERN = re.compile(r"[^A-Za-z0-9\u00C0-\u024F\/\_\' ]+")
 EMAIL_STRING_PATTERN = re.compile(r"([a-zA-Z0-9_.+-]+@[a-zA-Z0-9-]+\.[a-zA-Z0-9-.]+)")
 NON_MD_HTML_PATTERN = re.compile(r"<p[\s]*>|<br[\s]*>")
@@ -39,7 +33,6 @@
 PERSON_NAME_PATTERN = re.compile(r"^[\w][\w\'\-]*( \w[\w\'\-]*)*$")
 WHITESPACE_PATTERN = re.compile(r"[\t\n\r]")
 MULTI_EMAIL_STRING_PATTERN = re.compile(r'[,\n](?=(?:[^"]|"[^"]*")*$)')
->>>>>>> c3390404
 
 
 def get_fullname(user=None):
@@ -48,7 +41,7 @@
 		user = frappe.session.user
 
 	if not hasattr(frappe.local, "fullnames"):
-		frappe.local.fullnames = {}  # pylint: disable=assigning-non-slot
+		frappe.local.fullnames = {}
 
 	if not frappe.local.fullnames.get(user):
 		p = frappe.db.get_value("User", user, ["first_name", "last_name"], as_dict=True)
@@ -175,9 +168,6 @@
 
 		else:
 			email_id = extract_email_id(e)
-<<<<<<< HEAD
-			match = re.match(r"[a-z0-9!#$%&'*+/=?^_`{|}~-]+(?:\.[a-z0-9!#$%&'*+/=?^_`{|}~-]+)*@(?:[a-z0-9](?:[a-z0-9-]*[a-z0-9])?\.)+[a-z0-9](?:[a-z0-9-]*[a-z0-9])?", email_id.lower()) if email_id else None
-=======
 			match = (
 				re.match(
 					r"[a-z0-9!#$%&'*+/=?^_`{|}~-]+(?:\.[a-z0-9!#$%&'*+/=?^_`{|}~-]+)*@(?:[a-z0-9](?:[a-z0-9-]*[a-z0-9])?\.)+[a-z0-9](?:[a-z0-9-]*[a-z0-9])?",
@@ -186,7 +176,6 @@
 				if email_id
 				else None
 			)
->>>>>>> c3390404
 
 			if not match:
 				_valid = False
@@ -227,18 +216,6 @@
 
 	return email_list
 
-<<<<<<< HEAD
-def validate_url(txt, throw=False, valid_schemes=None):
-	"""
-		Checks whether `txt` has a valid URL string
-
-		Parameters:
-			throw (`bool`): throws a validationError if URL is not valid
-			valid_schemes (`str` or `list`): if provided checks the given URL's scheme against this 
-
-		Returns:
-			bool: if `txt` represents a valid URL
-=======
 
 def validate_url(txt, throw=False, valid_schemes=None):
 	"""
@@ -250,7 +227,6 @@
 
 	Returns:
 	        bool: if `txt` represents a valid URL
->>>>>>> c3390404
 	"""
 	url = urlparse(txt)
 	is_valid = bool(url.netloc)
@@ -262,20 +238,11 @@
 		is_valid = is_valid and (url.scheme in valid_schemes)
 
 	if not is_valid and throw:
-<<<<<<< HEAD
-		frappe.throw(
-			frappe._("'{0}' is not a valid URL").format(frappe.bold(txt))
-		)
+		frappe.throw(frappe._("'{0}' is not a valid URL").format(frappe.bold(txt)))
 
 	return is_valid
 
-=======
-		frappe.throw(frappe._("'{0}' is not a valid URL").format(frappe.bold(txt)))
-
-	return is_valid
-
-
->>>>>>> c3390404
+
 def random_string(length):
 	"""generate a random string"""
 	import string
@@ -322,12 +289,8 @@
 
 	return gravatar_url
 
-<<<<<<< HEAD
-def get_traceback() -> str:
-=======
 
 def get_traceback(with_context=False) -> str:
->>>>>>> c3390404
 	"""
 	Returns the traceback of the Exception
 	"""
@@ -338,10 +301,6 @@
 	if not any([exc_type, exc_value, exc_tb]):
 		return ""
 
-<<<<<<< HEAD
-	trace_list = traceback.format_exception(exc_type, exc_value, exc_tb)
-	return "".join(cstr(t) for t in trace_list)
-=======
 	if with_context:
 		trace_list = iter_exc_lines(fmt=_get_traceback_sanitizer())
 		tb = "\n".join(trace_list)
@@ -390,7 +349,6 @@
 		],
 	)
 
->>>>>>> c3390404
 
 def log(event, details):
 	frappe.logger(event).info(details)
@@ -449,18 +407,14 @@
 
 def strip_html_tags(text):
 	"""Remove html tags from text"""
-<<<<<<< HEAD
-	return re.sub(r"\<[^>]*\>", "", text)
-=======
 	return HTML_TAGS_PATTERN.sub("", text)
 
->>>>>>> c3390404
 
 def get_file_timestamp(fn):
 	"""
 	Returns timestamp of the given file
 	"""
-	# from frappe.utils import cint
+	from frappe.utils import cint
 
 	try:
 		return str(cint(os.stat(fn).st_mtime))
@@ -638,31 +592,18 @@
 
 	return out
 
-<<<<<<< HEAD
-def is_cli() -> bool:
-	"""Returns True if current instance is being run via a terminal
-	"""
-=======
 
 def is_cli() -> bool:
 	"""Returns True if current instance is being run via a terminal"""
->>>>>>> c3390404
 	invoked_from_terminal = False
 	try:
 		invoked_from_terminal = bool(os.get_terminal_size())
 	except Exception:
-<<<<<<< HEAD
-		invoked_from_terminal = sys.stdin.isatty()
-	return invoked_from_terminal
-
-def update_progress_bar(txt, i, l):
-=======
 		invoked_from_terminal = sys.stdin and sys.stdin.isatty()
 	return invoked_from_terminal
 
 
 def update_progress_bar(txt, i, l, absolute=False):
->>>>>>> c3390404
 	if os.environ.get("CI"):
 		if i == 0:
 			sys.stdout.write(txt)
@@ -671,11 +612,7 @@
 		sys.stdout.flush()
 		return
 
-<<<<<<< HEAD
-	if not getattr(frappe.local, 'request', None) or is_cli():
-=======
 	if not getattr(frappe.local, "request", None) or is_cli():
->>>>>>> c3390404
 		lt = len(txt)
 		try:
 			col = 40 if os.get_terminal_size().columns > 80 else 20
@@ -717,12 +654,8 @@
 	elif "<!-- html -->" in text:
 		return False
 	else:
-<<<<<<< HEAD
-		return not re.search(r"<p[\s]*>|<br[\s]*>", text)
-=======
 		return not NON_MD_HTML_PATTERN.search(text)
 
->>>>>>> c3390404
 
 def get_sites(sites_path=None):
 	if not sites_path:
@@ -816,13 +749,8 @@
 
 
 def get_name_from_email_string(email_string, email_id, name):
-<<<<<<< HEAD
-	name = email_string.replace(email_id, '')
-	name = re.sub(r'[^A-Za-z0-9\u00C0-\u024F\/\_\' ]+', '', name).strip()
-=======
 	name = email_string.replace(email_id, "")
 	name = EMAIL_NAME_PATTERN.sub("", name).strip()
->>>>>>> c3390404
 	if not name:
 		name = email_id
 	return name
@@ -997,7 +925,7 @@
 	from werkzeug.wrappers import Request
 
 	builder = EnvironBuilder(**kwargs)
-	frappe.local.request = Request(builder.get_environ())  # pylint: disable=assigning-non-slot
+	frappe.local.request = Request(builder.get_environ())
 
 
 def get_html_for_route(route):
@@ -1105,9 +1033,6 @@
 	for category, items in iterable.items():
 		for item in items:
 			records.setdefault(item[key], {}).setdefault(category, []).append(item)
-<<<<<<< HEAD
-	return records
-=======
 	return records
 
 
@@ -1166,5 +1091,4 @@
 def is_git_url(url: str) -> bool:
 	# modified to allow without the tailing .git from https://github.com/jonschlinkert/is-git-url.git
 	pattern = r"(?:git|ssh|https?|\w*@[-\w.]+):(\/\/)?(.*?)(\.git)?(\/?|\#[-\d\w._]+?)$"
-	return bool(re.match(pattern, url))
->>>>>>> c3390404
+	return bool(re.match(pattern, url))
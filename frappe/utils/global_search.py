--- conflicted
+++ resolved
@@ -359,15 +359,9 @@
 
 	if getattr(field, "fieldtype", None) in ["Text", "Text Editor"]:
 		value = unescape_html(frappe.safe_decode(value))
-<<<<<<< HEAD
-		value = (re.subn(r'(?s)<[\s]*(script|style).*?</\1>', '', text_type(value))[0])
-		value = ' '.join(value.split())
-	return field.label + " : " + strip_html_tags(text_type(value))
-=======
 		value = HTML_TAGS_PATTERN.subn("", str(value))[0]
 		value = " ".join(value.split())
 	return field.label + " : " + strip_html_tags(str(value))
->>>>>>> c3390404
 
 
 def sync_global_search():

# Copyright (c) 2015, Frappe Technologies Pvt. Ltd. and Contributors
# License: MIT. See LICENSE

import datetime

import frappe
import frappe.defaults
from frappe.utils import add_to_date, get_datetime, getdate
from frappe.utils.data import (
	get_first_day,
	get_first_day_of_week,
	get_last_day,
	get_last_day_of_week,
	get_quarter_ending,
	get_quarter_start,
	get_year_ending,
	get_year_start,
)

# global values -- used for caching
dateformats = {
	"yyyy-mm-dd": "%Y-%m-%d",
	"mm/dd/yyyy": "%m/%d/%Y",
	"mm-dd-yyyy": "%m-%d-%Y",
	"mm/dd/yy": "%m/%d/%y",
	"dd-mmm-yyyy": "%d-%b-%Y",  # numbers app format
	"dd/mm/yyyy": "%d/%m/%Y",
	"dd.mm.yyyy": "%d.%m.%Y",
	"dd.mm.yy": "%d.%m.%y",
	"dd-mm-yyyy": "%d-%m-%Y",
	"dd/mm/yy": "%d/%m/%y",
}


def user_to_str(date, date_format=None):
<<<<<<< HEAD
	# Datahenge: The name of this function is awful.  And no inline documentation to explain the point of it.

	# Datahenge: Added to prevent bad argument types:
	if not isinstance(date, str):
		raise TypeError("Function user_to_str() expects an argument 'date' of type String.")

=======
>>>>>>> c3390404
	if not date:
		return date

	if not date_format:
		date_format = get_user_date_format()

	try:
<<<<<<< HEAD
		return datetime.datetime.strptime(date,
			dateformats[date_format]).strftime('%Y-%m-%d')
	except ValueError as ex:  # Datahenge: Slight improvement to error handling.
		raise ValueError("Date %s must be in format %s" % (date, date_format)) from ex
=======
		return datetime.datetime.strptime(date, dateformats[date_format]).strftime("%Y-%m-%d")
	except ValueError:
		raise ValueError(f"Date {date} must be in format {date_format}")

>>>>>>> c3390404

def parse_date(date):
	"""tries to parse given date to system's format i.e. yyyy-mm-dd. returns a string"""
	parsed_date = None

	if " " in date:
		# as date-timestamp, remove the time part
		date = date.split(" ", 1)[0]

	# why the sorting? checking should be done in a predictable order
	check_formats = [None] + sorted(
		list(dateformats), reverse=not get_user_date_format().startswith("dd")
	)

	for f in check_formats:
		try:
			parsed_date = user_to_str(date, f)
			if parsed_date:
				break
		except ValueError:
			pass

	if not parsed_date:
		raise Exception(
			"""Cannot understand date - '%s'.
			Try formatting it like your default format - '%s'"""
			% (date, get_user_date_format())
		)

	return parsed_date


def get_user_date_format():
	if getattr(frappe.local, "user_date_format", None) is None:
		frappe.local.user_date_format = frappe.defaults.get_global_default("date_format") or "yyyy-mm-dd"

	return frappe.local.user_date_format


def datetime_in_user_format(date_time):
	if not date_time:
		return ""
	if isinstance(date_time, str):
		date_time = get_datetime(date_time)
	from frappe.utils import formatdate

	return formatdate(date_time.date()) + " " + date_time.strftime("%H:%M")


def get_dates_from_timegrain(from_date, to_date, timegrain="Daily"):
	from_date = getdate(from_date)
	to_date = getdate(to_date)

	days = months = years = 0
	if "Daily" == timegrain:
		days = 1
	elif "Weekly" == timegrain:
		days = 7
	elif "Monthly" == timegrain:
		months = 1
	elif "Quarterly" == timegrain:
		months = 3
	elif "Yearly" == timegrain:
		months = 1

	dates = [get_period_ending(from_date, timegrain)]

	while getdate(dates[-1]) < getdate(to_date):
		if "Weekly" == timegrain:
			date = get_last_day_of_week(add_to_date(dates[-1], years=years, months=months, days=days))
		else:
			date = get_period_ending(
				add_to_date(dates[-1], years=years, months=months, days=days), timegrain
			)
		dates.append(date)
	return dates


def get_from_date_from_timespan(to_date, timespan):
	days = months = years = 0
	if timespan == "Last Week":
		days = -7
	if timespan == "Last Month":
		months = -1
	elif timespan == "Last Quarter":
		months = -3
	elif timespan == "Last Year":
		years = -1
	elif timespan == "All Time":
		years = -50
	return add_to_date(to_date, years=years, months=months, days=days, as_datetime=True)


def get_period(date, interval="Monthly"):
	date = getdate(date)
	months = ["Jan", "Feb", "Mar", "Apr", "May", "Jun", "Jul", "Aug", "Sep", "Oct", "Nov", "Dec"]
	return {
		"Daily": date.strftime("%d-%m-%y"),
		"Weekly": date.strftime("%d-%m-%y"),
		"Monthly": str(months[date.month - 1]) + " " + str(date.year),
		"Quarterly": "Quarter " + str(((date.month - 1) // 3) + 1) + " " + str(date.year),
		"Yearly": str(date.year),
	}[interval]


def get_period_beginning(date, timegrain, as_str=True):
	return getdate(
		{
			"Daily": date,
			"Weekly": get_first_day_of_week(date),
			"Monthly": get_first_day(date),
			"Quarterly": get_quarter_start(date),
			"Yearly": get_year_start(date),
		}[timegrain]
	)


def get_period_ending(date, timegrain):
	return getdate(
		{
			"Daily": date,
			"Weekly": get_last_day_of_week(date),
			"Monthly": get_last_day(date),
			"Quarterly": get_quarter_ending(date),
			"Yearly": get_year_ending(date),
		}[timegrain]
	)<|MERGE_RESOLUTION|>--- conflicted
+++ resolved
@@ -33,15 +33,12 @@
 
 
 def user_to_str(date, date_format=None):
-<<<<<<< HEAD
 	# Datahenge: The name of this function is awful.  And no inline documentation to explain the point of it.
 
 	# Datahenge: Added to prevent bad argument types:
 	if not isinstance(date, str):
 		raise TypeError("Function user_to_str() expects an argument 'date' of type String.")
 
-=======
->>>>>>> c3390404
 	if not date:
 		return date
 
@@ -49,17 +46,10 @@
 		date_format = get_user_date_format()
 
 	try:
-<<<<<<< HEAD
-		return datetime.datetime.strptime(date,
-			dateformats[date_format]).strftime('%Y-%m-%d')
-	except ValueError as ex:  # Datahenge: Slight improvement to error handling.
-		raise ValueError("Date %s must be in format %s" % (date, date_format)) from ex
-=======
 		return datetime.datetime.strptime(date, dateformats[date_format]).strftime("%Y-%m-%d")
 	except ValueError:
 		raise ValueError(f"Date {date} must be in format {date_format}")
 
->>>>>>> c3390404
 
 def parse_date(date):
 	"""tries to parse given date to system's format i.e. yyyy-mm-dd. returns a string"""

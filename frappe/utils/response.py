# Copyright (c) 2022, Frappe Technologies Pvt. Ltd. and Contributors
# License: MIT. See LICENSE

import datetime
import decimal
import json
import mimetypes
import os
from typing import TYPE_CHECKING
from urllib.parse import quote

import werkzeug.utils
from werkzeug.exceptions import Forbidden, NotFound
from werkzeug.local import LocalProxy
from werkzeug.wrappers import Response
from werkzeug.wsgi import wrap_file

import frappe
import frappe.model.document
import frappe.sessions
import frappe.utils
from frappe import _
from frappe.core.doctype.access_log.access_log import make_access_log
from frappe.utils import cint, format_timedelta

if TYPE_CHECKING:
	from frappe.core.doctype.file.file import File


def report_error(status_code):
	"""Build error. Show traceback in developer mode"""
	allow_traceback = (
		cint(frappe.db.get_system_setting("allow_error_traceback")) if frappe.db else True
	)
	if (
		allow_traceback
		and (status_code != 404 or frappe.conf.logging)
		and not frappe.local.flags.disable_traceback
	):
		traceback = frappe.utils.get_traceback()
		if traceback:
			frappe.errprint(traceback)
			frappe.local.response.exception = traceback.splitlines()[-1]

	response = build_response("json")
	response.status_code = status_code
	return response


def build_response(response_type=None):
	if "docs" in frappe.local.response and not frappe.local.response.docs:
		del frappe.local.response["docs"]

	response_type_map = {
		"csv": as_csv,
		"txt": as_txt,
		"download": as_raw,
		"json": as_json,
		"pdf": as_pdf,
		"page": as_page,
		"redirect": redirect,
		"binary": as_binary,
	}

	return response_type_map[frappe.response.get("type") or response_type]()


def as_csv():
	response = Response()
	response.mimetype = "text/csv"
	response.charset = "utf-8"
	response.headers["Content-Disposition"] = (
		'attachment; filename="%s.csv"' % frappe.response["doctype"].replace(" ", "_")
	).encode("utf-8")
	response.data = frappe.response["result"]
	return response


def as_txt():
	response = Response()
	response.mimetype = "text"
	response.charset = "utf-8"
	response.headers["Content-Disposition"] = (
		'attachment; filename="%s.txt"' % frappe.response["doctype"].replace(" ", "_")
	).encode("utf-8")
	response.data = frappe.response["result"]
	return response


def as_raw():
	response = Response()
	response.mimetype = (
		frappe.response.get("content_type")
		or mimetypes.guess_type(frappe.response["filename"])[0]
		or "application/unknown"
	)
	response.headers["Content-Disposition"] = (
		f'{frappe.response.get("display_content_as","attachment")}; filename="{frappe.response["filename"].replace(" ", "_")}"'
	).encode()
	response.data = frappe.response["filecontent"]
	return response


def as_json():
	make_logs()
	response = Response()
	if frappe.local.response.http_status_code:
		response.status_code = frappe.local.response["http_status_code"]
		del frappe.local.response["http_status_code"]

	response.mimetype = "application/json"
	response.charset = "utf-8"
	response.data = json.dumps(frappe.local.response, default=json_handler, separators=(",", ":"))
	return response


def as_pdf():
	response = Response()
	response.mimetype = "application/pdf"
	encoded_filename = quote(frappe.response["filename"].replace(" ", "_"))
	response.headers["Content-Disposition"] = (
		'filename="%s"' % frappe.response["filename"].replace(" ", "_")
		+ ";filename*=utf-8''%s" % encoded_filename
	).encode("utf-8")
	response.data = frappe.response["filecontent"]
	return response


def as_binary():
	response = Response()
	response.mimetype = "application/octet-stream"
	response.headers["Content-Disposition"] = (
		'filename="%s"' % frappe.response["filename"].replace(" ", "_")
	).encode("utf-8")
	response.data = frappe.response["filecontent"]
	return response


def make_logs(response=None):
	"""make strings for msgprint and errprint"""
	if not response:
		response = frappe.local.response

	if frappe.error_log:
		response["exc"] = json.dumps([frappe.utils.cstr(d["exc"]) for d in frappe.local.error_log])

	if frappe.local.message_log:
		response["_server_messages"] = json.dumps(
			[frappe.utils.cstr(d) for d in frappe.local.message_log]
		)

	if frappe.debug_log and frappe.conf.get("logging") or False:
		response["_debug_messages"] = json.dumps(frappe.local.debug_log)

	if frappe.flags.error_message:
		response["_error_message"] = frappe.flags.error_message


def json_handler(obj):
	"""serialize non-serializable data for json"""
	from collections.abc import Iterable
	from re import Match

	if isinstance(obj, (datetime.date, datetime.datetime, datetime.time)):
		return str(obj)

<<<<<<< HEAD
	# DH: Adding support for Postgres
	if isinstance(obj, (datetime.date, datetime.timedelta, datetime.time, datetime.datetime)):
		return text_type(obj)
=======
	elif isinstance(obj, datetime.timedelta):
		return format_timedelta(obj)
>>>>>>> c3390404

	elif isinstance(obj, decimal.Decimal):
		return float(obj)

	elif isinstance(obj, LocalProxy):
		return str(obj)

	elif isinstance(obj, frappe.model.document.BaseDocument):
		doc = obj.as_dict(no_nulls=True)
		return doc

	elif isinstance(obj, Iterable):
		return list(obj)

	elif isinstance(obj, Match):
		return obj.string

	elif type(obj) == type or isinstance(obj, Exception):
		return repr(obj)

	elif callable(obj):
		return repr(obj)

	else:
		raise TypeError(
			f"""Object of type {type(obj)} with value of {repr(obj)} is not JSON serializable"""
		)


def as_page():
	"""print web page"""
	from frappe.website.serve import get_response

	return get_response(
		frappe.response["route"], http_status_code=frappe.response.get("http_status_code")
	)


def redirect():
	return werkzeug.utils.redirect(frappe.response.location)


def download_backup(path):
	try:
		frappe.only_for(("System Manager", "Administrator"))
		make_access_log(report_name="Backup")
	except frappe.PermissionError:
		raise Forbidden(
			_("You need to be logged in and have System Manager Role to be able to access backups.")
		)

	return send_private_file(path)


def download_private_file(path: str) -> Response:
	"""Checks permissions and sends back private file"""

	can_access = False
	files = frappe.get_all("File", filters={"file_url": path}, pluck="name")
	# this file might be attached to multiple documents
	# if the file is accessible from any one of those documents
	# then it should be downloadable
	for fname in files:
		file: "File" = frappe.get_doc("File", fname)
		if can_access := file.is_downloadable():
			break

	if not can_access:
		raise Forbidden(_("You don't have permission to access this file"))

	make_access_log(doctype="File", document=file.name, file_type=os.path.splitext(path)[-1][1:])
	return send_private_file(path.split("/private", 1)[1])


def send_private_file(path: str) -> Response:
	path = os.path.join(frappe.local.conf.get("private_path", "private"), path.strip("/"))
	filename = os.path.basename(path)

	if frappe.local.request.headers.get("X-Use-X-Accel-Redirect"):
		path = "/protected/" + path
		response = Response()
		response.headers["X-Accel-Redirect"] = quote(frappe.utils.encode(path))

	else:
		filepath = frappe.utils.get_site_path(path)
		try:
			f = open(filepath, "rb")
		except OSError:
			raise NotFound

		response = Response(wrap_file(frappe.local.request.environ, f), direct_passthrough=True)

	# no need for content disposition and force download. let browser handle its opening.
	# Except for those that can be injected with scripts.

	extension = os.path.splitext(path)[1]
	blacklist = [".svg", ".html", ".htm", ".xml"]

	if extension.lower() in blacklist:
		response.headers.add("Content-Disposition", "attachment", filename=filename.encode("utf-8"))

	response.mimetype = mimetypes.guess_type(filename)[0] or "application/octet-stream"

	return response


def handle_session_stopped():
	from frappe.website.serve import get_response

	frappe.respond_as_web_page(
		_("Updating"),
		_("The system is being updated. Please refresh again after a few moments."),
		http_status_code=503,
		indicator_color="orange",
		fullpage=True,
		primary_action=None,
	)
	return get_response("message", http_status_code=503)<|MERGE_RESOLUTION|>--- conflicted
+++ resolved
@@ -164,14 +164,8 @@
 	if isinstance(obj, (datetime.date, datetime.datetime, datetime.time)):
 		return str(obj)
 
-<<<<<<< HEAD
-	# DH: Adding support for Postgres
-	if isinstance(obj, (datetime.date, datetime.timedelta, datetime.time, datetime.datetime)):
-		return text_type(obj)
-=======
 	elif isinstance(obj, datetime.timedelta):
 		return format_timedelta(obj)
->>>>>>> c3390404
 
 	elif isinstance(obj, decimal.Decimal):
 		return float(obj)

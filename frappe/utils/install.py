# Copyright (c) 2015, Frappe Technologies Pvt. Ltd. and Contributors
# License: MIT. See LICENSE
import getpass

import frappe
from frappe.utils.password import update_password


def before_install():
	frappe.reload_doc("core", "doctype", "doctype_state")
	frappe.reload_doc("core", "doctype", "docfield")
	frappe.reload_doc("core", "doctype", "docperm")
	frappe.reload_doc("core", "doctype", "doctype_action")
	frappe.reload_doc("core", "doctype", "doctype_link")
	frappe.reload_doc("desk", "doctype", "form_tour_step")
	frappe.reload_doc("desk", "doctype", "form_tour")
	frappe.reload_doc("core", "doctype", "doctype")


def after_install():
	create_user_type()
	install_basic_docs()

	from frappe.core.doctype.file.utils import make_home_folder

	make_home_folder()

	import_country_and_currency()

	from frappe.core.doctype.language.language import sync_languages

	sync_languages()

	# save default print setting
	print_settings = frappe.get_doc("Print Settings")
	print_settings.save()

	# all roles to admin
	frappe.get_doc("User", "Administrator").add_roles(*frappe.get_all("Role", pluck="name"))

	# update admin password
	update_password("Administrator", get_admin_password())

	if not frappe.conf.skip_setup_wizard:
		# only set home_page if the value doesn't exist in the db
		if not frappe.db.get_default("desktop:home_page"):
			frappe.db.set_default("desktop:home_page", "setup-wizard")
			frappe.db.set_single_value("System Settings", "setup_complete", 0)

	# clear test log
	with open(frappe.get_site_path(".test_log"), "w") as f:
		f.write("")

	add_standard_navbar_items()

	frappe.db.commit()


def create_user_type():
	for user_type in ["System User", "Website User"]:
		if not frappe.db.exists("User Type", user_type):
			frappe.get_doc({"doctype": "User Type", "name": user_type, "is_standard": 1}).insert(
				ignore_permissions=True
			)


def install_basic_docs():
	# core users / roles
	install_docs = [
		{
			"doctype": "User",
			"name": "Administrator",
			"first_name": "Administrator",
			"email": "admin@example.com",
			"enabled": 1,
			"is_admin": 1,
			"roles": [{"role": "Administrator"}],
			"thread_notify": 0,
			"send_me_a_copy": 0,
		},
		{
			"doctype": "User",
			"name": "Guest",
			"first_name": "Guest",
			"email": "guest@example.com",
			"enabled": 1,
			"is_guest": 1,
			"roles": [{"role": "Guest"}],
			"thread_notify": 0,
			"send_me_a_copy": 0,
		},
		{"doctype": "Role", "role_name": "Report Manager"},
		{"doctype": "Role", "role_name": "Translator"},
		{
			"doctype": "Workflow State",
			"workflow_state_name": "Pending",
			"icon": "question-sign",
			"style": "",
		},
		{
			"doctype": "Workflow State",
			"workflow_state_name": "Approved",
			"icon": "ok-sign",
			"style": "Success",
		},
		{
			"doctype": "Workflow State",
			"workflow_state_name": "Rejected",
			"icon": "remove",
			"style": "Danger",
		},
		{"doctype": "Workflow Action Master", "workflow_action_name": "Approve"},
		{"doctype": "Workflow Action Master", "workflow_action_name": "Reject"},
		{"doctype": "Workflow Action Master", "workflow_action_name": "Review"},
		{
			"doctype": "Email Domain",
			"domain_name": "example.com",
			"email_id": "account@example.com",
			"password": "pass",
			"email_server": "imap.example.com",
			"use_imap": 1,
			"smtp_server": "smtp.example.com",
		},
		{
			"doctype": "Email Account",
			"domain": "example.com",
			"email_id": "notifications@example.com",
			"default_outgoing": 1,
		},
		{
			"doctype": "Email Account",
			"domain": "example.com",
			"email_id": "replies@example.com",
			"default_incoming": 1,
		},
	]

	for d in install_docs:
		try:
			frappe.get_doc(d).insert(ignore_if_duplicate=True)
		except frappe.NameError:
			pass


def get_admin_password():
	def ask_admin_password():
		admin_password = getpass.getpass("Set Administrator password: ")
		admin_password2 = getpass.getpass("Re-enter Administrator password: ")
		if not admin_password == admin_password2:
			print("\nPasswords do not match")
			return ask_admin_password()
		return admin_password

	admin_password = frappe.conf.get("admin_password")
	if not admin_password:
		return ask_admin_password()
	return admin_password


def before_tests():
	if len(frappe.get_installed_apps()) > 1:
		# don't run before tests if any other app is installed
		return

<<<<<<< HEAD
	# Datahenge: The upstream code below is is awful; running tests destroys Business Data.

	# frappe.db.sql("delete from `tabCustom Field`")
	# frappe.db.sql("delete from `tabEvent`")
	# frappe.db.commit()
	# frappe.clear_cache()

	# complete setup if missing
	# if not int(frappe.db.get_single_value('System Settings', 'setup_complete') or 0):
	#	complete_setup_wizard()

	#frappe.db.commit()
	#frappe.clear_cache()
=======
	frappe.db.truncate("Custom Field")
	frappe.db.truncate("Event")

	frappe.clear_cache()

	# complete setup if missing
	if not int(frappe.db.get_single_value("System Settings", "setup_complete") or 0):
		complete_setup_wizard()

	frappe.db.set_single_value("Website Settings", "disable_signup", 0)
	frappe.db.commit()
	frappe.clear_cache()
>>>>>>> c3390404


def complete_setup_wizard():
	from frappe.desk.page.setup_wizard.setup_wizard import setup_complete

	setup_complete(
		{
			"language": "English",
			"email": "test@erpnext.com",
			"full_name": "Test User",
			"password": "test",
			"country": "United States",
			"timezone": "America/New_York",
			"currency": "USD",
		}
	)


def import_country_and_currency():
	from frappe.geo.country_info import get_all
	from frappe.utils import update_progress_bar

	data = get_all()

	for i, name in enumerate(data):
		update_progress_bar("Updating country info", i, len(data))
		country = frappe._dict(data[name])
		add_country_and_currency(name, country)

	print("")

	# enable frequently used currencies
	for currency in ("INR", "USD", "GBP", "EUR", "AED", "AUD", "JPY", "CNY", "CHF"):
		frappe.db.set_value("Currency", currency, "enabled", 1)


def add_country_and_currency(name, country):
	if not frappe.db.exists("Country", name):
		frappe.get_doc(
			{
				"doctype": "Country",
				"country_name": name,
				"code": country.code,
				"date_format": country.date_format or "dd-mm-yyyy",
				"time_format": country.time_format or "HH:mm:ss",
				"time_zones": "\n".join(country.timezones or []),
				"docstatus": 0,
			}
		).db_insert()

	if country.currency and not frappe.db.exists("Currency", country.currency):
		frappe.get_doc(
			{
				"doctype": "Currency",
				"currency_name": country.currency,
				"fraction": country.currency_fraction,
				"symbol": country.currency_symbol,
				"fraction_units": country.currency_fraction_units,
				"smallest_currency_fraction_value": country.smallest_currency_fraction_value,
				"number_format": country.number_format,
				"docstatus": 0,
			}
		).db_insert()


def add_standard_navbar_items():
	navbar_settings = frappe.get_single("Navbar Settings")

	# don't add settings/help options if they're already present
	if navbar_settings.settings_dropdown and navbar_settings.help_dropdown:
		return

	standard_navbar_items = [
		{
			"item_label": "My Profile",
			"item_type": "Route",
			"route": "/app/user-profile",
			"is_standard": 1,
		},
		{
			"item_label": "My Settings",
			"item_type": "Action",
			"action": "frappe.ui.toolbar.route_to_user()",
			"is_standard": 1,
		},
		{
			"item_label": "Manage Subscriptions",
			"item_type": "Action",
			"action": "frappe.ui.toolbar.redirectToUrl()",
			"hidden": 1,
			"is_standard": 1,
		},
		{
			"item_label": "Session Defaults",
			"item_type": "Action",
			"action": "frappe.ui.toolbar.setup_session_defaults()",
			"is_standard": 1,
		},
		{
			"item_label": "Reload",
			"item_type": "Action",
			"action": "frappe.ui.toolbar.clear_cache()",
			"is_standard": 1,
		},
		{
			"item_label": "View Website",
			"item_type": "Action",
			"action": "frappe.ui.toolbar.view_website()",
			"is_standard": 1,
		},
		{
			"item_label": "Toggle Full Width",
			"item_type": "Action",
			"action": "frappe.ui.toolbar.toggle_full_width()",
			"is_standard": 1,
		},
		{
			"item_label": "Toggle Theme",
			"item_type": "Action",
			"action": "new frappe.ui.ThemeSwitcher().show()",
			"is_standard": 1,
		},
		{
			"item_type": "Separator",
			"is_standard": 1,
			"item_label": "",
		},
		{
			"item_label": "Log out",
			"item_type": "Action",
			"action": "frappe.app.logout()",
			"is_standard": 1,
		},
	]

	standard_help_items = [
		{
			"item_label": "About",
			"item_type": "Action",
			"action": "frappe.ui.toolbar.show_about()",
			"is_standard": 1,
		},
		{
			"item_label": "Keyboard Shortcuts",
			"item_type": "Action",
			"action": "frappe.ui.toolbar.show_shortcuts(event)",
			"is_standard": 1,
		},
		{
			"item_label": "Frappe Support",
			"item_type": "Route",
			"route": "https://frappe.io/support",
			"is_standard": 1,
		},
	]

	navbar_settings.settings_dropdown = []
	navbar_settings.help_dropdown = []

	for item in standard_navbar_items:
		navbar_settings.append("settings_dropdown", item)

	for item in standard_help_items:
		navbar_settings.append("help_dropdown", item)

	navbar_settings.save()<|MERGE_RESOLUTION|>--- conflicted
+++ resolved
@@ -162,34 +162,19 @@
 		# don't run before tests if any other app is installed
 		return
 
-<<<<<<< HEAD
-	# Datahenge: The upstream code below is is awful; running tests destroys Business Data.
-
-	# frappe.db.sql("delete from `tabCustom Field`")
-	# frappe.db.sql("delete from `tabEvent`")
-	# frappe.db.commit()
+	# Datahenge: The official code below is is awful; running tests destroys Business Data.
+
+	# frappe.db.truncate("Custom Field")
+	# frappe.db.truncate("Event")
 	# frappe.clear_cache()
 
 	# complete setup if missing
-	# if not int(frappe.db.get_single_value('System Settings', 'setup_complete') or 0):
+	#if not int(frappe.db.get_single_value("System Settings", "setup_complete") or 0):
 	#	complete_setup_wizard()
 
+	#frappe.db.set_single_value("Website Settings", "disable_signup", 0)
 	#frappe.db.commit()
 	#frappe.clear_cache()
-=======
-	frappe.db.truncate("Custom Field")
-	frappe.db.truncate("Event")
-
-	frappe.clear_cache()
-
-	# complete setup if missing
-	if not int(frappe.db.get_single_value("System Settings", "setup_complete") or 0):
-		complete_setup_wizard()
-
-	frappe.db.set_single_value("Website Settings", "disable_signup", 0)
-	frappe.db.commit()
-	frappe.clear_cache()
->>>>>>> c3390404
 
 
 def complete_setup_wizard():

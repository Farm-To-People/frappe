--- conflicted
+++ resolved
@@ -36,40 +36,6 @@
 	hooks = frappe._dict()
 	hooks.app_name = app_name
 	app_title = hooks.app_name.replace("_", " ").title()
-<<<<<<< HEAD
-	for key in ("App Title (default: {0})".format(app_title),
-		"App Description", "App Publisher", "App Email",
-		"App Icon (default 'octicon octicon-file-directory')",
-		"App Color (default 'grey')",
-		"App License (default 'MIT')"):
-		hook_key = key.split(" (")[0].lower().replace(" ", "_")
-		hook_val = None
-		while not hook_val:
-			hook_val = cstr(input(key + ": "))
-
-			if not hook_val:
-				defaults = {
-					"app_title": app_title,
-					"app_icon": "octicon octicon-file-directory",
-					"app_color": "grey",
-					"app_license": "MIT"
-				}
-				if hook_key in defaults:
-					hook_val = defaults[hook_key]
-
-			if hook_key=="app_name" and hook_val.lower().replace(" ", "_") != hook_val:
-				print("App Name must be all lowercase and without spaces")
-				hook_val = ""
-			elif hook_key=="app_title" and not re.match(r"^(?![\W])[^\d_\s][\w -]+$", hook_val, re.UNICODE):
-				print("App Title should start with a letter and it can only consist of letters, numbers, spaces and underscores")
-				hook_val = ""
-
-		hooks[hook_key] = hook_val
-
-	frappe.create_folder(os.path.join(dest, hooks.app_name, hooks.app_name, frappe.scrub(hooks.app_title)),
-		with_init=True)
-	frappe.create_folder(os.path.join(dest, hooks.app_name, hooks.app_name, "templates"), with_init=True)
-=======
 
 	new_app_config = {
 		"app_title": {
@@ -123,7 +89,6 @@
 	frappe.create_folder(
 		os.path.join(dest, hooks.app_name, hooks.app_name, "templates"), with_init=True
 	)
->>>>>>> c3390404
 	frappe.create_folder(os.path.join(dest, hooks.app_name, hooks.app_name, "www"))
 	frappe.create_folder(
 		os.path.join(dest, hooks.app_name, hooks.app_name, "templates", "pages"), with_init=True
@@ -144,12 +109,6 @@
 	with open(os.path.join(dest, hooks.app_name, "MANIFEST.in"), "w") as f:
 		f.write(frappe.as_unicode(manifest_template.format(**hooks)))
 
-<<<<<<< HEAD
-	with open(os.path.join(dest, hooks.app_name, ".gitignore"), "w") as f:
-		f.write(frappe.as_unicode(gitignore_template.format(app_name = hooks.app_name)))
-
-=======
->>>>>>> c3390404
 	with open(os.path.join(dest, hooks.app_name, "requirements.txt"), "w") as f:
 		f.write("# frappe -- https://github.com/frappe/frappe is installed via 'bench init'")
 
@@ -171,11 +130,7 @@
 	# These values could contain quotes and can break string declarations
 	# So escaping them before setting variables in setup.py and hooks.py
 	for key in ("app_publisher", "app_description", "app_license"):
-<<<<<<< HEAD
-		hooks[key] = hooks[key].replace("\\", "\\\\").replace("'", "\\'").replace("\"", "\\\"")
-=======
 		hooks[key] = hooks[key].replace("\\", "\\\\").replace("'", "\\'").replace('"', '\\"')
->>>>>>> c3390404
 
 	with open(os.path.join(dest, hooks.app_name, "setup.py"), "w") as f:
 		f.write(frappe.as_unicode(setup_template.format(**hooks)))

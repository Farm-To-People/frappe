--- conflicted
+++ resolved
@@ -99,11 +99,7 @@
 		return f"{flt(value, 2)}%"
 
 	elif df.get("fieldtype") in ("Text", "Small Text"):
-<<<<<<< HEAD
-		if not re.search(r"(<br|<div|<p)", value):
-=======
 		if not BLOCK_TAGS_PATTERN.search(value):
->>>>>>> c3390404
 			return frappe.safe_decode(value).replace("\n", "<br>")
 
 	elif df.get("fieldtype") == "Markdown Editor":

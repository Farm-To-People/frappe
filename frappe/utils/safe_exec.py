import copy
import inspect
import json
import mimetypes
import types
from contextlib import contextmanager
from functools import lru_cache

import RestrictedPython.Guards
from RestrictedPython import compile_restricted, safe_globals

import frappe
<<<<<<< HEAD
from frappe import _
=======
import frappe.exceptions
import frappe.integrations.utils
>>>>>>> c3390404
import frappe.utils
import frappe.utils.data
from frappe import _
from frappe.core.utils import html2text
from frappe.frappeclient import FrappeClient
from frappe.handler import execute_cmd
from frappe.model.delete_doc import delete_doc
from frappe.model.mapper import get_mapped_doc
from frappe.model.rename_doc import rename_doc
from frappe.modules import scrub
from frappe.utils.background_jobs import enqueue, get_jobs
from frappe.website.utils import get_next_link, get_shade, get_toc
from frappe.www.printview import get_visible_columns


class ServerScriptNotEnabled(frappe.PermissionError):
	pass


class NamespaceDict(frappe._dict):
	"""Raise AttributeError if function not found in namespace"""

	def __getattr__(self, key):
		ret = self.get(key)
		if (not ret and key.startswith("__")) or (key not in self):

			def default_function(*args, **kwargs):
				raise AttributeError(f"module has no attribute '{key}'")

			return default_function
		return ret


<<<<<<< HEAD
def safe_exec(script, _globals=None, _locals=None):
	# script reports must be enabled via site_config.json
	if not frappe.conf.server_script_enabled:
		frappe.throw(_('Please Enable Server Scripts'), ServerScriptNotEnabled)
=======
def safe_exec(script, _globals=None, _locals=None, restrict_commit_rollback=False):
	# server scripts can be disabled via site_config.json
	# they are enabled by default
	if "server_script_enabled" in frappe.conf:
		enabled = frappe.conf.server_script_enabled
	else:
		enabled = True

	if not enabled:
		frappe.throw(_("Please Enable Server Scripts"), ServerScriptNotEnabled)
>>>>>>> c3390404

	# build globals
	exec_globals = get_safe_globals()
	if _globals:
		exec_globals.update(_globals)

	if restrict_commit_rollback:
		# prevent user from using these in docevents
		exec_globals.frappe.db.pop("commit", None)
		exec_globals.frappe.db.pop("rollback", None)
		exec_globals.frappe.db.pop("add_index", None)

	with safe_exec_flags(), patched_qb():
		# execute script compiled by RestrictedPython
		exec(compile_restricted(script), exec_globals, _locals)  # pylint: disable=exec-used

	return exec_globals, _locals


@contextmanager
def safe_exec_flags():
	frappe.flags.in_safe_exec = True
	yield
	frappe.flags.in_safe_exec = False


def get_safe_globals():
	datautils = frappe._dict()

	if frappe.db:
		date_format = frappe.db.get_default("date_format") or "yyyy-mm-dd"
		time_format = frappe.db.get_default("time_format") or "HH:mm:ss"
	else:
		date_format = "yyyy-mm-dd"
		time_format = "HH:mm:ss"

	add_data_utils(datautils)

	form_dict = getattr(frappe.local, "form_dict", frappe._dict())

	if "_" in form_dict:
		del frappe.local.form_dict["_"]

	user = getattr(frappe.local, "session", None) and frappe.local.session.user or "Guest"

	out = NamespaceDict(
		# make available limited methods of frappe
<<<<<<< HEAD
		json=NamespaceDict(
			loads = json.loads,
			dumps = json.dumps),
=======
		json=NamespaceDict(loads=json.loads, dumps=json.dumps),
		as_json=frappe.as_json,
>>>>>>> c3390404
		dict=dict,
		log=frappe.log,
		_dict=frappe._dict,
		args=form_dict,
		frappe=NamespaceDict(
			call=call_whitelisted_function,
			flags=frappe._dict(),
			format=frappe.format_value,
			format_value=frappe.format_value,
			date_format=date_format,
			time_format=time_format,
			format_date=frappe.utils.data.global_date_format,
			form_dict=form_dict,
			bold=frappe.bold,
			copy_doc=frappe.copy_doc,
			errprint=frappe.errprint,
			qb=frappe.qb,
			get_meta=frappe.get_meta,
			new_doc=frappe.new_doc,
			get_doc=frappe.get_doc,
			get_mapped_doc=get_mapped_doc,
			get_last_doc=frappe.get_last_doc,
			get_cached_doc=frappe.get_cached_doc,
			get_list=frappe.get_list,
			get_all=frappe.get_all,
			get_system_settings=frappe.get_system_settings,
<<<<<<< HEAD
			rename_doc=frappe.rename_doc,

=======
			rename_doc=rename_doc,
			delete_doc=delete_doc,
>>>>>>> c3390404
			utils=datautils,
			get_url=frappe.utils.get_url,
			render_template=frappe.render_template,
			msgprint=frappe.msgprint,
			throw=frappe.throw,
			sendmail=frappe.sendmail,
			get_print=frappe.get_print,
			attach_print=frappe.attach_print,
			user=user,
			get_fullname=frappe.utils.get_fullname,
			get_gravatar=frappe.utils.get_gravatar_url,
			full_name=frappe.local.session.data.full_name
			if getattr(frappe.local, "session", None)
			else "Guest",
			request=getattr(frappe.local, "request", {}),
			session=frappe._dict(
				user=user,
				csrf_token=frappe.local.session.data.csrf_token
				if getattr(frappe.local, "session", None)
				else "",
			),
			make_get_request=frappe.integrations.utils.make_get_request,
			make_post_request=frappe.integrations.utils.make_post_request,
			make_put_request=frappe.integrations.utils.make_put_request,
			socketio_port=frappe.conf.socketio_port,
			get_hooks=get_hooks,
			enqueue=safe_enqueue,
			sanitize_html=frappe.utils.sanitize_html,
			log_error=frappe.log_error,
			log=frappe.log,
			db=NamespaceDict(
				get_list=frappe.get_list,
				get_all=frappe.get_all,
				get_value=frappe.db.get_value,
				set_value=frappe.db.set_value,
				get_single_value=frappe.db.get_single_value,
				get_default=frappe.db.get_default,
				exists=frappe.db.exists,
				count=frappe.db.count,
				escape=frappe.db.escape,
				sql=read_sql,
				commit=frappe.db.commit,
				rollback=frappe.db.rollback,
				add_index=frappe.db.add_index,
			),
			lang=getattr(frappe.local, "lang", "en"),
		),
		FrappeClient=FrappeClient,
		style=frappe._dict(border_color="#d1d8dd"),
		get_toc=get_toc,
		get_next_link=get_next_link,
		_=frappe._,
		get_shade=get_shade,
		scrub=scrub,
		guess_mimetype=mimetypes.guess_type,
		html2text=html2text,
<<<<<<< HEAD
		dev_server=1 if frappe._dev_server else 0,
		run_script=run_script
=======
		dev_server=frappe.local.dev_server,
		run_script=run_script,
		is_job_queued=is_job_queued,
		get_visible_columns=get_visible_columns,
>>>>>>> c3390404
	)

	add_module_properties(
		frappe.exceptions, out.frappe, lambda obj: inspect.isclass(obj) and issubclass(obj, Exception)
	)

	if frappe.response:
		out.frappe.response = frappe.response

	out.update(safe_globals)

	# default writer allows write access
	out._write_ = _write
	out._getitem_ = _getitem
	out._getattr_ = _getattr

	# allow iterators and list comprehension
	out._getiter_ = iter
	out._iter_unpack_sequence_ = RestrictedPython.Guards.guarded_iter_unpack_sequence

	# add common python builtins
	out.update(get_python_builtins())

	return out


def is_job_queued(job_name, queue="default"):
	"""
	:param job_name: used to identify a queued job, usually dotted path to function
	:param queue: should be either long, default or short
	"""

	site = frappe.local.site
	queued_jobs = get_jobs(site=site, queue=queue, key="job_name").get(site)
	return queued_jobs and job_name in queued_jobs


def safe_enqueue(function, **kwargs):
	"""
	Enqueue function to be executed using a background worker
	Accepts frappe.enqueue params like job_name, queue, timeout, etc.
	in addition to params to be passed to function

	:param function: whitelised function or API Method set in Server Script
	"""

	return enqueue("frappe.utils.safe_exec.call_whitelisted_function", function=function, **kwargs)


def call_whitelisted_function(function, **kwargs):
	"""Executes a whitelisted function or Server Script of type API"""

	return call_with_form_dict(lambda: execute_cmd(function), kwargs)


def run_script(script, **kwargs):
	"""run another server script"""

	return call_with_form_dict(
		lambda: frappe.get_doc("Server Script", script).execute_method(), kwargs
	)


def call_with_form_dict(function, kwargs):
	# temporarily update form_dict, to use inside below call
	form_dict = getattr(frappe.local, "form_dict", frappe._dict())
	if kwargs:
		frappe.local.form_dict = form_dict.copy().update(kwargs)

	try:
		return function()
	finally:
		frappe.local.form_dict = form_dict


@contextmanager
def patched_qb():
	require_patching = isinstance(frappe.qb.terms, types.ModuleType)
	try:
		if require_patching:
			_terms = frappe.qb.terms
			frappe.qb.terms = _flatten(frappe.qb.terms)
		yield
	finally:
		if require_patching:
			frappe.qb.terms = _terms


@lru_cache
def _flatten(module):
	new_mod = NamespaceDict()
	for name, obj in inspect.getmembers(module, lambda x: not inspect.ismodule(x)):
		if not name.startswith("_"):
			new_mod[name] = obj
	return new_mod


def get_python_builtins():
	return {
		"abs": abs,
		"all": all,
		"any": any,
		"bool": bool,
		"dict": dict,
		"enumerate": enumerate,
		"isinstance": isinstance,
		"issubclass": issubclass,
		"list": list,
		"max": max,
		"min": min,
		"range": range,
		"set": set,
		"sorted": sorted,
		"sum": sum,
		"tuple": tuple,
	}


def get_hooks(hook=None, default=None, app_name=None):
	hooks = frappe.get_hooks(hook=hook, default=default, app_name=app_name)
	return copy.deepcopy(hooks)


def read_sql(query, *args, **kwargs):
	"""a wrapper for frappe.db.sql to allow reads"""
	query = str(query)
	if frappe.flags.in_safe_exec:
		check_safe_sql_query(query)
	return frappe.db.sql(query, *args, **kwargs)


def check_safe_sql_query(query: str, throw: bool = True) -> bool:
	"""Check if SQL query is safe for running in restricted context.

	Safe queries:
	        1. Read only 'select' or 'explain' queries
	        2. CTE on mariadb where writes are not allowed.
	"""

	query = query.strip().lower()
	whitelisted_statements = ("select", "explain")

	if query.startswith(whitelisted_statements) or (
		query.startswith("with") and frappe.db.db_type == "mariadb"
	):
		return True

	if throw:
		frappe.throw(
			_("Query must be of SELECT or read-only WITH type."),
			title=_("Unsafe SQL query"),
			exc=frappe.PermissionError,
		)

	return False


def _getitem(obj, key):
	# guard function for RestrictedPython
	# allow any key to be accessed as long as it does not start with underscore
	if isinstance(key, str) and key.startswith("_"):
		raise SyntaxError("Key starts with _")
	return obj[key]

<<<<<<< HEAD
=======

>>>>>>> c3390404
def _getattr(object, name, default=None):
	# guard function for RestrictedPython
	# allow any key to be accessed as long as
	# 1. it does not start with an underscore (safer_getattr)
	# 2. it is not an UNSAFE_ATTRIBUTES

	UNSAFE_ATTRIBUTES = {
		# Generator Attributes
<<<<<<< HEAD
		"gi_frame", "gi_code",
		# Coroutine Attributes
		"cr_frame", "cr_code", "cr_origin",
		# Async Generator Attributes
		"ag_code", "ag_frame",
		# Traceback Attributes
		"tb_frame", "tb_next",
	}

	if isinstance(name, str) and (name in UNSAFE_ATTRIBUTES):
		raise SyntaxError("{name} is an unsafe attribute".format(name=name))
	return RestrictedPython.Guards.safer_getattr(object, name, default=default)

=======
		"gi_frame",
		"gi_code",
		# Coroutine Attributes
		"cr_frame",
		"cr_code",
		"cr_origin",
		# Async Generator Attributes
		"ag_code",
		"ag_frame",
		# Traceback Attributes
		"tb_frame",
		"tb_next",
	}

	if isinstance(name, str) and (name in UNSAFE_ATTRIBUTES):
		raise SyntaxError(f"{name} is an unsafe attribute")

	if isinstance(object, (types.ModuleType, types.CodeType, types.TracebackType, types.FrameType)):
		raise SyntaxError(f"Reading {object} attributes is not allowed")

	return RestrictedPython.Guards.safer_getattr(object, name, default=default)


>>>>>>> c3390404
def _write(obj):
	# guard function for RestrictedPython
	# allow writing to any object
	return obj


def add_data_utils(data):
	for key, obj in frappe.utils.data.__dict__.items():
		if key in VALID_UTILS:
			data[key] = obj


def add_module_properties(module, data, filter_method):
	for key, obj in module.__dict__.items():
		if key.startswith("_"):
			# ignore
			continue

		if filter_method(obj):
			# only allow functions
			data[key] = obj


VALID_UTILS = (
	"DATE_FORMAT",
	"TIME_FORMAT",
	"DATETIME_FORMAT",
	"is_invalid_date_string",
	"getdate",
	"get_datetime",
	"to_timedelta",
	"get_timedelta",
	"add_to_date",
	"add_days",
	"add_months",
	"add_years",
	"date_diff",
	"month_diff",
	"time_diff",
	"time_diff_in_seconds",
	"time_diff_in_hours",
	"now_datetime",
	"get_timestamp",
	"get_eta",
	"get_time_zone",
	"convert_utc_to_user_timezone",
	"now",
	"nowdate",
	"today",
	"nowtime",
	"get_first_day",
	"get_quarter_start",
	"get_first_day_of_week",
	"get_year_start",
	"get_last_day_of_week",
	"get_last_day",
	"get_time",
	"get_datetime_in_timezone",
	"get_datetime_str",
	"get_date_str",
	"get_time_str",
	"get_user_date_format",
	"get_user_time_format",
	"format_date",
	"format_time",
	"format_datetime",
	"format_duration",
	"get_weekdays",
	"get_weekday",
	"get_timespan_date_range",
	"global_date_format",
	"has_common",
	"flt",
	"cint",
	"floor",
	"ceil",
	"cstr",
	"rounded",
	"remainder",
	"safe_div",
	"round_based_on_smallest_currency_fraction",
	"encode",
	"parse_val",
	"fmt_money",
	"get_number_format_info",
	"money_in_words",
	"in_words",
	"is_html",
	"is_image",
	"get_thumbnail_base64_for_image",
	"image_to_base64",
	"pdf_to_base64",
	"strip_html",
	"escape_html",
	"pretty_date",
	"comma_or",
	"comma_and",
	"comma_sep",
	"new_line_sep",
	"filter_strip_join",
	"get_url",
	"get_host_name_from_request",
	"url_contains_port",
	"get_host_name",
	"get_link_to_form",
	"get_link_to_report",
	"get_absolute_url",
	"get_url_to_form",
	"get_url_to_list",
	"get_url_to_report",
	"get_url_to_report_with_filters",
	"evaluate_filters",
	"compare",
	"get_filter",
	"make_filter_tuple",
	"make_filter_dict",
	"sanitize_column",
	"scrub_urls",
	"expand_relative_urls",
	"quoted",
	"quote_urls",
	"unique",
	"strip",
	"to_markdown",
	"md_to_html",
	"markdown",
	"is_subset",
	"generate_hash",
	"formatdate",
	"get_user_info_for_avatar",
	"get_abbr",
)<|MERGE_RESOLUTION|>--- conflicted
+++ resolved
@@ -10,12 +10,8 @@
 from RestrictedPython import compile_restricted, safe_globals
 
 import frappe
-<<<<<<< HEAD
-from frappe import _
-=======
 import frappe.exceptions
 import frappe.integrations.utils
->>>>>>> c3390404
 import frappe.utils
 import frappe.utils.data
 from frappe import _
@@ -49,12 +45,6 @@
 		return ret
 
 
-<<<<<<< HEAD
-def safe_exec(script, _globals=None, _locals=None):
-	# script reports must be enabled via site_config.json
-	if not frappe.conf.server_script_enabled:
-		frappe.throw(_('Please Enable Server Scripts'), ServerScriptNotEnabled)
-=======
 def safe_exec(script, _globals=None, _locals=None, restrict_commit_rollback=False):
 	# server scripts can be disabled via site_config.json
 	# they are enabled by default
@@ -65,7 +55,6 @@
 
 	if not enabled:
 		frappe.throw(_("Please Enable Server Scripts"), ServerScriptNotEnabled)
->>>>>>> c3390404
 
 	# build globals
 	exec_globals = get_safe_globals()
@@ -113,14 +102,8 @@
 
 	out = NamespaceDict(
 		# make available limited methods of frappe
-<<<<<<< HEAD
-		json=NamespaceDict(
-			loads = json.loads,
-			dumps = json.dumps),
-=======
 		json=NamespaceDict(loads=json.loads, dumps=json.dumps),
 		as_json=frappe.as_json,
->>>>>>> c3390404
 		dict=dict,
 		log=frappe.log,
 		_dict=frappe._dict,
@@ -147,13 +130,8 @@
 			get_list=frappe.get_list,
 			get_all=frappe.get_all,
 			get_system_settings=frappe.get_system_settings,
-<<<<<<< HEAD
-			rename_doc=frappe.rename_doc,
-
-=======
 			rename_doc=rename_doc,
 			delete_doc=delete_doc,
->>>>>>> c3390404
 			utils=datautils,
 			get_url=frappe.utils.get_url,
 			render_template=frappe.render_template,
@@ -210,15 +188,10 @@
 		scrub=scrub,
 		guess_mimetype=mimetypes.guess_type,
 		html2text=html2text,
-<<<<<<< HEAD
-		dev_server=1 if frappe._dev_server else 0,
-		run_script=run_script
-=======
 		dev_server=frappe.local.dev_server,
 		run_script=run_script,
 		is_job_queued=is_job_queued,
 		get_visible_columns=get_visible_columns,
->>>>>>> c3390404
 	)
 
 	add_module_properties(
@@ -383,10 +356,7 @@
 		raise SyntaxError("Key starts with _")
 	return obj[key]
 
-<<<<<<< HEAD
-=======
-
->>>>>>> c3390404
+
 def _getattr(object, name, default=None):
 	# guard function for RestrictedPython
 	# allow any key to be accessed as long as
@@ -395,21 +365,6 @@
 
 	UNSAFE_ATTRIBUTES = {
 		# Generator Attributes
-<<<<<<< HEAD
-		"gi_frame", "gi_code",
-		# Coroutine Attributes
-		"cr_frame", "cr_code", "cr_origin",
-		# Async Generator Attributes
-		"ag_code", "ag_frame",
-		# Traceback Attributes
-		"tb_frame", "tb_next",
-	}
-
-	if isinstance(name, str) and (name in UNSAFE_ATTRIBUTES):
-		raise SyntaxError("{name} is an unsafe attribute".format(name=name))
-	return RestrictedPython.Guards.safer_getattr(object, name, default=default)
-
-=======
 		"gi_frame",
 		"gi_code",
 		# Coroutine Attributes
@@ -433,7 +388,6 @@
 	return RestrictedPython.Guards.safer_getattr(object, name, default=default)
 
 
->>>>>>> c3390404
 def _write(obj):
 	# guard function for RestrictedPython
 	# allow writing to any object

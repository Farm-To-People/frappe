--- conflicted
+++ resolved
@@ -14,10 +14,6 @@
 
 # imports - module imports
 import frappe
-<<<<<<< HEAD
-# from frappe.core.doctype.user.user import STANDARD_USERS
-=======
->>>>>>> c3390404
 from frappe.installer import update_site_config
 from frappe.utils import cint, get_datetime, get_sites, now_datetime
 from frappe.utils.background_jobs import get_jobs
@@ -59,13 +55,8 @@
 		try:
 			enqueue_events_for_site(site=site)
 		except Exception as e:
-<<<<<<< HEAD
-			print(e.__class__, 'Failed to enqueue events for site: {}'.format(site))
-			print(e)
-=======
 			print(e.__class__, f"Failed to enqueue events for site: {site}")
 
->>>>>>> c3390404
 
 def enqueue_events_for_site(site):
 	def log_and_raise():
@@ -98,15 +89,8 @@
 def enqueue_events(site):
 	if schedule_jobs_based_on_activity():
 		frappe.flags.enqueued_jobs = []
-<<<<<<< HEAD
-		# Read Redis for queued jobs + running jobs:
-		queued_jobs = get_jobs(site=site, key='job_type').get(site) or []
-		# Loop through all the Schedule Job Type documents:
-		for job_type in frappe.get_all('Scheduled Job Type', ('name', 'method'), dict(stopped=0)):
-=======
 		queued_jobs = get_jobs(site=site, key="job_type").get(site) or []
 		for job_type in frappe.get_all("Scheduled Job Type", ("name", "method"), dict(stopped=0)):
->>>>>>> c3390404
 			if not job_type.method in queued_jobs:
 				# don't add it to queue if still pending
 				frappe.get_doc("Scheduled Job Type", job_type.name).enqueue()

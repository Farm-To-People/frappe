# Copyright (c) 2022, Frappe Technologies Pvt. Ltd. and Contributors
# License: MIT. See LICENSE

import base64
import datetime
import json
import math
import operator
import re
import time
import typing
from code import compile_command
from enum import Enum
from typing import Any, Literal, Optional, TypeVar, Union
from urllib.parse import quote, urljoin

from click import secho

<<<<<<< HEAD
import datetime
import json
import math
import operator
import re
import time

from six.moves.urllib.parse import quote, urljoin
from six import iteritems, text_type, string_types, integer_types

import frappe
from frappe.desk.utils import slug

# pylint: disable=invalid-name, too-many-return-statements

DATE_FORMAT = "%Y-%m-%d"
TIME_FORMAT = "%H:%M:%S.%f"
DATETIME_FORMAT = DATE_FORMAT + " " + TIME_FORMAT
=======
import frappe
from frappe.desk.utils import slug

DateTimeLikeObject = Union[str, datetime.date, datetime.datetime]
NumericType = Union[int, float]

>>>>>>> c3390404

if typing.TYPE_CHECKING:
	T = TypeVar("T")


DATE_FORMAT = "%Y-%m-%d"
TIME_FORMAT = "%H:%M:%S.%f"
DATETIME_FORMAT = f"{DATE_FORMAT} {TIME_FORMAT}"
TIMEDELTA_DAY_PATTERN = re.compile(
	r"(?P<days>[-\d]+) day[s]*, (?P<hours>\d+):(?P<minutes>\d+):(?P<seconds>\d[\.\d+]*)"
)
TIMEDELTA_BASE_PATTERN = re.compile(r"(?P<hours>\d+):(?P<minutes>\d+):(?P<seconds>\d[\.\d+]*)")
URLS_HTTP_TAG_PATTERN = re.compile(
	r'(href|src){1}([\s]*=[\s]*[\'"]?)((?:http)[^\'">]+)([\'"]?)'
)  # href='https://...
URLS_NOT_HTTP_TAG_PATTERN = re.compile(
	r'(href|src){1}([\s]*=[\s]*[\'"]?)((?!http)[^\'" >]+)([\'"]?)'
)  # href=/assets/...
URL_NOTATION_PATTERN = re.compile(
	r'(:[\s]?url)(\([\'"]?)((?!http)[^\'" >]+)([\'"]?\))'
)  # background-image: url('/assets/...')
DURATION_PATTERN = re.compile(r"^(?:(\d+d)?((^|\s)\d+h)?((^|\s)\d+m)?((^|\s)\d+s)?)$")
HTML_TAG_PATTERN = re.compile("<[^>]+>")
MARIADB_SPECIFIC_COMMENT = re.compile(r"#.*")


class Weekday(Enum):
	Sunday = 0
	Monday = 1
	Tuesday = 2
	Wednesday = 3
	Thursday = 4
	Friday = 5
	Saturday = 6


def get_first_day_of_the_week() -> str:
	return frappe.get_system_settings("first_day_of_the_week") or "Sunday"


def get_start_of_week_index() -> int:
	return Weekday[get_first_day_of_the_week()].value


def is_invalid_date_string(date_string: str) -> bool:
	# dateutil parser does not agree with dates like "0001-01-01" or "0000-00-00"
	return not isinstance(date_string, str) or (
		(not date_string) or (date_string or "").startswith(("0001-01-01", "0000-00-00"))
	)


def getdate(
	string_date: Optional["DateTimeLikeObject"] = None, parse_day_first: bool = False
) -> datetime.date | None:
	"""
	Converts string date (yyyy-mm-dd) to datetime.date object.
	If no input is provided, current date is returned.
	"""
	from dateutil import parser
	from dateutil.parser._parser import ParserError

	# Datahenge: Hotfix because some function (unknown) is passing a string 'null', which won't parse
	if string_date and isinstance(string_date, str) and string_date == 'null':
		string_date = None
	# DH

	if not string_date:
		return get_datetime().date()
	if isinstance(string_date, datetime.datetime):
		return string_date.date()

	elif isinstance(string_date, datetime.date):
		return string_date

	if is_invalid_date_string(string_date):
		return None
	try:
		return parser.parse(string_date, dayfirst=parse_day_first).date()
	except ParserError:
<<<<<<< HEAD
		# Bad value for argument 'string_date'
		frappe.throw(frappe._('{} is not a valid date string.').format(
			frappe.bold(string_date)
		), title=frappe._('Invalid Date'))
=======
		frappe.throw(
			frappe._("{} is not a valid date string.").format(frappe.bold(string_date)),
			title=frappe._("Invalid Date"),
		)
>>>>>>> c3390404


def get_datetime(
	datetime_str: Optional["DateTimeLikeObject"] = None,
) -> datetime.datetime | None:
	from dateutil import parser

	if datetime_str is None:
		return now_datetime()

	if isinstance(datetime_str, (datetime.datetime, datetime.timedelta)):
		return datetime_str

	elif isinstance(datetime_str, (list, tuple)):
		return datetime.datetime(datetime_str)

	elif isinstance(datetime_str, datetime.date):
		return datetime.datetime.combine(datetime_str, datetime.time())

	if is_invalid_date_string(datetime_str):
		return None

	try:
		return datetime.datetime.strptime(datetime_str, DATETIME_FORMAT)
	except ValueError:
		return parser.parse(datetime_str)


def get_timedelta(time: str | None = None) -> datetime.timedelta | None:
	"""Return `datetime.timedelta` object from string value of a
	valid time format. Returns None if `time` is not a valid format

	Args:
	        time (str): A valid time representation. This string is parsed
	        using `dateutil.parser.parse`. Examples of valid inputs are:
	        '0:0:0', '17:21:00', '2012-01-19 17:21:00'. Checkout
	        https://dateutil.readthedocs.io/en/stable/parser.html#dateutil.parser.parse

	Returns:
	        datetime.timedelta: Timedelta object equivalent of the passed `time` string
	"""
	from dateutil import parser
	from dateutil.parser import ParserError

	time = time or "0:0:0"

	try:
		try:
			t = parser.parse(time)
		except ParserError as e:
			if "day" in e.args[1] or "hour must be in" in e.args[0]:
				return parse_timedelta(time)
			raise e
		return datetime.timedelta(
			hours=t.hour, minutes=t.minute, seconds=t.second, microseconds=t.microsecond
		)
	except Exception:
		return None


def to_timedelta(time_str: str | datetime.time) -> datetime.timedelta:
	from dateutil import parser

	if isinstance(time_str, datetime.time):
		time_str = str(time_str)

	if isinstance(time_str, str):
		t = parser.parse(time_str)
		return datetime.timedelta(
			hours=t.hour, minutes=t.minute, seconds=t.second, microseconds=t.microsecond
		)

	else:
		return time_str


@typing.overload
def add_to_date(
	date,
	years=0,
	months=0,
	weeks=0,
	days=0,
	hours=0,
	minutes=0,
	seconds=0,
	as_string: Literal[False] = False,
	as_datetime: Literal[False] = False,
) -> datetime.date:
	...


@typing.overload
def add_to_date(
	date,
	years=0,
	months=0,
	weeks=0,
	days=0,
	hours=0,
	minutes=0,
	seconds=0,
	as_string: Literal[False] = False,
	as_datetime: Literal[True] = True,
) -> datetime.datetime:
	...


@typing.overload
def add_to_date(
	date,
	years=0,
	months=0,
	weeks=0,
	days=0,
	hours=0,
	minutes=0,
	seconds=0,
	as_string: Literal[True] = True,
	as_datetime: bool = False,
) -> str:
	...


def add_to_date(
	date: DateTimeLikeObject,
	years=0,
	months=0,
	weeks=0,
	days=0,
	hours=0,
	minutes=0,
	seconds=0,
	as_string=False,
	as_datetime=False,
) -> DateTimeLikeObject:
	"""Adds `days` to the given date"""
	from dateutil import parser
	from dateutil.parser._parser import ParserError
	from dateutil.relativedelta import relativedelta

	if date is None:
		date = now_datetime()

	if hours:
		as_datetime = True

	if isinstance(date, str):
		as_string = True
		if " " in date:
			as_datetime = True
		try:
			date = parser.parse(date)
		except ParserError:
			frappe.throw(frappe._("Please select a valid date filter"), title=frappe._("Invalid Date"))

	date = date + relativedelta(
		years=years, months=months, weeks=weeks, days=days, hours=hours, minutes=minutes, seconds=seconds
	)

	if as_string:
		if as_datetime:
			return date.strftime(DATETIME_FORMAT)
		else:
			return date.strftime(DATE_FORMAT)
	else:
		return date


def add_days(date, days):
	return add_to_date(date, days=days)


def add_months(date, months):
	return add_to_date(date, months=months)


def add_years(date, years):
	return add_to_date(date, years=years)


def date_diff(string_ed_date, string_st_date):
	return (getdate(string_ed_date) - getdate(string_st_date)).days


def month_diff(string_ed_date, string_st_date):
	ed_date = getdate(string_ed_date)
	st_date = getdate(string_st_date)
	return (ed_date.year - st_date.year) * 12 + ed_date.month - st_date.month + 1


def time_diff(string_ed_date, string_st_date):
	return get_datetime(string_ed_date) - get_datetime(string_st_date)


def time_diff_in_seconds(string_ed_date, string_st_date):
	return time_diff(string_ed_date, string_st_date).total_seconds()


def time_diff_in_hours(string_ed_date, string_st_date):
	return round(float(time_diff(string_ed_date, string_st_date).total_seconds()) / 3600, 6)


def now_datetime():
	dt = convert_utc_to_user_timezone(datetime.datetime.utcnow())
	return dt.replace(tzinfo=None)


def get_timestamp(date):
	return time.mktime(getdate(date).timetuple())


def get_eta(from_time, percent_complete):
	diff = time_diff(now_datetime(), from_time).total_seconds()
	return str(datetime.timedelta(seconds=(100 - percent_complete) / percent_complete * diff))


def _get_time_zone():
	return frappe.db.get_system_setting("time_zone") or "Asia/Kolkata"  # Default to India ?!


def get_time_zone():
	if frappe.local.flags.in_test:
		return _get_time_zone()

	return frappe.cache().get_value("time_zone", _get_time_zone)


def convert_utc_to_timezone(utc_timestamp, time_zone):
	from pytz import UnknownTimeZoneError, timezone

	utcnow = timezone("UTC").localize(utc_timestamp)
	try:
		return utcnow.astimezone(timezone(time_zone))
	except UnknownTimeZoneError:
		return utcnow


def get_datetime_in_timezone(time_zone):
	utc_timestamp = datetime.datetime.utcnow()
	return convert_utc_to_timezone(utc_timestamp, time_zone)


def convert_utc_to_user_timezone(utc_timestamp):
	time_zone = get_time_zone()
	return convert_utc_to_timezone(utc_timestamp, time_zone)


def now() -> str:
	"""return current datetime as yyyy-mm-dd hh:mm:ss"""
	if frappe.flags.current_date:
		return (
			getdate(frappe.flags.current_date).strftime(DATE_FORMAT)
			+ " "
			+ now_datetime().strftime(TIME_FORMAT)
		)
	else:
		return now_datetime().strftime(DATETIME_FORMAT)


def nowdate() -> str:
	"""return current date as yyyy-mm-dd"""
	return now_datetime().strftime(DATE_FORMAT)


def today() -> str:
	return nowdate()


def get_abbr(string: str, max_len: int = 2) -> str:
	abbr = ""
	for part in string.split(" "):
		if len(abbr) < max_len and part:
			abbr += part[0]

	return abbr or "?"


def nowtime() -> str:
	"""return current time in hh:mm"""
	return now_datetime().strftime(TIME_FORMAT)


@typing.overload
def get_first_day(dt, d_years=0, d_months=0, as_str: Literal[False] = False) -> datetime.date:
	...


@typing.overload
def get_first_day(dt, d_years=0, d_months=0, as_str: Literal[True] = False) -> str:
	...


# TODO: first arg
def get_first_day(
	dt, d_years: int = 0, d_months: int = 0, as_str: bool = False
) -> str | datetime.date:
	"""
	Returns the first day of the month for the date specified by date object
	Also adds `d_years` and `d_months` if specified
	"""
	dt = getdate(dt)

	# d_years, d_months are "deltas" to apply to dt
	overflow_years, month = divmod(dt.month + d_months - 1, 12)
	year = dt.year + d_years + overflow_years

	return (
		datetime.date(year, month + 1, 1).strftime(DATE_FORMAT)
		if as_str
		else datetime.date(year, month + 1, 1)
	)


@typing.overload
def get_quarter_start(dt, as_str: Literal[False] = False) -> datetime.date:
	...


@typing.overload
def get_quarter_start(dt, as_str: Literal[True] = False) -> str:
	...


def get_quarter_start(dt, as_str: bool = False) -> str | datetime.date:
	date = getdate(dt)
	quarter = (date.month - 1) // 3 + 1
	first_date_of_quarter = datetime.date(date.year, ((quarter - 1) * 3) + 1, 1)
	return first_date_of_quarter.strftime(DATE_FORMAT) if as_str else first_date_of_quarter


def get_first_day_of_week(dt, as_str=False):
	dt = getdate(dt)
	date = dt - datetime.timedelta(days=get_week_start_offset_days(dt))
	return date.strftime(DATE_FORMAT) if as_str else date


def get_week_start_offset_days(dt):
	current_day_index = get_normalized_weekday_index(dt)
	start_of_week_index = get_start_of_week_index()

	if current_day_index >= start_of_week_index:
		return current_day_index - start_of_week_index
	else:
		return 7 - (start_of_week_index - current_day_index)


def get_normalized_weekday_index(dt):
	# starts Sunday with 0
	return (dt.weekday() + 1) % 7


def get_year_start(dt, as_str=False):
	dt = getdate(dt)
	date = datetime.date(dt.year, 1, 1)
	return date.strftime(DATE_FORMAT) if as_str else date


def get_last_day_of_week(dt):
	dt = get_first_day_of_week(dt)
	return dt + datetime.timedelta(days=6)


def get_last_day(dt):
	"""
	Returns last day of the month using:
	`get_first_day(dt, 0, 1) + datetime.timedelta(-1)`
	"""
	return get_first_day(dt, 0, 1) + datetime.timedelta(-1)


def get_quarter_ending(date):
	date = getdate(date)

	# find the earliest quarter ending date that is after
	# the given date
	for month in (3, 6, 9, 12):
		quarter_end_month = getdate(f"{date.year}-{month}-01")
		quarter_end_date = getdate(get_last_day(quarter_end_month))
		if date <= quarter_end_date:
			date = quarter_end_date
			break

	return date


def get_year_ending(date):
	"""returns year ending of the given date"""
	date = getdate(date)
	# first day of next year (note year starts from 1)
	date = add_to_date(f"{date.year}-01-01", months=12)
	# last day of this month
	return add_to_date(date, days=-1)


def get_time(time_str: str) -> datetime.time:
	from dateutil import parser
	from dateutil.parser import ParserError

	if isinstance(time_str, datetime.datetime):
		return time_str.time()
	elif isinstance(time_str, datetime.time):
		return time_str
	elif isinstance(time_str, datetime.timedelta):
		return (datetime.datetime.min + time_str).time()
	try:
		return parser.parse(time_str).time()
	except ParserError as e:
		if "day" in e.args[1] or "hour must be in" in e.args[0]:
			return (datetime.datetime.min + parse_timedelta(time_str)).time()
		raise e


def get_datetime_str(datetime_obj) -> str:
	if isinstance(datetime_obj, str):
		datetime_obj = get_datetime(datetime_obj)
	return datetime_obj.strftime(DATETIME_FORMAT)


def get_date_str(date_obj) -> str:
	if isinstance(date_obj, str):
		date_obj = get_datetime(date_obj)
	return date_obj.strftime(DATE_FORMAT)


def get_time_str(timedelta_obj) -> str:
	if isinstance(timedelta_obj, str):
		timedelta_obj = to_timedelta(timedelta_obj)

<<<<<<< HEAD
	hours, _remainder = divmod(timedelta_obj.seconds, 3600)
	minutes, seconds = divmod(_remainder, 60)
	return "{0}:{1}:{2}".format(hours, minutes, seconds)
=======
	hours, remainder = divmod(timedelta_obj.seconds, 3600)
	minutes, seconds = divmod(remainder, 60)
	return f"{hours}:{minutes}:{seconds}"
>>>>>>> c3390404


def get_user_date_format() -> str:
	"""Get the current user date format. The result will be cached."""
	if getattr(frappe.local, "user_date_format", None) is None:
		frappe.local.user_date_format = frappe.db.get_default("date_format")  # pylint: disable=assigning-non-slot

	return frappe.local.user_date_format or "yyyy-mm-dd"


get_user_format = get_user_date_format  # for backwards compatibility


def get_user_time_format() -> str:
	"""Get the current user time format. The result will be cached."""
	if getattr(frappe.local, "user_time_format", None) is None:
		frappe.local.user_time_format = frappe.db.get_default("time_format")  # pylint: disable=assigning-non-slot

	return frappe.local.user_time_format or "HH:mm:ss"


def format_date(
	string_date=None, format_string: str | None = None, parse_day_first: bool = False
) -> str:
	"""Converts the given string date to :data:`user_date_format`
	User format specified in defaults

	Examples:

	* dd-mm-yyyy
	* mm-dd-yyyy
	* dd/mm/yyyy
	"""
	import babel.dates
	from babel.core import UnknownLocaleError

	if not string_date:
		return ""

	date = getdate(string_date, parse_day_first)
	if not format_string:
		format_string = get_user_date_format()
	format_string = format_string.replace("mm", "MM").replace("Y", "y")
	try:
		formatted_date = babel.dates.format_date(
			date, format_string, locale=(frappe.local.lang or "").replace("-", "_")
		)
	except UnknownLocaleError:
		format_string = format_string.replace("MM", "%m").replace("dd", "%d").replace("yyyy", "%Y")
		formatted_date = date.strftime(format_string)
	return formatted_date


formatdate = format_date  # For backwards compatibility


def format_time(time_string=None, format_string: str | None = None) -> str:
	"""Converts the given string time to :data:`user_time_format`
	User format specified in defaults

	Examples:

	* HH:mm:ss
	* HH:mm
	"""
	import babel.dates
	from babel.core import UnknownLocaleError

	if not time_string:
		return ""

	time_ = get_time(time_string)
	if not format_string:
		format_string = get_user_time_format()
	try:
		formatted_time = babel.dates.format_time(
			time_, format_string, locale=(frappe.local.lang or "").replace("-", "_")
		)
	except UnknownLocaleError:
		formatted_time = time_.strftime("%H:%M:%S")
	return formatted_time


def format_datetime(datetime_string: DateTimeLikeObject, format_string: str | None = None) -> str:
	"""Converts the given string time to :data:`user_datetime_format`
	User format specified in defaults

	Examples:

	* dd-mm-yyyy HH:mm:ss
	* mm-dd-yyyy HH:mm
	"""
	import babel.dates
	from babel.core import UnknownLocaleError

	if not datetime_string:
		return

	datetime = get_datetime(datetime_string)
	if not format_string:
		format_string = get_user_date_format().replace("mm", "MM") + " " + get_user_time_format()

	try:
		formatted_datetime = babel.dates.format_datetime(
			datetime, format_string, locale=(frappe.local.lang or "").replace("-", "_")
		)
	except UnknownLocaleError:
		formatted_datetime = datetime.strftime("%Y-%m-%d %H:%M:%S")
	return formatted_datetime


def format_duration(seconds, hide_days=False):
	"""Converts the given duration value in float(seconds) to duration format

	example: converts 12885 to '3h 34m 45s' where 12885 = seconds in float
	"""

	seconds = cint(seconds)

	total_duration = {
		"days": math.floor(seconds / (3600 * 24)),
		"hours": math.floor(seconds % (3600 * 24) / 3600),
		"minutes": math.floor(seconds % 3600 / 60),
		"seconds": math.floor(seconds % 60),
	}

	if hide_days:
		total_duration["hours"] = math.floor(seconds / 3600)
		total_duration["days"] = 0

	duration = ""
	if total_duration:
		if total_duration.get("days"):
			duration += str(total_duration.get("days")) + "d"
		if total_duration.get("hours"):
			duration += " " if len(duration) else ""
			duration += str(total_duration.get("hours")) + "h"
		if total_duration.get("minutes"):
			duration += " " if len(duration) else ""
			duration += str(total_duration.get("minutes")) + "m"
		if total_duration.get("seconds"):
			duration += " " if len(duration) else ""
			duration += str(total_duration.get("seconds")) + "s"

	return duration


def duration_to_seconds(duration):
	"""Converts the given duration formatted value to duration value in seconds

	example: converts '3h 34m 45s' to 12885 (value in seconds)
	"""
	validate_duration_format(duration)
	value = 0
	if "d" in duration:
		val = duration.split("d")
		days = val[0]
		value += cint(days) * 24 * 60 * 60
		duration = val[1]
	if "h" in duration:
		val = duration.split("h")
		hours = val[0]
		value += cint(hours) * 60 * 60
		duration = val[1]
	if "m" in duration:
		val = duration.split("m")
		mins = val[0]
		value += cint(mins) * 60
		duration = val[1]
	if "s" in duration:
		val = duration.split("s")
		secs = val[0]
		value += cint(secs)

	return value


def validate_duration_format(duration):
<<<<<<< HEAD
	is_valid_duration = re.match(r"^(?:(\d+d)?((^|\s)\d+h)?((^|\s)\d+m)?((^|\s)\d+s)?)$", duration)
	if not is_valid_duration:
		frappe.throw(frappe._("Value {0} must be in the valid duration format: d h m s").format(frappe.bold(duration)))
=======
	if not DURATION_PATTERN.match(duration):
		frappe.throw(
			frappe._("Value {0} must be in the valid duration format: d h m s").format(
				frappe.bold(duration)
			)
		)

>>>>>>> c3390404

def get_weekdays():
	return ["Monday", "Tuesday", "Wednesday", "Thursday", "Friday", "Saturday", "Sunday"]


def get_weekday(datetime: datetime.datetime | None = None) -> str:
	if not datetime:
		datetime = now_datetime()
	weekdays = get_weekdays()
	return weekdays[datetime.weekday()]


def get_timespan_date_range(timespan: str) -> tuple[datetime.datetime, datetime.datetime]:
	today = nowdate()
	date_range_map = {
		"last week": lambda: (
			get_first_day_of_week(add_to_date(today, days=-7)),
			get_last_day_of_week(add_to_date(today, days=-7)),
		),
		"last month": lambda: (
			get_first_day(add_to_date(today, months=-1)),
			get_last_day(add_to_date(today, months=-1)),
		),
		"last quarter": lambda: (
			get_quarter_start(add_to_date(today, months=-3)),
			get_quarter_ending(add_to_date(today, months=-3)),
		),
		"last 6 months": lambda: (
			get_quarter_start(add_to_date(today, months=-6)),
			get_quarter_ending(add_to_date(today, months=-3)),
		),
		"last year": lambda: (
			get_year_start(add_to_date(today, years=-1)),
			get_year_ending(add_to_date(today, years=-1)),
		),
		"yesterday": lambda: (add_to_date(today, days=-1),) * 2,
		"today": lambda: (today, today),
		"tomorrow": lambda: (add_to_date(today, days=1),) * 2,
		"this week": lambda: (get_first_day_of_week(today), get_last_day_of_week(today)),
		"this month": lambda: (get_first_day(today), get_last_day(today)),
		"this quarter": lambda: (get_quarter_start(today), get_quarter_ending(today)),
		"this year": lambda: (get_year_start(today), get_year_ending(today)),
		"next week": lambda: (
			get_first_day_of_week(add_to_date(today, days=7)),
			get_last_day_of_week(add_to_date(today, days=7)),
		),
		"next month": lambda: (
			get_first_day(add_to_date(today, months=1)),
			get_last_day(add_to_date(today, months=1)),
		),
		"next quarter": lambda: (
			get_quarter_start(add_to_date(today, months=3)),
			get_quarter_ending(add_to_date(today, months=3)),
		),
		"next 6 months": lambda: (
			get_quarter_start(add_to_date(today, months=3)),
			get_quarter_ending(add_to_date(today, months=6)),
		),
		"next year": lambda: (
			get_year_start(add_to_date(today, years=1)),
			get_year_ending(add_to_date(today, years=1)),
		),
	}

	if timespan in date_range_map:
		return date_range_map[timespan]()


def global_date_format(date, format="long"):
	"""returns localized date in the form of January 1, 2012"""
	import babel.dates

	date = getdate(date)
	formatted_date = babel.dates.format_date(
		date, locale=(frappe.local.lang or "en").replace("-", "_"), format=format
	)
	return formatted_date


def has_common(l1: typing.Hashable, l2: typing.Hashable) -> bool:
	"""Returns truthy value if there are common elements in lists l1 and l2"""
	return set(l1) & set(l2)


def cast_fieldtype(fieldtype, value, show_warning=True):
	if show_warning:
		message = (
			"Function `frappe.utils.data.cast_fieldtype` has been deprecated in favour"
			" of `frappe.utils.data.cast`. Use the newer util for safer type casting."
		)
		secho(message, fg="yellow")

	if fieldtype in ("Currency", "Float", "Percent"):
		value = flt(value)

	elif fieldtype in ("Int", "Check"):  # TODO: Datahenge:  Seems VERY likely that we could switch Check to 'boolean' and get better results?
		value = cint(value)

	elif fieldtype in (
		"Data",
		"Text",
		"Small Text",
		"Long Text",
		"Text Editor",
		"Select",
		"Link",
		"Dynamic Link",
	):
		value = cstr(value)

	elif fieldtype == "Date":
		# Datahenge:  MAJOR BUG.  If you pass a 'None' to this function, it was returning the Current Datetime!
		# This is insane.  No Date means NO DATE.  It doesn't mean cast the current datetime, and return it.
		# Hey Frappe?  Creating a cute getdate() function with 2 Inherently Different Behaviors is BAD BUSINESS.
		# FML
		# value = getdate(value)  # Datahenge: WHOA!  If you pass a None to this, it was designed to return the Current Datetime!!!
		if value is None:
			return None  # Nothing != Today   :eyeroll:
		else:
			return getdate(value)

	elif fieldtype == "Datetime":
		# Datahenge: Same as above, for goodness sake.
		if value is None:
			return None
		else:
			value = get_datetime(value)

	elif fieldtype == "Time":
		value = to_timedelta(value)

	return value


def cast(fieldtype, value=None):
	"""Cast the value to the Python native object of the Frappe fieldtype provided.
	If value is None, the first/lowest value of the `fieldtype` will be returned.
	If value can't be cast as fieldtype due to an invalid input, None will be returned.

	Mapping of Python types => Frappe types:
	        * str => ("Data", "Text", "Small Text", "Long Text", "Text Editor", "Select", "Link", "Dynamic Link")
	        * float => ("Currency", "Float", "Percent")
	        * int => ("Int", "Check")
	        * datetime.datetime => ("Datetime",)
	        * datetime.date => ("Date",)
	        * datetime.time => ("Time",)
	"""
	if fieldtype in ("Currency", "Float", "Percent"):
		value = flt(value)

	elif fieldtype in ("Int", "Check"):
		value = cint(sbool(value))

	elif fieldtype in (
		"Data",
		"Text",
		"Small Text",
		"Long Text",
		"Text Editor",
		"Select",
		"Link",
		"Dynamic Link",
	):
		value = cstr(value)

	elif fieldtype == "Date":
		if value:
			value = getdate(value)
		else:
			value = datetime.datetime(1, 1, 1).date()

	elif fieldtype == "Datetime":
		if value:
			value = get_datetime(value)
		else:
			value = datetime.datetime(1, 1, 1)

	elif fieldtype == "Time":
		value = get_timedelta(value)

	return value


@typing.overload
def flt(s: NumericType | str, precision: Literal[0]) -> int:
	...


@typing.overload
def flt(s: NumericType | str, precision: int | None = None) -> float:
	...


def flt(s: NumericType | str, precision: int | None = None) -> float:
	"""Convert to float (ignoring commas in string)

	:param s: Number in string or other numeric format.
	:param precision: optional argument to specify precision for rounding.
	:returns: Converted number in python float type.

	Returns 0 if input can not be converted to float.

	Examples:

	>>> flt("43.5", precision=0)
	44
	>>> flt("42.5", precision=0)
	42
	>>> flt("10,500.5666", precision=2)
	10500.57
	>>> flt("a")
	0.0
	"""
	if isinstance(s, str):
		s = s.replace(",", "")

	try:
		num = float(s)
		if precision is not None:
			num = rounded(num, precision)
	except Exception:
		num = 0.0

	return num


def cint(s: NumericType | str, default: int = 0) -> int:
	"""Convert to integer

	:param s: Number in string or other numeric format.
	:returns: Converted number in python integer type.

	Returns default if input can not be converted to integer.

	Examples:
	>>> cint("100")
	100
	>>> cint("a")
	0

	"""
	try:
		return int(float(s))
	except Exception:
		return default


def floor(s):
	"""
	A number representing the largest integer less than or equal to the specified number

	Parameters
	----------
	s : int or str or Decimal object
	        The mathematical value to be floored

	Returns
	-------
	int
	        number representing the largest integer less than or equal to the specified number

	"""
	try:
		num = cint(math.floor(flt(s)))
<<<<<<< HEAD
	except:  # pylint: disable=bare-except
=======
	except Exception:
>>>>>>> c3390404
		num = 0
	return num


def ceil(s):
	"""
	The smallest integer greater than or equal to the given number

	Parameters
	----------
	s : int or str or Decimal object
	        The mathematical value to be ceiled

	Returns
	-------
	int
	        smallest integer greater than or equal to the given number

	"""
	try:
		num = cint(math.ceil(flt(s)))
<<<<<<< HEAD
	except:  # pylint: disable=bare-except
=======
	except Exception:
>>>>>>> c3390404
		num = 0
	return num


def cstr(s, encoding="utf-8"):
	return frappe.as_unicode(s, encoding)

<<<<<<< HEAD
def sbool(x):
	"""Converts str object to Boolean if possible.
	Example:
		"true" becomes True
		"1" becomes True
		"{}" remains "{}"

	Args:
		x (str): String to be converted to Bool

	Returns:
		object: Returns Boolean or type(x)
	"""
	from distutils.util import strtobool

	try:
		return bool(strtobool(x))
	except Exception:
		return x

=======

def sbool(x: str) -> bool | Any:
	"""Converts str object to Boolean if possible.
	Example:
	        "true" becomes True
	        "1" becomes True
	        "{}" remains "{}"

	Args:
	        x (str): String to be converted to Bool

	Returns:
	        object: Returns Boolean or x
	"""
	try:
		val = x.lower()
		if val in ("true", "1"):
			return True
		elif val in ("false", "0"):
			return False
		return x
	except Exception:
		return x


>>>>>>> c3390404
def rounded(num, precision=0):
	"""round method for round halfs to nearest even algorithm aka banker's rounding - compatible with python3"""
	precision = cint(precision)
	multiplier = 10**precision

	# avoid rounding errors
	num = round(num * multiplier if precision else num, 8)

	floor_num = math.floor(num)
	decimal_part = num - floor_num

	if not precision and decimal_part == 0.5:
		num = floor_num if (floor_num % 2 == 0) else floor_num + 1
	else:
		if decimal_part == 0.5:
			num = floor_num + 1
		else:
			num = round(num)

	return (num / multiplier) if precision else num


def remainder(numerator: NumericType, denominator: NumericType, precision: int = 2) -> NumericType:
	precision = cint(precision)
	multiplier = 10**precision

	if precision:
		_remainder = ((numerator * multiplier) % (denominator * multiplier)) / multiplier
	else:
		_remainder = numerator % denominator

	return flt(_remainder, precision)


def safe_div(numerator: NumericType, denominator: NumericType, precision: int = 2) -> float:
	"""
	SafeMath division that returns zero when divided by zero.
	"""
	precision = cint(precision)

	if denominator == 0:
		_res = 0.0
	else:
		_res = float(numerator) / denominator

	return flt(_res, precision)


def round_based_on_smallest_currency_fraction(value, currency, precision=2):
	smallest_currency_fraction_value = flt(
		frappe.db.get_value("Currency", currency, "smallest_currency_fraction_value", cache=True)
	)

	if smallest_currency_fraction_value:
		remainder_val = remainder(value, smallest_currency_fraction_value, precision)
		if remainder_val > (smallest_currency_fraction_value / 2):
			value += smallest_currency_fraction_value - remainder_val
		else:
			value -= remainder_val
	else:
		value = rounded(value)

	return flt(value, precision)


def encode(obj, encoding="utf-8"):
	if isinstance(obj, list):
		out = []
		for o in obj:
			if isinstance(o, str):
				out.append(o.encode(encoding))
			else:
				out.append(o)
		return out
	elif isinstance(obj, str):
		return obj.encode(encoding)
	else:
		return obj


def parse_val(v):
	"""Converts to simple datatypes from SQL query results"""
	if isinstance(v, (datetime.date, datetime.datetime)):
		v = str(v)
	elif isinstance(v, datetime.timedelta):
		v = ":".join(str(v).split(":")[:2])
	elif isinstance(v, int):
		v = int(v)
	return v


def fmt_money(
	amount: str | float | int | None,
	precision: int | None = None,
	currency: str | None = None,
	format: str | None = None,
) -> str:
	"""
	Convert to string with commas for thousands, millions etc
	"""
	number_format = format or frappe.db.get_default("number_format") or "#,###.##"
	if precision is None:
		precision = cint(frappe.db.get_default("currency_precision")) or None

	decimal_str, comma_str, number_format_precision = get_number_format_info(number_format)

	if precision is None:
		precision = number_format_precision

	# 40,000 -> 40,000.00
	# 40,000.00000 -> 40,000.00
	# 40,000.23000 -> 40,000.23

	if isinstance(amount, str):
		amount = flt(amount, precision)

	if amount is None:
		amount = 0

	if decimal_str:
		decimals_after = str(round(amount % 1, precision))
		parts = decimals_after.split(".")
		parts = parts[1] if len(parts) > 1 else parts[0]
		decimals = parts
		if precision > 2:
			if len(decimals) < 3:
				if currency:
					fraction = frappe.db.get_value("Currency", currency, "fraction_units", cache=True) or 100
					precision = len(cstr(fraction)) - 1
				else:
					precision = number_format_precision
			elif len(decimals) < precision:
				precision = len(decimals)

	amount = "%.*f" % (precision, round(flt(amount), precision))

	if amount.find(".") == -1:
		decimals = ""
	else:
		decimals = amount.split(".")[1]

	parts = []
	minus = ""
	if flt(amount) < 0:
		minus = "-"

	amount = cstr(abs(flt(amount))).split(".", 1)[0]

	if len(amount) > 3:
		parts.append(amount[-3:])
		amount = amount[:-3]

		val = number_format == "#,##,###.##" and 2 or 3

		while len(amount) > val:
			parts.append(amount[-val:])
			amount = amount[:-val]

	parts.append(amount)

	parts.reverse()

	amount = comma_str.join(parts) + ((precision and decimal_str) and (decimal_str + decimals) or "")
	if amount != "0":
		amount = minus + amount

	if currency and frappe.defaults.get_global_default("hide_currency_symbol") != "Yes":
		symbol = frappe.db.get_value("Currency", currency, "symbol", cache=True) or currency
		symbol_on_right = frappe.db.get_value("Currency", currency, "symbol_on_right", cache=True)

		if symbol_on_right:
			amount = f"{amount} {frappe._(symbol)}"
		else:
			amount = f"{frappe._(symbol)} {amount}"

	return amount


number_format_info = {
	"#,###.##": (".", ",", 2),
	"#.###,##": (",", ".", 2),
	"# ###.##": (".", " ", 2),
	"# ###,##": (",", " ", 2),
	"#'###.##": (".", "'", 2),
	"#, ###.##": (".", ", ", 2),
	"#,##,###.##": (".", ",", 2),
	"#,###.###": (".", ",", 3),
	"#.###": ("", ".", 0),
	"#,###": ("", ",", 0),
	"#.########": (".", "", 8),
}


def get_number_format_info(format: str) -> tuple[str, str, int]:
	return number_format_info.get(format) or (".", ",", 2)


#
# convert currency to words
#
def money_in_words(
	number: str | float | int,
	main_currency: str | None = None,
	fraction_currency: str | None = None,
):
	"""
	Returns string in words with currency and fraction currency.
	"""
	from frappe.utils import get_defaults

	_ = frappe._

	try:
		# note: `flt` returns 0 for invalid input and we don't want that
		number = float(number)
	except ValueError:
		return ""

	number = flt(number)
	if number < 0:
		return ""

	d = get_defaults()
	if not main_currency:
		main_currency = d.get("currency", "INR")
	if not fraction_currency:
		fraction_currency = frappe.db.get_value("Currency", main_currency, "fraction", cache=True) or _(
			"Cent"
		)

	number_format = (
		frappe.db.get_value("Currency", main_currency, "number_format", cache=True)
		or frappe.db.get_default("number_format")
		or "#,###.##"
	)

	fraction_length = get_number_format_info(number_format)[2]

	n = f"%.{fraction_length}f" % number

	numbers = n.split(".")
	main, fraction = numbers if len(numbers) > 1 else [n, "00"]

	if len(fraction) < fraction_length:
		zeros = "0" * (fraction_length - len(fraction))
		fraction += zeros

	in_million = True
	if number_format == "#,##,###.##":
		in_million = False

	# 0.00
	if main == "0" and fraction in ["00", "000"]:
		out = "{} {}".format(main_currency, _("Zero"))
	# 0.XX
	elif main == "0":
		out = _(in_words(fraction, in_million).title()) + " " + fraction_currency
	else:
		out = main_currency + " " + _(in_words(main, in_million).title())
		if cint(fraction):
			out = (
				out
				+ " "
				+ _("and")
				+ " "
				+ _(in_words(fraction, in_million).title())
				+ " "
				+ fraction_currency
			)

	return out + " " + _("only.")


#
# convert number to words
#
def in_words(integer: int, in_million=True) -> str:
	"""
	Returns string in words for the given integer.
	"""
	from num2words import num2words

	locale = "en_IN" if not in_million else frappe.local.lang
	integer = int(integer)
	try:
		ret = num2words(integer, lang=locale)
	except NotImplementedError:
		ret = num2words(integer, lang="en")
	except OverflowError:
		ret = num2words(integer, lang="en")
	return ret.replace("-", " ")


def is_html(text: str) -> bool:
	if not isinstance(text, str):
		return False
	return HTML_TAG_PATTERN.search(text)


def is_image(filepath: str) -> bool:
	from mimetypes import guess_type

	# filepath can be https://example.com/bed.jpg?v=129
	filepath = (filepath or "").split("?", 1)[0]
	return (guess_type(filepath)[0] or "").startswith("image/")


def get_thumbnail_base64_for_image(src):
	from os.path import exists as file_exists

	from PIL import Image

	from frappe import cache, safe_decode
	from frappe.core.doctype.file.utils import get_local_image

	if not src:
		frappe.throw(f"Invalid source for image: {src}")

	if not src.startswith("/files") or ".." in src:
		return

	if src.endswith(".svg"):
		return

	def _get_base64():
		file_path = frappe.get_site_path("public", src.lstrip("/"))
		if not file_exists(file_path):
			return

		try:
			image, unused_filename, extn = get_local_image(src)
		except OSError:
			return

		original_size = image.size
		size = 50, 50
		image.thumbnail(size, Image.Resampling.LANCZOS)

		base64_string = image_to_base64(image, extn)
		return {
			"base64": f"data:image/{extn};base64,{safe_decode(base64_string)}",
			"width": original_size[0],
			"height": original_size[1],
		}

	return cache().hget("thumbnail_base64", src, generator=_get_base64)


def image_to_base64(image, extn: str) -> bytes:
	from io import BytesIO

	buffered = BytesIO()
	if extn.lower() in ("jpg", "jpe"):
		extn = "JPEG"
	image.save(buffered, extn)
	img_str = base64.b64encode(buffered.getvalue())
	return img_str


def pdf_to_base64(filename: str) -> bytes | None:
	from frappe.utils.file_manager import get_file_path

	if "../" in filename or filename.rsplit(".")[-1] not in ["pdf", "PDF"]:
		return

	file_path = get_file_path(filename)
	if not file_path:
		return

	with open(file_path, "rb") as pdf_file:
		base64_string = base64.b64encode(pdf_file.read())

	return base64_string


# from Jinja2 code
_striptags_re = re.compile(r"(<!--.*?-->|<[^>]*>)")


def strip_html(text: str) -> str:
	"""removes anything enclosed in and including <>"""
	return _striptags_re.sub("", text)


def escape_html(text: str) -> str:
	if not isinstance(text, str):
		return text

	html_escape_table = {
		"&": "&amp;",
		'"': "&quot;",
		"'": "&apos;",
		">": "&gt;",
		"<": "&lt;",
	}

	return "".join(html_escape_table.get(c, c) for c in text)


def pretty_date(iso_datetime: datetime.datetime | str) -> str:
	"""
	Takes an ISO time and returns a string representing how
	long ago the date represents.
	Ported from PrettyDate by John Resig
	"""
	from frappe import _

	if not iso_datetime:
		return ""
	import math

	if isinstance(iso_datetime, str):
		iso_datetime = datetime.datetime.strptime(iso_datetime, DATETIME_FORMAT)
	now_dt = datetime.datetime.strptime(now(), DATETIME_FORMAT)
	dt_diff = now_dt - iso_datetime

	# available only in python 2.7+
	# dt_diff_seconds = dt_diff.total_seconds()

	dt_diff_seconds = dt_diff.days * 86400.0 + dt_diff.seconds

	dt_diff_days = math.floor(dt_diff_seconds / 86400.0)

	# differnt cases
	if dt_diff_seconds < 60.0:
		return _("just now")
	elif dt_diff_seconds < 120.0:
		return _("1 minute ago")
	elif dt_diff_seconds < 3600.0:
		return _("{0} minutes ago").format(cint(math.floor(dt_diff_seconds / 60.0)))
	elif dt_diff_seconds < 7200.0:
		return _("1 hour ago")
	elif dt_diff_seconds < 86400.0:
		return _("{0} hours ago").format(cint(math.floor(dt_diff_seconds / 3600.0)))
	elif dt_diff_days == 1.0:
		return _("Yesterday")
	elif dt_diff_days < 7.0:
		return _("{0} days ago").format(cint(dt_diff_days))
	elif dt_diff_days < 12:
		return _("1 week ago")
	elif dt_diff_days < 31.0:
		return _("{0} weeks ago").format(cint(math.ceil(dt_diff_days / 7.0)))
	elif dt_diff_days < 46:
		return _("1 month ago")
	elif dt_diff_days < 365.0:
		return _("{0} months ago").format(cint(math.ceil(dt_diff_days / 30.0)))
	elif dt_diff_days < 550.0:
		return _("1 year ago")
	else:
		return f"{cint(math.floor(dt_diff_days / 365.0))} years ago"


def comma_or(some_list, add_quotes=True):
	return comma_sep(some_list, frappe._("{0} or {1}"), add_quotes)


def comma_and(some_list, add_quotes=True):
	return comma_sep(some_list, frappe._("{0} and {1}"), add_quotes)


def comma_sep(some_list, pattern, add_quotes=True):
	if isinstance(some_list, (list, tuple)):
		# list(some_list) is done to preserve the existing list
		some_list = [str(s) for s in list(some_list)]
		if not some_list:
			return ""
		elif len(some_list) == 1:
			return some_list[0]
		else:
			some_list = ["'%s'" % s for s in some_list] if add_quotes else ["%s" % s for s in some_list]
			return pattern.format(", ".join(frappe._(s) for s in some_list[:-1]), some_list[-1])
	else:
		return some_list


def new_line_sep(some_list):
	if isinstance(some_list, (list, tuple)):
		# list(some_list) is done to preserve the existing list
		some_list = [str(s) for s in list(some_list)]
		if not some_list:
			return ""
		elif len(some_list) == 1:
			return some_list[0]
		else:
			some_list = ["%s" % s for s in some_list]
			return format("\n ".join(some_list))
	else:
		return some_list


def filter_strip_join(some_list: list[str], sep: str) -> list[str]:
	"""given a list, filter None values, strip spaces and join"""
	return (cstr(sep)).join(cstr(a).strip() for a in filter(None, some_list))


def get_url(uri: str | None = None, full_address: bool = False) -> str:
	"""get app url from request"""
	host_name = frappe.local.conf.host_name or frappe.local.conf.hostname

	if uri and (uri.startswith("http://") or uri.startswith("https://")):
		return uri

	if not host_name:
		request_host_name = get_host_name_from_request()

		if request_host_name:
			host_name = request_host_name

		elif frappe.local.site:
			protocol = "http://"

			if frappe.local.conf.ssl_certificate:
				protocol = "https://"

			elif frappe.local.conf.wildcard:
				domain = frappe.local.conf.wildcard.get("domain")
				if (
					domain
					and frappe.local.site.endswith(domain)
					and frappe.local.conf.wildcard.get("ssl_certificate")
				):
					protocol = "https://"

			host_name = protocol + frappe.local.site

		else:
			host_name = frappe.db.get_single_value("Website Settings", "subdomain")

			if not host_name:
				host_name = "http://localhost"

	if host_name and not (host_name.startswith("http://") or host_name.startswith("https://")):
		host_name = "http://" + host_name

	if not uri and full_address:
		uri = frappe.get_request_header("REQUEST_URI", "")

	port = frappe.conf.http_port or frappe.conf.webserver_port

	if (
		not (frappe.conf.restart_supervisor_on_update or frappe.conf.restart_systemd_on_update)
		and host_name
		and not url_contains_port(host_name)
		and port
	):
		host_name = host_name + ":" + str(port)

	url = urljoin(host_name, uri) if uri else host_name

	return url


def get_host_name_from_request() -> str:
	if hasattr(frappe.local, "request") and frappe.local.request and frappe.local.request.host:
		protocol = (
			"https://" if "https" == frappe.get_request_header("X-Forwarded-Proto", "") else "http://"
		)
		return protocol + frappe.local.request.host


def url_contains_port(url: str) -> bool:
	parts = url.split(":")
	return len(parts) > 2


def get_host_name() -> str:
	return get_url().rsplit("//", 1)[-1]


def get_link_to_form(doctype: str, name: str, label: str | None = None) -> str:
	if not label:
		label = name

	return f"""<a href="{get_url_to_form(doctype, name)}">{label}</a>"""


def get_link_to_report(
	name: str,
	label: str | None = None,
	report_type: str | None = None,
	doctype: str | None = None,
	filters: dict | None = None,
) -> str:
	if not label:
		label = name

	if filters:
		conditions = []
		for k, v in filters.items():
			if isinstance(v, list):
				for value in v:
					conditions.append(
						str(k) + "=" + '["' + str(value[0] + '"' + "," + '"' + str(value[1]) + '"]')
					)
			else:
				conditions.append(str(k) + "=" + str(v))

		filters = "&".join(conditions)

		return """<a href='{}'>{}</a>""".format(
			get_url_to_report_with_filters(name, filters, report_type, doctype), label
		)
	else:
		return f"""<a href='{get_url_to_report(name, report_type, doctype)}'>{label}</a>"""


def get_absolute_url(doctype: str, name: str) -> str:
	return f"/app/{quoted(slug(doctype))}/{quoted(name)}"


def get_url_to_form(doctype: str, name: str) -> str:
	return get_url(uri=f"/app/{quoted(slug(doctype))}/{quoted(name)}")


def get_url_to_list(doctype: str) -> str:
	return get_url(uri=f"/app/{quoted(slug(doctype))}")


def get_url_to_report(name, report_type: str | None = None, doctype: str | None = None) -> str:
	if report_type == "Report Builder":
		return get_url(uri=f"/app/{quoted(slug(doctype))}/view/report/{quoted(name)}")
	else:
		return get_url(uri=f"/app/query-report/{quoted(name)}")


def get_url_to_report_with_filters(name, filters, report_type=None, doctype=None):
	if report_type == "Report Builder":
		return get_url(uri=f"/app/{quoted(slug(doctype))}/view/report?{filters}")

	return get_url(uri=f"/app/query-report/{quoted(name)}?{filters}")


operator_map = {
	# startswith
	"^": lambda a, b: (a or "").startswith(b),
	# in or not in a list
	"in": lambda a, b: operator.contains(b, a),
	"not in": lambda a, b: not operator.contains(b, a),
	# comparison operators
	"=": lambda a, b: operator.eq(a, b),
	"!=": lambda a, b: operator.ne(a, b),
	">": lambda a, b: operator.gt(a, b),
	"<": lambda a, b: operator.lt(a, b),
	">=": lambda a, b: operator.ge(a, b),
	"<=": lambda a, b: operator.le(a, b),
	"not None": lambda a, b: a and True or False,
	"None": lambda a, b: (not a) and True or False,
}


def evaluate_filters(doc, filters: dict | list | tuple):
	"""Returns true if doc matches filters"""
	if isinstance(filters, dict):
		for key, value in filters.items():
			f = get_filter(None, {key: value})
			if not compare(doc.get(f.fieldname), f.operator, f.value, f.fieldtype):
				return False

	elif isinstance(filters, (list, tuple)):
		for d in filters:
			f = get_filter(None, d)
			if not compare(doc.get(f.fieldname), f.operator, f.value, f.fieldtype):
				return False

	return True


def compare(val1: Any, condition: str, val2: Any, fieldtype: str | None = None):
	ret = False
	if fieldtype:
		val2 = cast(fieldtype, val2)
	if condition in operator_map:
		ret = operator_map[condition](val1, val2)

	return ret


def get_filter(doctype: str, f: dict | list | tuple, filters_config=None) -> "frappe._dict":
	"""Returns a _dict like

	{
	        "doctype":
	        "fieldname":
	        "operator":
	        "value":
	        "fieldtype":
	}
	"""
	from frappe.model import child_table_fields, default_fields, optional_fields

	if isinstance(f, dict):
		key, value = next(iter(f.items()))
		f = make_filter_tuple(doctype, key, value)

	if not isinstance(f, (list, tuple)):
		frappe.throw(frappe._("Filter must be a tuple or list (in a list)"))

	if len(f) == 3:
		f = (doctype, f[0], f[1], f[2])
	elif len(f) > 4:
		f = f[0:4]
	elif len(f) != 4:
		frappe.throw(
			frappe._("Filter must have 4 values (doctype, fieldname, operator, value): {0}").format(str(f))
		)

	f = frappe._dict(doctype=f[0], fieldname=f[1], operator=f[2], value=f[3])

	sanitize_column(f.fieldname)

	if not f.operator:
		# if operator is missing
		f.operator = "="

	valid_operators = (
		"=",
		"!=",
		">",
		"<",
		">=",
		"<=",
		"like",
		"not like",
		"in",
		"not in",
		"is",
		"between",
		"descendants of",
		"ancestors of",
		"not descendants of",
		"not ancestors of",
		"timespan",
		"previous",
		"next",
	)

	if filters_config:
		additional_operators = []
		for key in filters_config:
			additional_operators.append(key.lower())
		valid_operators = tuple(set(valid_operators + tuple(additional_operators)))

	if f.operator.lower() not in valid_operators:
		frappe.throw(frappe._("Operator must be one of {0}").format(", ".join(valid_operators)))

	if f.doctype and (f.fieldname not in default_fields + optional_fields + child_table_fields):
		# verify fieldname belongs to the doctype
		meta = frappe.get_meta(f.doctype)
		if not meta.has_field(f.fieldname):

			# try and match the doctype name from child tables
			for df in meta.get_table_fields():
				if frappe.get_meta(df.options).has_field(f.fieldname):
					f.doctype = df.options
					break

	try:
		df = frappe.get_meta(f.doctype).get_field(f.fieldname)
	except frappe.exceptions.DoesNotExistError:
		df = None

	f.fieldtype = df.fieldtype if df else None

	return f


def make_filter_tuple(doctype, key, value):
	"""return a filter tuple like [doctype, key, operator, value]"""
	if isinstance(value, (list, tuple)):
		return [doctype, key, value[0], value[1]]
	else:
		return [doctype, key, "=", value]


def make_filter_dict(filters):
	"""convert this [[doctype, key, operator, value], ..]
	to this { key: (operator, value), .. }
	"""
	_filter = frappe._dict()
	for f in filters:
		_filter[f[1]] = (f[2], f[3])

	return _filter


def sanitize_column(column_name: str) -> None:
	import sqlparse

	from frappe import _
<<<<<<< HEAD
	import sqlparse
	regex = re.compile("^.*[,'();].*")
	column_name = sqlparse.format(column_name, strip_comments=True, keyword_case="lower")
	blacklisted_keywords = ['select', 'create', 'insert', 'delete', 'drop', 'update', 'case', 'and', 'or']
=======

	column_name = sqlparse.format(column_name, strip_comments=True, keyword_case="lower")
	if frappe.db and frappe.db.db_type == "mariadb":
		# strip mariadb specific comments which are like python single line comments
		column_name = MARIADB_SPECIFIC_COMMENT.sub("", column_name)

	blacklisted_keywords = [
		"select",
		"create",
		"insert",
		"delete",
		"drop",
		"update",
		"case",
		"and",
		"or",
	]
>>>>>>> c3390404

	def _raise_exception():
		frappe.throw(_("Invalid field name {0}").format(column_name), frappe.DataError)

	regex = re.compile("^.*[,'();].*")
	if "ifnull" in column_name:
		if regex.match(column_name):
			# to avoid and, or
			if any(f" {keyword} " in column_name.split() for keyword in blacklisted_keywords):
				_raise_exception()

			# to avoid select, delete, drop, update and case
			elif any(keyword in column_name.split() for keyword in blacklisted_keywords):
				_raise_exception()

	elif regex.match(column_name):
		_raise_exception()


def scrub_urls(html: str) -> str:
	html = expand_relative_urls(html)
	# encoding should be responsibility of the composer
	# html = quote_urls(html)
	return html


def expand_relative_urls(html: str) -> str:
	# expand relative urls
	url = get_url()
	if url.endswith("/"):
		url = url[:-1]

	def _expand_relative_urls(match):
		to_expand = list(match.groups())

		if not to_expand[2].startswith(("mailto", "data:", "tel:")):
			if not to_expand[2].startswith("/"):
				to_expand[2] = "/" + to_expand[2]
			to_expand.insert(2, url)

		if "url" in to_expand[0] and to_expand[1].startswith("(") and to_expand[-1].endswith(")"):
			# background-image: url('/assets/...') - workaround for wkhtmltopdf print-media-type
			to_expand.append(" !important")

		return "".join(to_expand)

	html = URLS_NOT_HTTP_TAG_PATTERN.sub(_expand_relative_urls, html)
	html = URL_NOTATION_PATTERN.sub(_expand_relative_urls, html)
	return html


def quoted(url: str) -> str:
	return cstr(quote(encode(cstr(url)), safe=b"~@#$&()*!+=:;,.?/'"))


def quote_urls(html: str) -> str:
	def _quote_url(match):
		groups = list(match.groups())
		groups[2] = quoted(groups[2])
		return "".join(groups)
<<<<<<< HEAD
	return re.sub(r'(href|src){1}([\s]*=[\s]*[\'"]?)((?:http)[^\'">]+)([\'"]?)',
		_quote_url, html)
=======
>>>>>>> c3390404

	return URLS_HTTP_TAG_PATTERN.sub(_quote_url, html)


def unique(seq: typing.Sequence["T"]) -> list["T"]:
	"""use this instead of list(set()) to preserve order of the original list.
	Thanks to Stackoverflow: http://stackoverflow.com/questions/480214/how-do-you-remove-duplicates-from-a-list-in-python-whilst-preserving-order"""

	seen = set()
	seen_add = seen.add
	return [x for x in seq if not (x in seen or seen_add(x))]


def strip(val: str, chars: str | None = None) -> str:
	# \ufeff is no-width-break, \u200b is no-width-space
	return (val or "").replace("\ufeff", "").replace("\u200b", "").strip(chars)


def get_string_between(start: str, string: str, end: str) -> str:
	if not string:
		return ""

	out = re.search(f"{start}(.*){end}", string)

	return out.group(1) if out else string


def to_markdown(html: str) -> str:
	from html.parser import HTMLParser

	from frappe.core.utils import html2text

	try:
		return html2text(html or "")
	except HTMLParser.HTMLParseError:
		pass


def md_to_html(markdown_text: str) -> Optional["UnicodeWithAttrs"]:
	from markdown2 import MarkdownError
	from markdown2 import markdown as _markdown

	extras = {
		"fenced-code-blocks": None,
		"tables": None,
		"header-ids": None,
		"toc": None,
		"highlightjs-lang": None,
		"html-classes": {"table": "table table-bordered", "img": "screenshot"},
	}

	try:
		return UnicodeWithAttrs(_markdown(markdown_text or "", extras=extras))
	except MarkdownError:
		pass


def markdown(markdown_text):
	return md_to_html(markdown_text)


def is_subset(list_a: list, list_b: list) -> bool:
	"""Returns whether list_a is a subset of list_b"""
	return len(list(set(list_a) & set(list_b))) == len(list_a)


def generate_hash(*args, **kwargs) -> str:
	return frappe.generate_hash(*args, **kwargs)


def dict_with_keys(dict, keys):
	"""Returns a new dict with a subset of keys"""
	out = {}
	for key in dict:
		if key in keys:
			out[key] = dict[key]
	return out


def guess_date_format(date_string: str) -> str:
	DATE_FORMATS = [
		r"%d/%b/%y",
		r"%d-%m-%Y",
		r"%m-%d-%Y",
		r"%Y-%m-%d",
		r"%d-%m-%y",
		r"%m-%d-%y",
		r"%y-%m-%d",
		r"%y-%b-%d",
		r"%d/%m/%Y",
		r"%m/%d/%Y",
		r"%Y/%m/%d",
		r"%d/%m/%y",
		r"%m/%d/%y",
		r"%y/%m/%d",
		r"%d.%m.%Y",
		r"%m.%d.%Y",
		r"%Y.%m.%d",
		r"%d.%m.%y",
		r"%m.%d.%y",
		r"%y.%m.%d",
		r"%d %b %Y",
		r"%d %B %Y",
	]

	TIME_FORMATS = [
		r"%H:%M:%S.%f",
		r"%H:%M:%S",
		r"%H:%M",
		r"%I:%M:%S.%f %p",
		r"%I:%M:%S %p",
		r"%I:%M %p",
	]

	def _get_date_format(date_str):
		for f in DATE_FORMATS:
			try:
				# if date is parsed without any exception
				# capture the date format
				datetime.datetime.strptime(date_str, f)
				return f
			except ValueError:
				pass

	def _get_time_format(time_str):
		for f in TIME_FORMATS:
			try:
				# if time is parsed without any exception
				# capture the time format
				datetime.datetime.strptime(time_str, f)
				return f
			except ValueError:
				pass

	date_format = None
	time_format = None
	date_string = date_string.strip()

	# check if date format can be guessed
	date_format = _get_date_format(date_string)
	if date_format:
		return date_format

	# check if time format can be guessed
	time_format = _get_time_format(date_string)
	if time_format:
		return time_format

	# date_string doesnt look like date, it can have a time part too
	# split the date string into date and time parts
	if " " in date_string:
		date_str, time_str = date_string.split(" ", 1)

		date_format = _get_date_format(date_str) or ""
		time_format = _get_time_format(time_str) or ""

		if date_format and time_format:
			return (date_format + " " + time_format).strip()


def validate_json_string(string: str) -> None:
	try:
		json.loads(string)
	except (TypeError, ValueError):
		raise frappe.ValidationError


class _UserInfo(typing.TypedDict):
	email: str
	image: str | None
	name: str


def get_user_info_for_avatar(user_id: str) -> _UserInfo:
	try:
<<<<<<< HEAD
		user_info["email"] = frappe.get_cached_value("User", user_id, "email")
		user_info["name"] = frappe.get_cached_value("User", user_id, "fullname")
		user_info["image"] = frappe.get_cached_value("User", user_id, "user_image")
	except Exception:
		frappe.local.message_log = []  # pylint: disable=assigning-non-slot
	return user_info
=======
		user = frappe.get_cached_doc("User", user_id)
		return {"email": user.email, "image": user.user_image, "name": user.full_name}
>>>>>>> c3390404

	except frappe.DoesNotExistError:
		frappe.clear_last_message()
		return {"email": user_id, "image": "", "name": user_id}


def validate_python_code(
	string: str, fieldname: str | None = None, is_expression: bool = True
) -> None:
	"""Validate python code fields by using compile_command to ensure that expression is valid python.

	args:
	        fieldname: name of field being validated.
	        is_expression: true for validating simple single line python expression, else validated as script.
	"""

	if not string:
		return

	try:
		compile_command(string, symbol="eval" if is_expression else "exec")
	except SyntaxError as se:
		line_no = se.lineno - 1 or 0
		offset = se.offset - 1 or 0
		error_line = string if is_expression else string.split("\n")[line_no]
		msg = frappe._("{} Invalid python code on line {}").format(
			fieldname + ":" if fieldname else "", line_no + 1
		)
		msg += f"<br><pre>{error_line}</pre>"
		msg += f"<pre>{' ' * offset}^</pre>"

		frappe.throw(msg, title=frappe._("Syntax Error"))
	except Exception as e:
		frappe.msgprint(
			frappe._("{} Possibly invalid python code. <br>{}").format(fieldname + ": " or "", str(e)),
			indicator="orange",
		)


class UnicodeWithAttrs(str):
	def __init__(self, text):
		self.toc_html = text.toc_html
		self.metadata = text.metadata


def format_timedelta(o: datetime.timedelta) -> str:
	# mariadb allows a wide diff range - https://mariadb.com/kb/en/time/
	# but frappe doesnt - i think via babel : only allows 0..23 range for hour
	total_seconds = o.total_seconds()
	hours, remainder = divmod(total_seconds, 3600)
	minutes, seconds = divmod(remainder, 60)
	rounded_seconds = round(seconds, 6)
	int_seconds = int(seconds)

	if rounded_seconds == int_seconds:
		seconds = int_seconds
	else:
		seconds = rounded_seconds

	return f"{int(hours):01}:{int(minutes):02}:{seconds:02}"


def parse_timedelta(s: str) -> datetime.timedelta:
	# ref: https://stackoverflow.com/a/21074460/10309266
	if "day" in s:
		m = TIMEDELTA_DAY_PATTERN.match(s)
	else:
		m = TIMEDELTA_BASE_PATTERN.match(s)

	return datetime.timedelta(**{key: float(val) for key, val in m.groupdict().items()})


def get_job_name(key: str, doctype: str = None, doc_name: str = None) -> str:
	job_name = key
	if doctype:
		job_name += f"_{doctype}"
	if doc_name:
		job_name += f"_{doc_name}"
	return job_name<|MERGE_RESOLUTION|>--- conflicted
+++ resolved
@@ -16,33 +16,12 @@
 
 from click import secho
 
-<<<<<<< HEAD
-import datetime
-import json
-import math
-import operator
-import re
-import time
-
-from six.moves.urllib.parse import quote, urljoin
-from six import iteritems, text_type, string_types, integer_types
-
 import frappe
 from frappe.desk.utils import slug
 
-# pylint: disable=invalid-name, too-many-return-statements
-
-DATE_FORMAT = "%Y-%m-%d"
-TIME_FORMAT = "%H:%M:%S.%f"
-DATETIME_FORMAT = DATE_FORMAT + " " + TIME_FORMAT
-=======
-import frappe
-from frappe.desk.utils import slug
-
 DateTimeLikeObject = Union[str, datetime.date, datetime.datetime]
 NumericType = Union[int, float]
 
->>>>>>> c3390404
 
 if typing.TYPE_CHECKING:
 	T = TypeVar("T")
@@ -104,11 +83,6 @@
 	from dateutil import parser
 	from dateutil.parser._parser import ParserError
 
-	# Datahenge: Hotfix because some function (unknown) is passing a string 'null', which won't parse
-	if string_date and isinstance(string_date, str) and string_date == 'null':
-		string_date = None
-	# DH
-
 	if not string_date:
 		return get_datetime().date()
 	if isinstance(string_date, datetime.datetime):
@@ -122,17 +96,10 @@
 	try:
 		return parser.parse(string_date, dayfirst=parse_day_first).date()
 	except ParserError:
-<<<<<<< HEAD
-		# Bad value for argument 'string_date'
-		frappe.throw(frappe._('{} is not a valid date string.').format(
-			frappe.bold(string_date)
-		), title=frappe._('Invalid Date'))
-=======
 		frappe.throw(
 			frappe._("{} is not a valid date string.").format(frappe.bold(string_date)),
 			title=frappe._("Invalid Date"),
 		)
->>>>>>> c3390404
 
 
 def get_datetime(
@@ -562,21 +529,15 @@
 	if isinstance(timedelta_obj, str):
 		timedelta_obj = to_timedelta(timedelta_obj)
 
-<<<<<<< HEAD
-	hours, _remainder = divmod(timedelta_obj.seconds, 3600)
-	minutes, seconds = divmod(_remainder, 60)
-	return "{0}:{1}:{2}".format(hours, minutes, seconds)
-=======
 	hours, remainder = divmod(timedelta_obj.seconds, 3600)
 	minutes, seconds = divmod(remainder, 60)
 	return f"{hours}:{minutes}:{seconds}"
->>>>>>> c3390404
 
 
 def get_user_date_format() -> str:
 	"""Get the current user date format. The result will be cached."""
 	if getattr(frappe.local, "user_date_format", None) is None:
-		frappe.local.user_date_format = frappe.db.get_default("date_format")  # pylint: disable=assigning-non-slot
+		frappe.local.user_date_format = frappe.db.get_default("date_format")
 
 	return frappe.local.user_date_format or "yyyy-mm-dd"
 
@@ -587,7 +548,7 @@
 def get_user_time_format() -> str:
 	"""Get the current user time format. The result will be cached."""
 	if getattr(frappe.local, "user_time_format", None) is None:
-		frappe.local.user_time_format = frappe.db.get_default("time_format")  # pylint: disable=assigning-non-slot
+		frappe.local.user_time_format = frappe.db.get_default("time_format")
 
 	return frappe.local.user_time_format or "HH:mm:ss"
 
@@ -749,11 +710,6 @@
 
 
 def validate_duration_format(duration):
-<<<<<<< HEAD
-	is_valid_duration = re.match(r"^(?:(\d+d)?((^|\s)\d+h)?((^|\s)\d+m)?((^|\s)\d+s)?)$", duration)
-	if not is_valid_duration:
-		frappe.throw(frappe._("Value {0} must be in the valid duration format: d h m s").format(frappe.bold(duration)))
-=======
 	if not DURATION_PATTERN.match(duration):
 		frappe.throw(
 			frappe._("Value {0} must be in the valid duration format: d h m s").format(
@@ -761,7 +717,6 @@
 			)
 		)
 
->>>>>>> c3390404
 
 def get_weekdays():
 	return ["Monday", "Tuesday", "Wednesday", "Thursday", "Friday", "Saturday", "Sunday"]
@@ -857,7 +812,7 @@
 	if fieldtype in ("Currency", "Float", "Percent"):
 		value = flt(value)
 
-	elif fieldtype in ("Int", "Check"):  # TODO: Datahenge:  Seems VERY likely that we could switch Check to 'boolean' and get better results?
+	elif fieldtype in ("Int", "Check"):
 		value = cint(value)
 
 	elif fieldtype in (
@@ -873,22 +828,10 @@
 		value = cstr(value)
 
 	elif fieldtype == "Date":
-		# Datahenge:  MAJOR BUG.  If you pass a 'None' to this function, it was returning the Current Datetime!
-		# This is insane.  No Date means NO DATE.  It doesn't mean cast the current datetime, and return it.
-		# Hey Frappe?  Creating a cute getdate() function with 2 Inherently Different Behaviors is BAD BUSINESS.
-		# FML
-		# value = getdate(value)  # Datahenge: WHOA!  If you pass a None to this, it was designed to return the Current Datetime!!!
-		if value is None:
-			return None  # Nothing != Today   :eyeroll:
-		else:
-			return getdate(value)
+		value = getdate(value)
 
 	elif fieldtype == "Datetime":
-		# Datahenge: Same as above, for goodness sake.
-		if value is None:
-			return None
-		else:
-			value = get_datetime(value)
+		value = get_datetime(value)
 
 	elif fieldtype == "Time":
 		value = to_timedelta(value)
@@ -1026,11 +969,7 @@
 	"""
 	try:
 		num = cint(math.floor(flt(s)))
-<<<<<<< HEAD
-	except:  # pylint: disable=bare-except
-=======
 	except Exception:
->>>>>>> c3390404
 		num = 0
 	return num
 
@@ -1052,11 +991,7 @@
 	"""
 	try:
 		num = cint(math.ceil(flt(s)))
-<<<<<<< HEAD
-	except:  # pylint: disable=bare-except
-=======
 	except Exception:
->>>>>>> c3390404
 		num = 0
 	return num
 
@@ -1064,28 +999,6 @@
 def cstr(s, encoding="utf-8"):
 	return frappe.as_unicode(s, encoding)
 
-<<<<<<< HEAD
-def sbool(x):
-	"""Converts str object to Boolean if possible.
-	Example:
-		"true" becomes True
-		"1" becomes True
-		"{}" remains "{}"
-
-	Args:
-		x (str): String to be converted to Bool
-
-	Returns:
-		object: Returns Boolean or type(x)
-	"""
-	from distutils.util import strtobool
-
-	try:
-		return bool(strtobool(x))
-	except Exception:
-		return x
-
-=======
 
 def sbool(x: str) -> bool | Any:
 	"""Converts str object to Boolean if possible.
@@ -1111,7 +1024,6 @@
 		return x
 
 
->>>>>>> c3390404
 def rounded(num, precision=0):
 	"""round method for round halfs to nearest even algorithm aka banker's rounding - compatible with python3"""
 	precision = cint(precision)
@@ -1901,12 +1813,6 @@
 	import sqlparse
 
 	from frappe import _
-<<<<<<< HEAD
-	import sqlparse
-	regex = re.compile("^.*[,'();].*")
-	column_name = sqlparse.format(column_name, strip_comments=True, keyword_case="lower")
-	blacklisted_keywords = ['select', 'create', 'insert', 'delete', 'drop', 'update', 'case', 'and', 'or']
-=======
 
 	column_name = sqlparse.format(column_name, strip_comments=True, keyword_case="lower")
 	if frappe.db and frappe.db.db_type == "mariadb":
@@ -1924,7 +1830,6 @@
 		"and",
 		"or",
 	]
->>>>>>> c3390404
 
 	def _raise_exception():
 		frappe.throw(_("Invalid field name {0}").format(column_name), frappe.DataError)
@@ -1985,11 +1890,6 @@
 		groups = list(match.groups())
 		groups[2] = quoted(groups[2])
 		return "".join(groups)
-<<<<<<< HEAD
-	return re.sub(r'(href|src){1}([\s]*=[\s]*[\'"]?)((?:http)[^\'">]+)([\'"]?)',
-		_quote_url, html)
-=======
->>>>>>> c3390404
 
 	return URLS_HTTP_TAG_PATTERN.sub(_quote_url, html)
 
@@ -2165,17 +2065,8 @@
 
 def get_user_info_for_avatar(user_id: str) -> _UserInfo:
 	try:
-<<<<<<< HEAD
-		user_info["email"] = frappe.get_cached_value("User", user_id, "email")
-		user_info["name"] = frappe.get_cached_value("User", user_id, "fullname")
-		user_info["image"] = frappe.get_cached_value("User", user_id, "user_image")
-	except Exception:
-		frappe.local.message_log = []  # pylint: disable=assigning-non-slot
-	return user_info
-=======
 		user = frappe.get_cached_doc("User", user_id)
 		return {"email": user.email, "image": user.user_image, "name": user.full_name}
->>>>>>> c3390404
 
 	except frappe.DoesNotExistError:
 		frappe.clear_last_message()

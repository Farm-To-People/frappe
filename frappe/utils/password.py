# Copyright (c) 2015, Frappe Technologies Pvt. Ltd. and Contributors
# License: MIT. See LICENSE

import string

from cryptography.fernet import Fernet, InvalidToken
from passlib.context import CryptContext
from passlib.hash import mysql41, pbkdf2_sha256
from passlib.registry import register_crypt_handler
from pypika.terms import Values

import frappe
from frappe import _
from frappe.query_builder import Table
from frappe.utils import cstr, encode

Auth = Table("__Auth")


class LegacyPassword(pbkdf2_sha256):
	name = "frappe_legacy"
	ident = "$frappel$"

	def _calc_checksum(self, secret):
		# check if this is a mysql hash
		# it is possible that we will generate a false positive if the users password happens to be 40 hex chars proceeded
		# by an * char, but this seems highly unlikely
		if not (
			secret[0] == "*" and len(secret) == 41 and all(c in string.hexdigits for c in secret[1:])
		):
			secret = mysql41.hash(secret + self.salt.decode("utf-8"))
		return super()._calc_checksum(secret)


register_crypt_handler(LegacyPassword, force=True)
passlibctx = CryptContext(
	schemes=[
		"pbkdf2_sha256",
		"argon2",
		"frappe_legacy",
	],
	deprecated=[
		"frappe_legacy",
	],
)


<<<<<<< HEAD
def get_decrypted_password(doctype, name, fieldname='password', raise_exception=True):
	# Datahenge: Improving on the terrible error handling here.
	auth = frappe.db.sql('''select `password` from `__Auth`
		where doctype=%(doctype)s and name=%(name)s and fieldname=%(fieldname)s and encrypted=1''',
		{ 'doctype': doctype, 'name': name, 'fieldname': fieldname })

	if auth and auth[0][0]:
		try:
			return decrypt(auth[0][0])
		except Exception as ex:
			raise Exception(f"Failure get password via decrypt: {ex}") from ex

	elif raise_exception:
		# Datahenge: ABSOLUTELY NOT.  The frappe.AuthenticationError destroys the session's login.
		# frappe.throw(_('Password not found'), frappe.AuthenticationError)
		raise Exception(f"Unable to find password in Auth for DocType '{doctype}', name '{name}'")
=======
def get_decrypted_password(doctype, name, fieldname="password", raise_exception=True):
	result = (
		frappe.qb.from_(Auth)
		.select(Auth.password)
		.where(
			(Auth.doctype == doctype)
			& (Auth.name == name)
			& (Auth.fieldname == fieldname)
			& (Auth.encrypted == 1)
		)
		.limit(1)
	).run()

	if result and result[0][0]:
		return decrypt(result[0][0])

	elif raise_exception:
		frappe.throw(
			_("Password not found for {0} {1} {2}").format(doctype, name, fieldname),
			frappe.AuthenticationError,
		)
>>>>>>> c3390404


def set_encrypted_password(doctype, name, pwd, fieldname="password"):
	query = (
		frappe.qb.into(Auth)
		.columns(Auth.doctype, Auth.name, Auth.fieldname, Auth.password, Auth.encrypted)
		.insert(doctype, name, fieldname, encrypt(pwd), 1)
	)

	# TODO: Simplify this via aliasing methods in `frappe.qb`
	if frappe.db.db_type == "mariadb":
		query = query.on_duplicate_key_update(Auth.password, Values(Auth.password))
	elif frappe.db.db_type == "postgres":
		query = query.on_conflict(Auth.doctype, Auth.name, Auth.fieldname).do_update(Auth.password)

	try:
		query.run()

	except frappe.db.DataError as e:
<<<<<<< HEAD
		if ((frappe.db.db_type == 'mariadb' and e.args[0] == DATA_TOO_LONG) or
			(frappe.db.db_type == 'postgres' and e.pgcode == STRING_DATA_RIGHT_TRUNCATION)):
=======
		if frappe.db.is_data_too_long(e):
>>>>>>> c3390404
			frappe.throw(_("Most probably your password is too long."), exc=e)
		raise e


def remove_encrypted_password(doctype, name, fieldname="password"):
	frappe.db.delete("__Auth", {"doctype": doctype, "name": name, "fieldname": fieldname})


def check_password(user, pwd, doctype="User", fieldname="password", delete_tracker_cache=True):
	"""Checks if user and password are correct, else raises frappe.AuthenticationError"""

	result = (
		frappe.qb.from_(Auth)
		.select(Auth.name, Auth.password)
		.where(
			(Auth.doctype == doctype)
			& (Auth.name == user)
			& (Auth.fieldname == fieldname)
			& (Auth.encrypted == 0)
		)
		.limit(1)
		.run(as_dict=True)
	)

	if not result or not passlibctx.verify(pwd, result[0].password):
		raise frappe.AuthenticationError(_("Incorrect User or Password"))

	# lettercase agnostic
	user = result[0].name

	# TODO: This need to be deleted after checking side effects of it.
	# We have a `LoginAttemptTracker` that can take care of tracking related cache.
	if delete_tracker_cache:
		delete_login_failed_cache(user)

	if passlibctx.needs_update(result[0].password):
		update_password(user, pwd, doctype, fieldname)

	return user


def delete_login_failed_cache(user):
	frappe.cache().hdel("last_login_tried", user)
	frappe.cache().hdel("login_failed_count", user)
	frappe.cache().hdel("locked_account_time", user)


def update_password(user, pwd, doctype="User", fieldname="password", logout_all_sessions=False):
	"""
	Update the password for the User

	:param user: username
	:param pwd: new password
	:param doctype: doctype name (for encryption)
	:param fieldname: fieldname (in given doctype) (for encryption)
	:param logout_all_session: delete all other session
	"""
	hashPwd = passlibctx.hash(pwd)

	query = (
		frappe.qb.into(Auth)
		.columns(Auth.doctype, Auth.name, Auth.fieldname, Auth.password, Auth.encrypted)
		.insert(doctype, user, fieldname, hashPwd, 0)
	)

	# TODO: Simplify this via aliasing methods in `frappe.qb`
	if frappe.db.db_type == "mariadb":
		query = query.on_duplicate_key_update(Auth.password, hashPwd).on_duplicate_key_update(
			Auth.encrypted, 0
		)
	elif frappe.db.db_type == "postgres":
		query = (
			query.on_conflict(Auth.doctype, Auth.name, Auth.fieldname)
			.do_update(Auth.password, hashPwd)
			.do_update(Auth.encrypted, 0)
		)

	query.run()

	# clear all the sessions except current
	if logout_all_sessions:
		from frappe.sessions import clear_sessions

		clear_sessions(user=user, keep_current=True, force=True)


def delete_all_passwords_for(doctype, name):
	try:
		frappe.db.delete("__Auth", {"doctype": doctype, "name": name})
	except Exception as e:
		if not frappe.db.is_missing_column(e):
			raise


def rename_password(doctype, old_name, new_name):
	# NOTE: fieldname is not considered, since the document is renamed
	frappe.qb.update(Auth).set(Auth.name, new_name).where(
		(Auth.doctype == doctype) & (Auth.name == old_name)
	).run()


def rename_password_field(doctype, old_fieldname, new_fieldname):
	frappe.qb.update(Auth).set(Auth.fieldname, new_fieldname).where(
		(Auth.doctype == doctype) & (Auth.fieldname == old_fieldname)
	).run()


def create_auth_table():
	# same as Framework.sql
	frappe.db.create_auth_table()


def encrypt(txt, encryption_key=None):
	# Only use Fernet.generate_key().decode() to enter encyption_key value

	try:
		cipher_suite = Fernet(encode(encryption_key or get_encryption_key()))
	except Exception:
		# encryption_key is not in 32 url-safe base64-encoded format
		frappe.throw(_("Encryption key is in invalid format!"))

	cipher_text = cstr(cipher_suite.encrypt(encode(txt)))
	return cipher_text


def decrypt(txt, encryption_key=None):
	# Only use encryption_key value generated with Fernet.generate_key().decode()

	try:
		cipher_suite = Fernet(encode(encryption_key or get_encryption_key()))
		return cstr(cipher_suite.decrypt(encode(txt)))
	except InvalidToken:
		# encryption_key in site_config is changed and not valid
		frappe.throw(_("Encryption key is invalid! Please check site_config.json"))


def get_encryption_key():
	if "encryption_key" not in frappe.local.conf:
		from frappe.installer import update_site_config

		encryption_key = Fernet.generate_key().decode()
		update_site_config("encryption_key", encryption_key)
		frappe.local.conf.encryption_key = encryption_key

	return frappe.local.conf.encryption_key


def get_password_reset_limit():
	return frappe.db.get_single_value("System Settings", "password_reset_limit") or 0<|MERGE_RESOLUTION|>--- conflicted
+++ resolved
@@ -44,25 +44,6 @@
 	],
 )
 
-
-<<<<<<< HEAD
-def get_decrypted_password(doctype, name, fieldname='password', raise_exception=True):
-	# Datahenge: Improving on the terrible error handling here.
-	auth = frappe.db.sql('''select `password` from `__Auth`
-		where doctype=%(doctype)s and name=%(name)s and fieldname=%(fieldname)s and encrypted=1''',
-		{ 'doctype': doctype, 'name': name, 'fieldname': fieldname })
-
-	if auth and auth[0][0]:
-		try:
-			return decrypt(auth[0][0])
-		except Exception as ex:
-			raise Exception(f"Failure get password via decrypt: {ex}") from ex
-
-	elif raise_exception:
-		# Datahenge: ABSOLUTELY NOT.  The frappe.AuthenticationError destroys the session's login.
-		# frappe.throw(_('Password not found'), frappe.AuthenticationError)
-		raise Exception(f"Unable to find password in Auth for DocType '{doctype}', name '{name}'")
-=======
 def get_decrypted_password(doctype, name, fieldname="password", raise_exception=True):
 	result = (
 		frappe.qb.from_(Auth)
@@ -77,15 +58,19 @@
 	).run()
 
 	if result and result[0][0]:
-		return decrypt(result[0][0])
+		# Datahenge: Explain to user/admin why this might have failed:
+		try:
+			return decrypt(result[0][0])
+		except Exception as ex:
+			raise Exception(f"Failure get password via decrypt: {ex}") from ex
 
 	elif raise_exception:
-		frappe.throw(
-			_("Password not found for {0} {1} {2}").format(doctype, name, fieldname),
-			frappe.AuthenticationError,
-		)
->>>>>>> c3390404
-
+		# Datahenge: ABSOLUTELY NOT.  The frappe.AuthenticationError destroys the session's login.
+		#frappe.throw(
+		#	_("Password not found for {0} {1} {2}").format(doctype, name, fieldname),
+		#	frappe.AuthenticationError,
+		#)
+		raise Exception(f"Unable to find password in Auth for DocType '{doctype}', name '{name}'")
 
 def set_encrypted_password(doctype, name, pwd, fieldname="password"):
 	query = (
@@ -104,12 +89,7 @@
 		query.run()
 
 	except frappe.db.DataError as e:
-<<<<<<< HEAD
-		if ((frappe.db.db_type == 'mariadb' and e.args[0] == DATA_TOO_LONG) or
-			(frappe.db.db_type == 'postgres' and e.pgcode == STRING_DATA_RIGHT_TRUNCATION)):
-=======
 		if frappe.db.is_data_too_long(e):
->>>>>>> c3390404
 			frappe.throw(_("Most probably your password is too long."), exc=e)
 		raise e
 

from __future__ import unicode_literals
from . import __version__ as app_version


app_name = "frappe"
app_title = "Frappe Framework"
app_publisher = "Frappe Technologies"
app_description = "Full stack web framework with Python, Javascript, MariaDB, Redis, Node"
app_icon = "octicon octicon-circuit-board"
app_color = "orange"
source_link = "https://github.com/frappe/frappe"
app_license = "MIT"

<<<<<<< HEAD
develop_version = '12.x.x-develop'
staging_version = '11.0.3-beta.14'
=======
develop_version = '11.x.x-develop'
staging_version = '11.0.3-beta.15'
>>>>>>> 4bf32f4f

app_email = "info@frappe.io"

docs_app = "frappe_io"

before_install = "frappe.utils.install.before_install"
after_install = "frappe.utils.install.after_install"

page_js = {
	"setup-wizard": "public/js/frappe/setup_wizard.js"
}

# website
app_include_js = [
	"assets/js/libs.min.js",
	"assets/js/desk.min.js",
	"assets/js/list.min.js",
	"assets/js/form.min.js",
	"assets/js/control.min.js",
	"assets/js/report.min.js",
	"assets/frappe/js/frappe/toolbar.js"
]
app_include_css = [
	"assets/css/desk.min.css",
	"assets/css/list.min.css",
	"assets/css/form.min.css",
	"assets/css/report.min.css",
	"assets/css/module.min.css"
]

web_include_js = [
	"website_script.js"
]

bootstrap = "assets/frappe/css/bootstrap.css"
web_include_css = [
	"assets/css/frappe-web.css"
]

website_route_rules = [
	{"from_route": "/blog/<category>", "to_route": "Blog Post"},
	{"from_route": "/kb/<category>", "to_route": "Help Article"},
	{"from_route": "/newsletters", "to_route": "Newsletter"}
]

write_file_keys = ["file_url", "file_name"]

notification_config = "frappe.core.notifications.get_notification_config"

before_tests = "frappe.utils.install.before_tests"

email_append_to = ["Event", "ToDo", "Communication"]

get_rooms = 'frappe.chat.doctype.chat_room.chat_room.get_rooms'

calendars = ["Event"]

# login

on_session_creation = [
	"frappe.core.doctype.activity_log.feed.login_feed",
	"frappe.core.doctype.user.user.notify_admin_access_to_system_manager",
	"frappe.limits.check_if_expired",
	"frappe.utils.scheduler.reset_enabled_scheduler_events",
]

# permissions

permission_query_conditions = {
	"Event": "frappe.desk.doctype.event.event.get_permission_query_conditions",
	"ToDo": "frappe.desk.doctype.todo.todo.get_permission_query_conditions",
	"User": "frappe.core.doctype.user.user.get_permission_query_conditions",
	"Note": "frappe.desk.doctype.note.note.get_permission_query_conditions",
	"Kanban Board": "frappe.desk.doctype.kanban_board.kanban_board.get_permission_query_conditions",
	"Contact": "frappe.contacts.address_and_contact.get_permission_query_conditions_for_contact",
	"Address": "frappe.contacts.address_and_contact.get_permission_query_conditions_for_address",
	"Communication": "frappe.core.doctype.communication.communication.get_permission_query_conditions_for_communication",
	"Workflow Action": "frappe.workflow.doctype.workflow_action.workflow_action.get_permission_query_conditions"
}

has_permission = {
	"Event": "frappe.desk.doctype.event.event.has_permission",
	"ToDo": "frappe.desk.doctype.todo.todo.has_permission",
	"User": "frappe.core.doctype.user.user.has_permission",
	"Note": "frappe.desk.doctype.note.note.has_permission",
	"Kanban Board": "frappe.desk.doctype.kanban_board.kanban_board.has_permission",
	"Contact": "frappe.contacts.address_and_contact.has_permission",
	"Address": "frappe.contacts.address_and_contact.has_permission",
	"Communication": "frappe.core.doctype.communication.communication.has_permission",
	"Workflow Action": "frappe.workflow.doctype.workflow_action.workflow_action.has_permission",
	"File": "frappe.core.doctype.file.file.has_permission"
}

has_website_permission = {
	"Address": "frappe.contacts.doctype.address.address.has_website_permission"
}

standard_queries = {
	"User": "frappe.core.doctype.user.user.user_query"
}

doc_events = {
	"*": {
		"on_update": [
			"frappe.desk.notifications.clear_doctype_notifications",
			"frappe.core.doctype.activity_log.feed.update_feed",
			"frappe.workflow.doctype.workflow_action.workflow_action.process_workflow_actions"
		],
		"after_rename": "frappe.desk.notifications.clear_doctype_notifications",
		"on_cancel": [
			"frappe.desk.notifications.clear_doctype_notifications",
			"frappe.workflow.doctype.workflow_action.workflow_action.process_workflow_actions"
		],
		"on_trash": [
			"frappe.desk.notifications.clear_doctype_notifications",
			"frappe.workflow.doctype.workflow_action.workflow_action.process_workflow_actions"
		],
		"on_change": [
			"frappe.core.doctype.feedback_trigger.feedback_trigger.trigger_feedback_request",
		]
	},
	"Email Group Member": {
		"validate": "frappe.email.doctype.email_group.email_group.restrict_email_group"
	},

}

scheduler_events = {
	"all": [
		"frappe.email.queue.flush",
		"frappe.email.doctype.email_account.email_account.pull",
		"frappe.email.doctype.email_account.email_account.notify_unreplied",
		"frappe.oauth.delete_oauth2_data",
		"frappe.integrations.doctype.razorpay_settings.razorpay_settings.capture_payment",
		"frappe.twofactor.delete_all_barcodes_for_users",
		"frappe.integrations.doctype.gcalendar_settings.gcalendar_settings.sync",
		"frappe.website.doctype.web_page.web_page.check_publish_status"
	],
	"hourly": [
		"frappe.model.utils.link_count.update_link_count",
		'frappe.model.utils.user_settings.sync_user_settings',
		"frappe.utils.error.collect_error_snapshots",
		"frappe.desk.page.backups.backups.delete_downloadable_backups",
		"frappe.limits.update_space_usage",
		"frappe.desk.doctype.auto_repeat.auto_repeat.make_auto_repeat_entry",
		"frappe.deferred_insert.save_to_db"
	],
	"daily": [
		"frappe.email.queue.clear_outbox",
		"frappe.desk.notifications.clear_notifications",
		"frappe.core.doctype.error_log.error_log.set_old_logs_as_seen",
		"frappe.desk.doctype.event.event.send_event_digest",
		"frappe.sessions.clear_expired_sessions",
		"frappe.email.doctype.notification.notification.trigger_daily_alerts",
		"frappe.realtime.remove_old_task_logs",
		"frappe.utils.scheduler.disable_scheduler_on_expiry",
		"frappe.utils.scheduler.restrict_scheduler_events_if_dormant",
		"frappe.email.doctype.auto_email_report.auto_email_report.send_daily",
		"frappe.core.doctype.feedback_request.feedback_request.delete_feedback_request",
		"frappe.core.doctype.activity_log.activity_log.clear_authentication_logs",
	],
	"daily_long": [
		"frappe.integrations.doctype.dropbox_settings.dropbox_settings.take_backups_daily",
		"frappe.integrations.doctype.s3_backup_settings.s3_backup_settings.take_backups_daily"
	],
	"weekly_long": [
		"frappe.integrations.doctype.dropbox_settings.dropbox_settings.take_backups_weekly",
		"frappe.integrations.doctype.s3_backup_settings.s3_backup_settings.take_backups_weekly",
		"frappe.utils.change_log.check_for_update",
		"frappe.desk.doctype.route_history.route_history.flush_old_route_records"
	],
	"monthly": [
		"frappe.email.doctype.auto_email_report.auto_email_report.send_monthly"
	],
	"monthly_long": [
		"frappe.integrations.doctype.s3_backup_settings.s3_backup_settings.take_backups_monthly"
	]
}

get_translated_dict = {
	("doctype", "System Settings"): "frappe.geo.country_info.get_translated_dict",
	("page", "setup-wizard"): "frappe.geo.country_info.get_translated_dict"
}

sounds = [
	{"name": "email", "src": "/assets/frappe/sounds/email.mp3", "volume": 0.1},
	{"name": "submit", "src": "/assets/frappe/sounds/submit.mp3", "volume": 0.1},
	{"name": "cancel", "src": "/assets/frappe/sounds/cancel.mp3", "volume": 0.1},
	{"name": "delete", "src": "/assets/frappe/sounds/delete.mp3", "volume": 0.05},
	{"name": "click", "src": "/assets/frappe/sounds/click.mp3", "volume": 0.05},
	{"name": "error", "src": "/assets/frappe/sounds/error.mp3", "volume": 0.1},
	{"name": "alert", "src": "/assets/frappe/sounds/alert.mp3", "volume": 0.2},
	# {"name": "chime", "src": "/assets/frappe/sounds/chime.mp3"},

	# frappe.chat sounds
	{ "name": "chat-message", 	   "src": "/assets/frappe/sounds/chat-message.mp3",      "volume": 0.1 },
	{ "name": "chat-notification", "src": "/assets/frappe/sounds/chat-notification.mp3", "volume": 0.1 }
	# frappe.chat sounds
]

bot_parsers = [
	'frappe.utils.bot.ShowNotificationBot',
	'frappe.utils.bot.GetOpenListBot',
	'frappe.utils.bot.ListBot',
	'frappe.utils.bot.FindBot',
	'frappe.utils.bot.CountBot'
]

setup_wizard_exception = "frappe.desk.page.setup_wizard.setup_wizard.email_setup_wizard_exception"
before_write_file = "frappe.limits.validate_space_limit"

before_migrate = ['frappe.patches.v11_0.sync_user_permission_doctype_before_migrate.execute']

otp_methods = ['OTP App','Email','SMS']<|MERGE_RESOLUTION|>--- conflicted
+++ resolved
@@ -11,13 +11,8 @@
 source_link = "https://github.com/frappe/frappe"
 app_license = "MIT"
 
-<<<<<<< HEAD
 develop_version = '12.x.x-develop'
-staging_version = '11.0.3-beta.14'
-=======
-develop_version = '11.x.x-develop'
 staging_version = '11.0.3-beta.15'
->>>>>>> 4bf32f4f
 
 app_email = "info@frappe.io"
 

--- conflicted
+++ resolved
@@ -1,19 +1,9 @@
-<<<<<<< HEAD
-# Copyright (c) 2015, Frappe Technologies Pvt. Ltd. and Contributors
-# MIT License. See license.txt
-
-=======
 # Copyright (c) 2022, Frappe Technologies Pvt. Ltd. and Contributors
 # License: MIT. See LICENSE
->>>>>>> c3390404
 import os
 import re
 import shutil
-<<<<<<< HEAD
-from tempfile import mkdtemp, mktemp
-=======
 import subprocess
->>>>>>> c3390404
 from distutils.spawn import find_executable
 from subprocess import getoutput
 from tempfile import mkdtemp, mktemp
@@ -21,14 +11,9 @@
 
 import click
 import psutil
-<<<<<<< HEAD
-from urllib.parse import urlparse
-from simple_chalk import green
-=======
 from requests import head
 from requests.exceptions import HTTPError
 from semantic_version import Version
->>>>>>> c3390404
 
 import frappe
 
@@ -95,16 +80,9 @@
 
 def get_assets_link(frappe_head) -> str:
 	tag = getoutput(
-<<<<<<< HEAD
-			r"cd ../apps/frappe && git show-ref --tags -d | grep %s | sed -e 's,.*"
-			r" refs/tags/,,' -e 's/\^{}//'"
-			% frappe_head
-		)
-=======
 		r"cd ../apps/frappe && git show-ref --tags -d | grep %s | sed -e 's,.*"
 		r" refs/tags/,,' -e 's/\^{}//'" % frappe_head
 	)
->>>>>>> c3390404
 
 	if tag:
 		# if tag exists, download assets from github release
@@ -162,12 +140,6 @@
 	commit HEAD.
 	Returns True if correctly setup else returns False.
 	"""
-<<<<<<< HEAD
-	from subprocess import getoutput
-
-	assets_setup = False
-=======
->>>>>>> c3390404
 	frappe_head = getoutput("cd ../apps/frappe && git rev-parse HEAD")
 
 	if not frappe_head:
@@ -252,16 +224,6 @@
 	assets_path = os.path.join(frappe.local.sites_path, "assets")
 
 
-<<<<<<< HEAD
-def get_node_pacman():
-	exec_ = find_executable("yarn")
-	if exec_:
-		return exec_
-	raise ValueError("Yarn not found")
-
-
-def bundle(no_compress, app=None, hard_link=False, verbose=False, skip_frappe=False):
-=======
 def bundle(
 	mode,
 	apps=None,
@@ -272,7 +234,6 @@
 	skip_frappe=False,
 	files=None,
 ):
->>>>>>> c3390404
 	"""concat / minify js files"""
 	setup()
 	make_asset_dirs(hard_link=hard_link)
@@ -342,16 +303,10 @@
 
 	return safe_max_old_space_size
 
-<<<<<<< HEAD
+
 def generate_assets_map():
 	symlinks = {}
 
-=======
-
-def generate_assets_map():
-	symlinks = {}
-
->>>>>>> c3390404
 	for app_name in frappe.get_all_apps():
 		app_doc_path = None
 
@@ -381,204 +336,8 @@
 		if app_doc_path:
 			app_docs = os.path.abspath(app_doc_path)
 			symlinks[app_docs] = os.path.join(assets_path, app_name + "_docs")
-<<<<<<< HEAD
 
 	return symlinks
-
-
-def clear_broken_symlinks():
-	for path in os.listdir(assets_path):
-		path = os.path.join(assets_path, path)
-		if os.path.islink(path) and not os.path.exists(path):
-			os.remove(path)
-
-
-def unstrip(message: str) -> str:
-	"""Pads input string on the right side until the last available column in the terminal
-	"""
-	_len = len(message)
-	try:
-		max_str = os.get_terminal_size().columns
-	except Exception:
-		max_str = 80
-
-	if _len < max_str:
-		_rem = max_str - _len
-	else:
-		_rem = max_str % _len
-
-	return f"{message}{' ' * _rem}"
-
-
-def make_asset_dirs(hard_link=False):
-	setup_assets_dirs()
-	clear_broken_symlinks()
-	symlinks = generate_assets_map()
-
-	for source, target in symlinks.items():
-		start_message = unstrip(f"{'Copying assets from' if hard_link else 'Linking'} {source} to {target}")
-		fail_message = unstrip(f"Cannot {'copy' if hard_link else 'link'} {source} to {target}")
-
-		# Used '\r' instead of '\x1b[1K\r' to print entire lines in smaller terminal sizes
-		try:
-			print(start_message, end="\r")
-			link_assets_dir(source, target, hard_link=hard_link)
-		except Exception:
-			print(fail_message, end="\r")
-
-	print(unstrip(f"{green('✔')} Application Assets Linked") + "\n")
-
-
-def link_assets_dir(source, target, hard_link=False):
-	if not os.path.exists(source):
-		return
-
-	if os.path.exists(target):
-		if os.path.islink(target):
-			os.unlink(target)
-		else:
-			shutil.rmtree(target)
-
-	if hard_link:
-		shutil.copytree(source, target, dirs_exist_ok=True)
-	else:
-		symlink(source, target, overwrite=True)
-
-
-def setup_assets_dirs():
-	for dir_path in (os.path.join(assets_path, x) for x in ("js", "css")):
-		os.makedirs(dir_path, exist_ok=True)
-
-
-def clear_broken_symlinks():
-	for path in os.listdir(assets_path):
-		path = os.path.join(assets_path, path)
-		if os.path.islink(path) and not os.path.exists(path):
-			os.remove(path)
-
-
-
-def unstrip(message):
-	try:
-		max_str = os.get_terminal_size().columns
-	except Exception:
-		max_str = 80
-	_len = len(message)
-	_rem = max_str - _len
-	return f"{message}{' ' * _rem}"
-
-
-def make_asset_dirs(hard_link=False):
-	setup_assets_dirs()
-	clear_broken_symlinks()
-	symlinks = generate_assets_map()
-
-	for source, target in symlinks.items():
-		start_message = unstrip(f"{'Copying assets from' if hard_link else 'Linking'} {source} to {target}")
-		fail_message = unstrip(f"Cannot {'copy' if hard_link else 'link'} {source} to {target}")
-
-		try:
-			print(start_message, end="\r")
-			link_assets_dir(source, target, hard_link=hard_link)
-		except Exception:
-			print(fail_message, end="\r")
-
-	print(unstrip(f"{green('✔')} Application Assets Linked") + "\n")
-
-
-def link_assets_dir(source, target, hard_link=False):
-	if not os.path.exists(source):
-		return
-
-	if os.path.exists(target):
-		if os.path.islink(target):
-			os.unlink(target)
-		else:
-			shutil.rmtree(target)
-
-	if hard_link:
-		shutil.copytree(source, target, dirs_exist_ok=True)
-	else:
-		symlink(source, target, overwrite=True)
-
-
-def build(no_compress=False, verbose=False):
-	for target, sources in get_build_maps().items():
-		pack(os.path.join(assets_path, target), sources, no_compress, verbose)
-
-
-def get_build_maps():
-	"""get all build.jsons with absolute paths"""
-	# framework js and css files
-
-	build_maps = {}
-	for app_path in app_paths:
-		path = os.path.join(app_path, "public", "build.json")
-		if os.path.exists(path):
-			with open(path) as f:
-				try:
-					for target, sources in (json.loads(f.read() or "{}")).items():
-						# update app path
-						source_paths = []
-						for source in sources:
-							if isinstance(source, list):
-								s = frappe.get_pymodule_path(source[0], *source[1].split("/"))
-							else:
-								s = os.path.join(app_path, source)
-							source_paths.append(s)
-
-						build_maps[target] = source_paths
-				except ValueError as e:
-					print(path)
-					print("JSON syntax error {0}".format(str(e)))
-	return build_maps
-
-
-def pack(target, sources, no_compress, verbose):
-	from six import StringIO
-
-	outtype, outtxt = target.split(".")[-1], ""
-	jsm = JavascriptMinify()
-
-	for f in sources:
-		suffix = None
-		if ":" in f:
-			f, suffix = f.split(":")
-		if not os.path.exists(f) or os.path.isdir(f):
-			print("did not find " + f)
-			continue
-		timestamps[f] = os.path.getmtime(f)
-		try:
-			with open(f, "r") as sourcefile:
-				data = str(sourcefile.read(), "utf-8", errors="ignore")
-
-			extn = f.rsplit(".", 1)[1]
-
-			if (
-				outtype == "js"
-				and extn == "js"
-				and (not no_compress)
-				and suffix != "concat"
-				and (".min." not in f)
-			):
-				tmpin, tmpout = StringIO(data.encode("utf-8")), StringIO()
-				jsm.minify(tmpin, tmpout)
-				minified = tmpout.getvalue()
-				if minified:
-					outtxt += str(minified or "", "utf-8").strip("\n") + ";"
-
-				if verbose:
-					print("{0}: {1}k".format(f, int(len(minified) / 1024)))
-			elif outtype == "js" and extn == "html":
-				# add to frappe.templates
-				outtxt += html_to_js_template(f, data)
-			else:
-				outtxt += "\n/*\n *\t%s\n */" % f
-				outtxt += "\n" + data + "\n"
-=======
-
-	return symlinks
->>>>>>> c3390404
 
 
 def setup_assets_dirs():
@@ -601,22 +360,12 @@
 	except Exception:
 		max_str = 80
 
-<<<<<<< HEAD
-def scrub_html_template(content):
-	"""Returns HTML content with removed whitespace and comments"""
-	# remove whitespace to a single space
-	content = re.sub(r"\s+", " ", content)
-
-	# strip comments
-	content = re.sub(r"(<!--.*?-->)", "", content)
-=======
 	if _len < max_str:
 		_rem = max_str - _len
 	else:
 		_rem = max_str % _len
 
 	return f"{message}{' ' * _rem}"
->>>>>>> c3390404
 
 
 def make_asset_dirs(hard_link=False):
@@ -624,20 +373,6 @@
 	clear_broken_symlinks()
 	symlinks = generate_assets_map()
 
-<<<<<<< HEAD
-def files_dirty():
-	for target, sources in get_build_maps().items():
-		for f in sources:
-			if ":" in f:
-				f, suffix = f.split(":")
-			if not os.path.exists(f) or os.path.isdir(f):
-				continue
-			if os.path.getmtime(f) != timestamps.get(f):
-				print(f + " dirty")
-				return True
-	else:
-		return False
-=======
 	for source, target in symlinks.items():
 		start_message = unstrip(
 			f"{'Copying assets from' if hard_link else 'Linking'} {source} to {target}"
@@ -652,7 +387,6 @@
 			print(fail_message, end="\r")
 
 	click.echo(unstrip(click.style("✔", fg="green") + " Application Assets Linked") + "\n")
->>>>>>> c3390404
 
 
 def link_assets_dir(source, target, hard_link=False):

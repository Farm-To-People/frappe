{
 "allow_copy": 0, 
 "allow_events_in_timeline": 0, 
 "allow_guest_to_view": 0, 
 "allow_import": 0, 
 "allow_rename": 0, 
 "beta": 0, 
 "creation": "2016-09-21 10:12:57.399174", 
 "custom": 0, 
 "docstatus": 0, 
 "doctype": "DocType", 
 "document_type": "System", 
 "editable_grid": 1, 
 "fields": [
  {
   "allow_bulk_edit": 0, 
   "allow_in_quick_entry": 0, 
   "allow_on_submit": 0, 
   "bold": 0, 
   "collapsible": 0, 
   "columns": 0, 
   "fieldname": "enabled", 
   "fieldtype": "Check", 
   "hidden": 0, 
   "ignore_user_permissions": 0, 
   "ignore_xss_filter": 0, 
   "in_filter": 0, 
   "in_global_search": 0, 
   "in_list_view": 0, 
   "in_standard_filter": 0, 
   "label": "Enabled", 
   "length": 0, 
   "no_copy": 0, 
   "permlevel": 0, 
   "precision": "", 
   "print_hide": 0, 
   "print_hide_if_no_value": 0, 
   "read_only": 0, 
   "remember_last_selected_value": 0, 
   "report_hide": 0, 
   "reqd": 0, 
   "search_index": 0, 
   "set_only_once": 0, 
   "translatable": 0, 
   "unique": 0
  }, 
  {
   "allow_bulk_edit": 0, 
   "allow_in_quick_entry": 0, 
   "allow_on_submit": 0, 
   "bold": 0, 
   "collapsible": 0, 
   "columns": 0, 
   "fieldname": "send_notifications_to", 
   "fieldtype": "Data", 
   "hidden": 0, 
   "ignore_user_permissions": 0, 
   "ignore_xss_filter": 0, 
   "in_filter": 0, 
   "in_global_search": 0, 
   "in_list_view": 1, 
   "in_standard_filter": 0, 
   "label": "Send Notifications To", 
   "length": 0, 
   "no_copy": 0, 
   "permlevel": 0, 
   "precision": "", 
   "print_hide": 0, 
   "print_hide_if_no_value": 0, 
   "read_only": 0, 
   "remember_last_selected_value": 0, 
   "report_hide": 0, 
   "reqd": 1, 
   "search_index": 0, 
   "set_only_once": 0, 
   "translatable": 0, 
   "unique": 0
  }, 
  {
   "allow_bulk_edit": 0, 
   "allow_in_quick_entry": 0, 
   "allow_on_submit": 0, 
   "bold": 0, 
   "collapsible": 0, 
   "columns": 0, 
   "default": "1", 
   "description": "Note: By default emails for failed backups are sent.", 
   "fieldname": "send_email_for_successful_backup", 
   "fieldtype": "Check", 
   "hidden": 0, 
   "ignore_user_permissions": 0, 
   "ignore_xss_filter": 0, 
   "in_filter": 0, 
   "in_global_search": 0, 
   "in_list_view": 0, 
   "in_standard_filter": 0, 
   "label": "Send Email for Successful Backup", 
   "length": 0, 
   "no_copy": 0, 
   "options": "", 
   "permlevel": 0, 
   "precision": "", 
   "print_hide": 0, 
   "print_hide_if_no_value": 0, 
   "read_only": 0, 
   "remember_last_selected_value": 0, 
   "report_hide": 0, 
   "reqd": 0, 
   "search_index": 0, 
   "set_only_once": 0, 
   "translatable": 0, 
   "unique": 0
  }, 
  {
   "allow_bulk_edit": 0, 
   "allow_in_quick_entry": 0, 
   "allow_on_submit": 0, 
   "bold": 0, 
   "collapsible": 0, 
   "columns": 0, 
   "fieldname": "backup_frequency", 
   "fieldtype": "Select", 
   "hidden": 0, 
   "ignore_user_permissions": 0, 
   "ignore_xss_filter": 0, 
   "in_filter": 0, 
   "in_global_search": 0, 
   "in_list_view": 1, 
   "in_standard_filter": 0, 
   "label": "Backup Frequency", 
   "length": 0, 
   "no_copy": 0, 
   "options": "\nDaily\nWeekly", 
   "permlevel": 0, 
   "precision": "", 
   "print_hide": 0, 
   "print_hide_if_no_value": 0, 
   "read_only": 0, 
   "remember_last_selected_value": 0, 
   "report_hide": 0, 
   "reqd": 1, 
   "search_index": 0, 
   "set_only_once": 0, 
   "translatable": 0, 
   "unique": 0
  }, 
  {
   "allow_bulk_edit": 0, 
   "allow_in_quick_entry": 0, 
   "allow_on_submit": 0, 
   "bold": 0, 
   "collapsible": 0, 
   "columns": 0, 
   "fieldname": "limit_no_of_backups", 
   "fieldtype": "Check", 
   "hidden": 0, 
   "ignore_user_permissions": 0, 
   "ignore_xss_filter": 0, 
   "in_filter": 0, 
   "in_global_search": 0, 
   "in_list_view": 0, 
   "in_standard_filter": 0, 
   "label": "Limit Number of DB Backups", 
   "length": 0, 
   "no_copy": 0, 
   "permlevel": 0, 
   "precision": "", 
   "print_hide": 0, 
   "print_hide_if_no_value": 0, 
   "read_only": 0, 
   "remember_last_selected_value": 0, 
   "report_hide": 0, 
   "reqd": 0, 
   "search_index": 0, 
   "set_only_once": 0, 
   "translatable": 0, 
   "unique": 0
  }, 
  {
   "allow_bulk_edit": 0, 
   "allow_in_quick_entry": 0, 
   "allow_on_submit": 0, 
   "bold": 0, 
   "collapsible": 0, 
   "columns": 0, 
   "default": "5", 
   "depends_on": "eval:doc.limit_no_of_backups", 
   "fieldname": "no_of_backups", 
   "fieldtype": "Int", 
   "hidden": 0, 
   "ignore_user_permissions": 0, 
   "ignore_xss_filter": 0, 
   "in_filter": 0, 
   "in_global_search": 0, 
   "in_list_view": 0, 
   "in_standard_filter": 0, 
   "label": "Number of DB Backups", 
   "length": 0, 
   "no_copy": 0, 
   "permlevel": 0, 
   "precision": "", 
   "print_hide": 0, 
   "print_hide_if_no_value": 0, 
   "read_only": 0, 
   "remember_last_selected_value": 0, 
   "report_hide": 0, 
   "reqd": 0, 
   "search_index": 0, 
   "set_only_once": 0, 
   "translatable": 0, 
   "unique": 0
  }, 
  {
   "allow_bulk_edit": 0, 
   "allow_in_quick_entry": 0, 
   "allow_on_submit": 0, 
   "bold": 0, 
   "collapsible": 0, 
   "columns": 0, 
   "default": "1", 
   "fieldname": "file_backup", 
   "fieldtype": "Check", 
   "hidden": 0, 
   "ignore_user_permissions": 0, 
   "ignore_xss_filter": 0, 
   "in_filter": 0, 
   "in_global_search": 0, 
   "in_list_view": 0, 
   "in_standard_filter": 0, 
   "label": "File Backup", 
   "length": 0, 
   "no_copy": 0, 
   "permlevel": 0, 
   "precision": "", 
   "print_hide": 0, 
   "print_hide_if_no_value": 0, 
   "read_only": 0, 
   "remember_last_selected_value": 0, 
   "report_hide": 0, 
   "reqd": 0, 
   "search_index": 0, 
   "set_only_once": 0, 
   "translatable": 0, 
   "unique": 0
  }, 
  {
   "allow_bulk_edit": 0, 
   "allow_in_quick_entry": 0, 
   "allow_on_submit": 0, 
   "bold": 0, 
   "collapsible": 0, 
   "columns": 0, 
   "depends_on": "", 
   "fieldname": "app_access_key", 
   "fieldtype": "Data", 
   "hidden": 0, 
   "ignore_user_permissions": 0, 
   "ignore_xss_filter": 0, 
   "in_filter": 0, 
   "in_global_search": 0, 
   "in_list_view": 0, 
   "in_standard_filter": 0, 
   "label": "App Access Key", 
   "length": 0, 
   "no_copy": 0, 
   "permlevel": 0, 
   "precision": "", 
   "print_hide": 0, 
   "print_hide_if_no_value": 0, 
   "read_only": 0, 
   "remember_last_selected_value": 0, 
   "report_hide": 0, 
   "reqd": 0, 
   "search_index": 0, 
   "set_only_once": 0, 
   "translatable": 0, 
   "unique": 0
  }, 
  {
   "allow_bulk_edit": 0, 
   "allow_in_quick_entry": 0, 
   "allow_on_submit": 0, 
   "bold": 0, 
   "collapsible": 0, 
   "columns": 0, 
   "depends_on": "", 
   "fieldname": "app_secret_key", 
   "fieldtype": "Password", 
   "hidden": 0, 
   "ignore_user_permissions": 0, 
   "ignore_xss_filter": 0, 
   "in_filter": 0, 
   "in_global_search": 0, 
   "in_list_view": 0, 
   "in_standard_filter": 0, 
   "label": "App Secret Key", 
   "length": 0, 
   "no_copy": 0, 
   "permlevel": 0, 
   "precision": "", 
   "print_hide": 0, 
   "print_hide_if_no_value": 0, 
   "read_only": 0, 
   "remember_last_selected_value": 0, 
   "report_hide": 0, 
   "reqd": 0, 
   "search_index": 0, 
   "set_only_once": 0, 
   "translatable": 0, 
   "unique": 0
  }, 
  {
   "allow_bulk_edit": 0, 
   "allow_in_quick_entry": 0, 
   "allow_on_submit": 0, 
   "bold": 0, 
   "collapsible": 0, 
   "columns": 0, 
   "fieldname": "allow_dropbox_access", 
   "fieldtype": "Button", 
   "hidden": 0, 
   "ignore_user_permissions": 0, 
   "ignore_xss_filter": 0, 
   "in_filter": 0, 
   "in_global_search": 0, 
   "in_list_view": 0, 
   "in_standard_filter": 0, 
   "label": "Allow Dropbox Access", 
   "length": 0, 
   "no_copy": 0, 
   "permlevel": 0, 
   "precision": "", 
   "print_hide": 0, 
   "print_hide_if_no_value": 0, 
   "read_only": 0, 
   "remember_last_selected_value": 0, 
   "report_hide": 0, 
   "reqd": 0, 
   "search_index": 0, 
   "set_only_once": 0, 
   "translatable": 0, 
   "unique": 0
  }, 
  {
   "allow_bulk_edit": 0, 
   "allow_in_quick_entry": 0, 
   "allow_on_submit": 0, 
   "bold": 0, 
   "collapsible": 0, 
   "columns": 0, 
   "fieldname": "dropbox_access_key", 
   "fieldtype": "Password", 
   "hidden": 1, 
   "ignore_user_permissions": 0, 
   "ignore_xss_filter": 0, 
   "in_filter": 0, 
   "in_global_search": 0, 
   "in_list_view": 0, 
   "in_standard_filter": 0, 
   "label": "Dropbox Access Key", 
   "length": 0, 
   "no_copy": 0, 
   "permlevel": 0, 
   "precision": "", 
   "print_hide": 0, 
   "print_hide_if_no_value": 0, 
   "read_only": 1, 
   "remember_last_selected_value": 0, 
   "report_hide": 0, 
   "reqd": 0, 
   "search_index": 0, 
   "set_only_once": 0, 
   "translatable": 0, 
   "unique": 0
  }, 
  {
   "allow_bulk_edit": 0, 
   "allow_in_quick_entry": 0, 
   "allow_on_submit": 0, 
   "bold": 0, 
   "collapsible": 0, 
   "columns": 0, 
   "fieldname": "dropbox_access_secret", 
   "fieldtype": "Password", 
   "hidden": 1, 
   "ignore_user_permissions": 0, 
   "ignore_xss_filter": 0, 
   "in_filter": 0, 
   "in_global_search": 0, 
   "in_list_view": 0, 
   "in_standard_filter": 0, 
   "label": "Dropbox Access Secret", 
   "length": 0, 
   "no_copy": 0, 
   "permlevel": 0, 
   "precision": "", 
   "print_hide": 0, 
   "print_hide_if_no_value": 0, 
   "read_only": 1, 
   "remember_last_selected_value": 0, 
   "report_hide": 0, 
   "reqd": 0, 
   "search_index": 0, 
   "set_only_once": 0, 
   "translatable": 0, 
   "unique": 0
  }, 
  {
   "allow_bulk_edit": 0, 
   "allow_in_quick_entry": 0, 
   "allow_on_submit": 0, 
   "bold": 0, 
   "collapsible": 0, 
   "columns": 0, 
   "fieldname": "dropbox_access_token", 
   "fieldtype": "Password", 
   "hidden": 1, 
   "ignore_user_permissions": 0, 
   "ignore_xss_filter": 0, 
   "in_filter": 0, 
   "in_global_search": 0, 
   "in_list_view": 0, 
   "in_standard_filter": 0, 
   "label": "Dropbox Access Token", 
   "length": 0, 
   "no_copy": 0, 
   "permlevel": 0, 
   "precision": "", 
   "print_hide": 0, 
   "print_hide_if_no_value": 0, 
   "read_only": 0, 
   "remember_last_selected_value": 0, 
   "report_hide": 0, 
   "reqd": 0, 
   "search_index": 0, 
   "set_only_once": 0, 
   "translatable": 0, 
   "unique": 0
  }
 ], 
 "has_web_view": 0, 
 "hide_heading": 0, 
 "hide_toolbar": 0, 
 "idx": 0, 
 "image_view": 0, 
 "in_create": 1, 
 "is_submittable": 0, 
 "issingle": 1, 
 "istable": 0, 
 "max_attachments": 0, 
<<<<<<< HEAD
 "modified": "2018-10-25 15:17:17.573134", 
=======
 "modified": "2019-01-03 04:44:40.520943", 
>>>>>>> 0e5d378a
 "modified_by": "Administrator", 
 "module": "Integrations", 
 "name": "Dropbox Settings", 
 "name_case": "", 
 "owner": "Administrator", 
 "permissions": [
  {
   "amend": 0, 
   "cancel": 0, 
   "create": 1, 
   "delete": 1, 
   "email": 1, 
   "export": 1, 
   "if_owner": 0, 
   "import": 0, 
   "permlevel": 0, 
   "print": 1, 
   "read": 1, 
   "report": 0, 
   "role": "System Manager", 
   "set_user_permissions": 0, 
   "share": 1, 
   "submit": 0, 
   "write": 1
  }
 ], 
 "quick_entry": 0, 
 "read_only": 1, 
 "read_only_onload": 0, 
 "show_name_in_global_search": 0, 
 "sort_field": "modified", 
 "sort_order": "DESC", 
 "track_changes": 1, 
 "track_seen": 0, 
 "track_views": 0
}<|MERGE_RESOLUTION|>--- conflicted
+++ resolved
@@ -448,11 +448,7 @@
  "issingle": 1, 
  "istable": 0, 
  "max_attachments": 0, 
-<<<<<<< HEAD
- "modified": "2018-10-25 15:17:17.573134", 
-=======
- "modified": "2019-01-03 04:44:40.520943", 
->>>>>>> 0e5d378a
+ "modified": "2019-01-03 05:44:40.520943", 
  "modified_by": "Administrator", 
  "module": "Integrations", 
  "name": "Dropbox Settings", 

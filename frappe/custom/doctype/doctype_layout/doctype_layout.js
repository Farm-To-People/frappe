--- conflicted
+++ resolved
@@ -39,11 +39,7 @@
 
 	add_buttons(frm) {
 		if (!frm.is_new()) {
-<<<<<<< HEAD
-			frm.add_custom_button(__('Go to {0} List', [frm.doc.name]), () => {
-=======
 			frm.add_custom_button(__("Go to {0} List", [frm.doc.name]), () => {
->>>>>>> c3390404
 				window.open(`/app/${frappe.router.slug(frm.doc.name)}`);
 			});
 

// Copyright (c) 2015, Frappe Technologies Pvt. Ltd. and Contributors
// MIT License. See license.txt

frappe.provide("frappe.customize_form");

frappe.ui.form.on("Customize Form", {
	setup: function (frm) {
		// save the last setting if refreshing
		window.addEventListener("beforeunload", () => {
			if (frm.doc.doc_type && frm.doc.doc_type != "undefined") {
				localStorage["customize_doctype"] = frm.doc.doc_type;
			}
		});
	},

	onload: function (frm) {
		frm.set_query("doc_type", function () {
			return {
				filters: [
					["DocType", "issingle", "=", 0],
					["DocType", "custom", "=", 0],
					["DocType", "name", "not in", frappe.model.core_doctypes_list],
					["DocType", "restrict_to_domain", "in", frappe.boot.active_domains],
				],
			};
		});

		frm.set_query("default_print_format", function () {
			return {
				filters: {
					print_format_type: ["!=", "JS"],
					doc_type: ["=", frm.doc.doc_type],
				},
			};
		});

		$(frm.wrapper).on("grid-row-render", function (e, grid_row) {
			if (grid_row.doc && grid_row.doc.fieldtype == "Section Break") {
				$(grid_row.row).css({ "font-weight": "bold" });
			}

			grid_row.row.removeClass("highlight");

			if (
				grid_row.doc.is_custom_field &&
				!grid_row.row.hasClass("highlight") &&
				!grid_row.doc.is_system_generated
			) {
				grid_row.row.addClass("highlight");
			}
		});

		$(frm.wrapper).on("grid-make-sortable", function (e, frm) {
			frm.trigger("setup_sortable");
		});

		$(frm.wrapper).on("grid-move-row", function (e, frm) {
			frm.trigger("setup_sortable");
		});
	},

	doc_type: function (frm) {
		if (frm.doc.doc_type) {
			return frm.call({
				method: "fetch_to_customize",
				doc: frm.doc,
				freeze: true,
				callback: function (r) {
					if (r) {
						if (r._server_messages && r._server_messages.length) {
							frm.set_value("doc_type", "");
						} else {
							frm.refresh();
							frm.trigger("setup_sortable");
							frm.trigger("setup_default_views");
						}
					}
					localStorage["customize_doctype"] = frm.doc.doc_type;
				},
			});
		} else {
			frm.refresh();
		}
	},

	is_calendar_and_gantt: function (frm) {
		frm.trigger("setup_default_views");
	},

	setup_sortable: function (frm) {
		frm.doc.fields.forEach(function (f) {
			if (!f.is_custom_field) {
				f._sortable = false;
			}

			if (f.fieldtype == "Table") {
				frm.add_custom_button(
					f.options,
					function () {
						frm.set_value("doc_type", f.options);
					},
					__("Customize Child Table")
				);
			}
		});
		frm.fields_dict.fields.grid.refresh();
	},

	refresh: function (frm) {
		frm.disable_save(true);
		frm.page.clear_icons();

		if (frm.doc.doc_type) {
			frm.page.set_title(__("Customize Form - {0}", [frm.doc.doc_type]));
			frappe.customize_form.set_primary_action(frm);

			frm.add_custom_button(
				__("Go to {0} List", [__(frm.doc.doc_type)]),
<<<<<<< HEAD
				function() {
=======
				function () {
>>>>>>> c3390404
					frappe.set_route("List", frm.doc.doc_type);
				},
				__("Actions")
			);

			frm.add_custom_button(
				__("Reload"),
				function () {
					frm.script_manager.trigger("doc_type");
				},
				__("Actions")
			);

			frm.add_custom_button(
				__("Reset to defaults"),
				function () {
					frappe.customize_form.confirm(__("Remove all customizations?"), frm);
				},
				__("Actions")
			);

			frm.add_custom_button(
				__("Set Permissions"),
				function () {
					frappe.set_route("permission-manager", frm.doc.doc_type);
				},
				__("Actions")
			);

			const is_autoname_autoincrement = frm.doc.autoname === "autoincrement";
			frm.set_df_property("naming_rule", "hidden", is_autoname_autoincrement);
			frm.set_df_property("autoname", "read_only", is_autoname_autoincrement);
		}

		frm.events.setup_export(frm);
		frm.events.setup_sort_order(frm);
		frm.events.set_default_doc_type(frm);
	},

	set_default_doc_type(frm) {
		let doc_type;
		if (frappe.route_options && frappe.route_options.doc_type) {
			doc_type = frappe.route_options.doc_type;
			frappe.route_options = null;
			localStorage.removeItem("customize_doctype");
		}
		if (!doc_type) {
			doc_type = localStorage.getItem("customize_doctype");
		}
		if (doc_type) {
			setTimeout(() => frm.set_value("doc_type", doc_type, false, true), 1000);
		}
	},

	setup_export(frm) {
		if (frappe.boot.developer_mode) {
			frm.add_custom_button(
				__("Export Customizations"),
				function () {
					frappe.prompt(
						[
							{
								fieldtype: "Link",
								fieldname: "module",
								options: "Module Def",
								label: __("Module to Export"),
								reqd: 1,
							},
							{
								fieldtype: "Check",
								fieldname: "sync_on_migrate",
								label: __("Sync on Migrate"),
								default: 1,
							},
							{
								fieldtype: "Check",
								fieldname: "with_permissions",
								label: __("Export Custom Permissions"),
								default: 1,
							},
						],
						function (data) {
							frappe.call({
								method: "frappe.modules.utils.export_customizations",
								args: {
									doctype: frm.doc.doc_type,
									module: data.module,
									sync_on_migrate: data.sync_on_migrate,
									with_permissions: data.with_permissions,
								},
							});
						},
						__("Select Module")
					);
				},
				__("Actions")
			);
		}
	},

	setup_sort_order(frm) {
		// sort order select
		if (frm.doc.doc_type) {
			var fields = $.map(frm.doc.fields, function (df) {
				return frappe.model.is_value_type(df.fieldtype) ? df.fieldname : null;
			});
			fields = ["", "name", "modified"].concat(fields);
			frm.set_df_property("sort_field", "options", fields);
		}
	},

	setup_default_views(frm) {
		frappe.model.set_default_views_for_doctype(frm.doc.doc_type, frm);
	},
});

// can't delete standard fields
frappe.ui.form.on("Customize Form Field", {
	before_fields_remove: function (frm, doctype, name) {
		var row = frappe.get_doc(doctype, name);
		if (!(row.is_custom_field || row.__islocal)) {
			frappe.msgprint(__("Cannot delete standard field. You can hide it if you want"));
			throw "cannot delete standard field";
		}
	},
	fields_add: function (frm, cdt, cdn) {
		var f = frappe.model.get_doc(cdt, cdn);
		f.is_system_generated = false;
		f.is_custom_field = true;
		frm.trigger("setup_default_views");
	},
});

// can't delete standard links
frappe.ui.form.on("DocType Link", {
	before_links_remove: function (frm, doctype, name) {
		let row = frappe.get_doc(doctype, name);
		if (!(row.custom || row.__islocal)) {
			frappe.msgprint(__("Cannot delete standard link. You can hide it if you want"));
			throw "cannot delete standard link";
		}
	},
	links_add: function (frm, cdt, cdn) {
		let f = frappe.model.get_doc(cdt, cdn);
		f.custom = 1;
	},
});

// can't delete standard actions
frappe.ui.form.on("DocType Action", {
	before_actions_remove: function (frm, doctype, name) {
		let row = frappe.get_doc(doctype, name);
		if (!(row.custom || row.__islocal)) {
			frappe.msgprint(__("Cannot delete standard action. You can hide it if you want"));
			throw "cannot delete standard action";
		}
	},
	actions_add: function (frm, cdt, cdn) {
		let f = frappe.model.get_doc(cdt, cdn);
		f.custom = 1;
	},
});

// can't delete standard states
frappe.ui.form.on("DocType State", {
	before_states_remove: function (frm, doctype, name) {
		let row = frappe.get_doc(doctype, name);
		if (!(row.custom || row.__islocal)) {
			frappe.msgprint(__("Cannot delete standard document state."));
			throw "cannot delete standard document state";
		}
	},
	states_add: function (frm, cdt, cdn) {
		let f = frappe.model.get_doc(cdt, cdn);
		f.custom = 1;
	},
});

frappe.customize_form.validate_fieldnames = async function (frm) {
	for (let i = 0; i < frm.doc.fields.length; i++) {
		let field = frm.doc.fields[i];

		let fieldname = field.label && frappe.model.scrub(field.label).toLowerCase();
		if (
			field.label &&
			!field.fieldname &&
			in_list(frappe.model.restricted_fields, fieldname)
		) {
			let message = __(
				"For field <b>{0}</b> in row <b>{1}</b>, fieldname <b>{2}</b> is restricted it will be renamed as <b>{2}1</b>. Do you want to continue?",
				[field.label, field.idx, fieldname]
			);
			await pause_to_confirm(message);
		}
	}

	function pause_to_confirm(message) {
		return new Promise((resolve) => {
			frappe.confirm(
				message,
				() => resolve(),
				() => {
					frm.page.btn_primary.prop("disabled", false);
				}
			);
		});
	}
};

frappe.customize_form.save_customization = function (frm) {
	if (frm.doc.doc_type) {
		return frm.call({
			doc: frm.doc,
			freeze: true,
			freeze_message: __("Saving Customization..."),
			btn: frm.page.btn_primary,
			method: "save_customization",
			callback: function (r) {
				if (!r.exc) {
					frappe.customize_form.clear_locals_and_refresh(frm);
					frm.script_manager.trigger("doc_type");
				}
			},
		});
	}
};

frappe.customize_form.set_primary_action = function (frm) {
	frm.page.set_primary_action(__("Update"), async () => {
		await this.validate_fieldnames(frm);
		this.save_customization(frm);
	});
};

<<<<<<< HEAD
frappe.customize_form.confirm = function(msg, frm) {
	/*
		Datahenge: This is a terrible function name, but it means "Confirm Reset Changes"
	*/
=======
frappe.customize_form.confirm = function (msg, frm) {
>>>>>>> c3390404
	if (!frm.doc.doc_type) return;

	var d = new frappe.ui.Dialog({
		title: "Reset To Defaults",
		fields: [
			{
				fieldtype: "HTML",
				options: __("All customizations will be removed. Please confirm."),
			},
		],
		primary_action: function () {
			return frm.call({
				doc: frm.doc,
				method: "reset_to_defaults",
				callback: function (r) {
					if (r.exc) {
						frappe.msgprint(r.exc);
					} else {
						d.hide();
						frappe.show_alert({
							message: __("Customizations Reset"),
							indicator: "green",
						});
						frappe.customize_form.clear_locals_and_refresh(frm);
					}
				},
			});
		},
	});

	frappe.customize_form.confirm.dialog = d;
	d.show();
};

frappe.customize_form.clear_locals_and_refresh = function (frm) {
	delete frm.doc.__unsaved;
	// clear doctype from locals
	frappe.model.clear_doc("DocType", frm.doc.doc_type);
	delete frappe.meta.docfield_copy[frm.doc.doc_type];
	frm.refresh();
};

extend_cscript(cur_frm.cscript, new frappe.model.DocTypeController({ frm: cur_frm }));<|MERGE_RESOLUTION|>--- conflicted
+++ resolved
@@ -116,11 +116,7 @@
 
 			frm.add_custom_button(
 				__("Go to {0} List", [__(frm.doc.doc_type)]),
-<<<<<<< HEAD
-				function() {
-=======
 				function () {
->>>>>>> c3390404
 					frappe.set_route("List", frm.doc.doc_type);
 				},
 				__("Actions")
@@ -355,14 +351,10 @@
 	});
 };
 
-<<<<<<< HEAD
 frappe.customize_form.confirm = function(msg, frm) {
 	/*
 		Datahenge: This is a terrible function name, but it means "Confirm Reset Changes"
 	*/
-=======
-frappe.customize_form.confirm = function (msg, frm) {
->>>>>>> c3390404
 	if (!frm.doc.doc_type) return;
 
 	var d = new frappe.ui.Dialog({

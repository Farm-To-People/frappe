--- conflicted
+++ resolved
@@ -30,11 +30,7 @@
       - name: Package assets
         run: |
           mkdir -p $GITHUB_WORKSPACE/build
-<<<<<<< HEAD
-          tar -cvpzf $GITHUB_WORKSPACE/build/$GITHUB_SHA.tar.gz ./frappe-bench/sites/assets/js ./frappe-bench/sites/assets/css*
-=======
           tar -cvpzf $GITHUB_WORKSPACE/build/$GITHUB_SHA.tar.gz ./frappe-bench/sites/assets/frappe/dist
->>>>>>> c3390404
 
       - name: Publish assets to S3
         uses: jakejarvis/s3-sync-action@master

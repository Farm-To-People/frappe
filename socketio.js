const cookie = require("cookie");
const request = require("superagent");

const { get_conf, get_redis_subscriber } = require("./node_utils");
const conf = get_conf();
const log = console.log; // eslint-disable-line
const subscriber = get_redis_subscriber();

const io = require("socket.io")(conf.socketio_port, {
	cors: {
		// Should be fine since we are ensuring whether hostname and origin are same before adding setting listeners for s socket
		origin: true,
		credentials: true,
	},
});

io.use((socket, next) => {
	if (get_hostname(socket.request.headers.host) != get_hostname(socket.request.headers.origin)) {
		next(new Error("Invalid origin"));
		return;
	}

	if (!socket.request.headers.cookie) {
		next(new Error("No cookie transmitted."));
		return;
	}

	let cookies = cookie.parse(socket.request.headers.cookie);

	if (!cookies.sid) {
		next(new Error("No sid transmitted."));
		return;
	}

	request
		.get(get_url(socket, "/api/method/frappe.realtime.get_user_info"))
		.type("form")
		.query({
			sid: cookies.sid,
		})
		.then((res) => {
			socket.user = res.body.message.user;
			socket.user_type = res.body.message.user_type;
			socket.sid = cookies.sid;
			next();
		})
		.catch((e) => {
			next(new Error(`Unauthorized: ${e}`));
		});
});

// on socket connection
io.on("connection", function (socket) {
	socket.join(get_user_room(socket, socket.user));
	socket.join(get_website_room(socket));

	if (socket.user_type == "System User") {
		socket.join(get_site_room(socket));
	}

	socket.on("doctype_subscribe", function (doctype) {
		can_subscribe_doctype({
			socket,
			doctype,
			callback: () => {
				socket.join(get_doctype_room(socket, doctype));
			},
		});
	});

	socket.on("task_subscribe", function (task_id) {
		var room = get_task_room(socket, task_id);
		socket.join(room);
	});

	socket.on("task_unsubscribe", function (task_id) {
		var room = get_task_room(socket, task_id);
		socket.leave(room);
	});

	socket.on("progress_subscribe", function (task_id) {
		var room = get_task_room(socket, task_id);
		socket.join(room);
	});

<<<<<<< HEAD
	socket.on('doc_subscribe', function (doctype, docname) {
		/* Datahenge: Disabling for performance reasons; ERPNext Chat Rooms are deprecated anyway
=======
	socket.on("doc_subscribe", function (doctype, docname) {
>>>>>>> c3390404
		can_subscribe_doc({
			socket,
			doctype,
			docname,
			callback: () => {
				var room = get_doc_room(socket, doctype, docname);
				socket.join(room);
			},
		});
		*/
	});

	socket.on("doc_unsubscribe", function (doctype, docname) {
		var room = get_doc_room(socket, doctype, docname);
		socket.leave(room);
	});

<<<<<<< HEAD
	socket.on('task_unsubscribe', function (task_id) {
		var room = 'task:' + task_id;
		socket.leave(room);
	});

	socket.on('doc_open', function (doctype, docname) {
		/* Datahenge: Disabling unnecessary call.
=======
	socket.on("doc_open", function (doctype, docname) {
>>>>>>> c3390404
		can_subscribe_doc({
			socket,
			doctype,
			docname,
			callback: () => {
				var room = get_open_doc_room(socket, doctype, docname);
				socket.join(room);

				// show who is currently viewing the form
				send_users(
					{
						socket: socket,
						doctype: doctype,
						docname: docname,
					},
					"view"
				);

				// show who is currently typing on the form
				send_users(
					{
						socket: socket,
						doctype: doctype,
						docname: docname,
					},
					"type"
				);
			},
		});
		*/
	});

	socket.on("doc_close", function (doctype, docname) {
		// remove this user from the list of 'who is currently viewing the form'
		var room = get_open_doc_room(socket, doctype, docname);
		socket.leave(room);
		send_users(
			{
				socket: socket,
				doctype: doctype,
				docname: docname,
			},
			"view"
		);
	});

	socket.on("doc_typing", function (doctype, docname) {
		// show users that are currently typing on the form
		const room = get_typing_room(socket, doctype, docname);
		socket.join(room);

		send_users(
			{
				socket: socket,
				doctype: doctype,
				docname: docname,
			},
			"type"
		);
	});

	socket.on("doc_typing_stopped", function (doctype, docname) {
		// remove this user from the list of users currently typing on the form'
		const room = get_typing_room(socket, doctype, docname);
		socket.leave(room);

		send_users(
			{
				socket: socket,
				doctype: doctype,
				docname: docname,
			},
			"type"
		);
	});

	socket.on("open_in_editor", (data) => {
		let s = get_redis_subscriber("redis_socketio");
		s.publish("open_in_editor", JSON.stringify(data));
	});
});

subscriber.on("message", function (_channel, message) {
	message = JSON.parse(message);

	if (message.room) {
		io.to(message.room).emit(message.event, message.message);
	} else {
		io.emit(message.event, message.message);
	}
});

subscriber.subscribe("events");

function get_doc_room(socket, doctype, docname) {
	return get_site_name(socket) + ":doc:" + doctype + "/" + docname;
}

function get_open_doc_room(socket, doctype, docname) {
	return get_site_name(socket) + ":open_doc:" + doctype + "/" + docname;
}

function get_typing_room(socket, doctype, docname) {
	return get_site_name(socket) + ":typing:" + doctype + "/" + docname;
}

function get_user_room(socket, user) {
	return get_site_name(socket) + ":user:" + user || socket.user;
}

function get_site_room(socket) {
	return get_site_name(socket) + ":all";
}

function get_website_room(socket) {
	return get_site_name(socket) + ":website";
}

function get_doctype_room(socket, doctype) {
	return get_site_name(socket) + ":doctype:" + doctype;
}

function get_task_room(socket, task_id) {
	return get_site_name(socket) + ":task_progress:" + task_id;
}

function get_site_name(socket) {
	if (socket.site_name) {
		return socket.site_name;
	} else if (socket.request.headers["x-frappe-site-name"]) {
		socket.site_name = get_hostname(socket.request.headers["x-frappe-site-name"]);
	} else if (
		conf.default_site &&
		["localhost", "127.0.0.1"].indexOf(get_hostname(socket.request.headers.host)) !== -1
	) {
		// from currentsite.txt since host is localhost
		socket.site_name = conf.default_site;
	} else if (socket.request.headers.origin) {
		socket.site_name = get_hostname(socket.request.headers.origin);
	} else {
		socket.site_name = get_hostname(socket.request.headers.host);
	}
	return socket.site_name;
}

function get_hostname(url) {
	if (!url) return undefined;
	if (url.indexOf("://") > -1) {
		url = url.split("/")[2];
	}
	return url.match(/:/g) ? url.slice(0, url.indexOf(":")) : url;
}

function get_url(socket, path) {
	if (!path) {
		path = "";
	}
	return socket.request.headers.origin + path;
}

function can_subscribe_doc(args) {
	if (!args) return;
	if (!args.doctype || !args.docname) return;
	request
		.get(get_url(args.socket, "/api/method/frappe.realtime.can_subscribe_doc"))
		.type("form")
		.query({
			sid: args.socket.sid,
			doctype: args.doctype,
			docname: args.docname,
		})
		.end(function (err, res) {
			if (!res) {
				log("No response for doc_subscribe");
			} else if (res.status == 403) {
				return;
			} else if (err) {
				log(err);
			} else if (res.status == 200) {
				args.callback(err, res);
			} else {
				log("Something went wrong", err, res);
			}
		});
}

function can_subscribe_doctype(args) {
	if (!args) return;
	if (!args.doctype) return;
	request
		.get(get_url(args.socket, "/api/method/frappe.realtime.can_subscribe_doctype"))
		.type("form")
		.query({
			sid: args.socket.sid,
			doctype: args.doctype,
		})
		.end(function (err, res) {
			if (!res || res.status == 403 || err) {
				if (err) {
					log(err);
				}
				return false;
			} else if (res.status == 200) {
				args.callback && args.callback(err, res);
				return true;
			}
			log("ERROR (can_subscribe_doctype): ", err, res);
		});
}

function send_users(args, action) {
	if (!(args && args.doctype && args.docname)) {
		return;
	}

	const open_doc_room = get_open_doc_room(args.socket, args.doctype, args.docname);

	const room =
		action == "view"
			? open_doc_room
			: get_typing_room(args.socket, args.doctype, args.docname);

	const clients = Array.from(io.sockets.adapter.rooms.get(room) || []);

	let users = [];
	io.sockets.sockets.forEach((sock) => {
		if (clients.includes(sock.id)) {
			users.push(sock.user);
		}
	});

	const emit_event = action == "view" ? "doc_viewers" : "doc_typers";

	// notify
	io.to(open_doc_room).emit(emit_event, {
		doctype: args.doctype,
		docname: args.docname,
		users: Array.from(new Set(users)),
	});
}<|MERGE_RESOLUTION|>--- conflicted
+++ resolved
@@ -83,12 +83,7 @@
 		socket.join(room);
 	});
 
-<<<<<<< HEAD
-	socket.on('doc_subscribe', function (doctype, docname) {
-		/* Datahenge: Disabling for performance reasons; ERPNext Chat Rooms are deprecated anyway
-=======
 	socket.on("doc_subscribe", function (doctype, docname) {
->>>>>>> c3390404
 		can_subscribe_doc({
 			socket,
 			doctype,
@@ -98,7 +93,6 @@
 				socket.join(room);
 			},
 		});
-		*/
 	});
 
 	socket.on("doc_unsubscribe", function (doctype, docname) {
@@ -106,17 +100,7 @@
 		socket.leave(room);
 	});
 
-<<<<<<< HEAD
-	socket.on('task_unsubscribe', function (task_id) {
-		var room = 'task:' + task_id;
-		socket.leave(room);
-	});
-
-	socket.on('doc_open', function (doctype, docname) {
-		/* Datahenge: Disabling unnecessary call.
-=======
 	socket.on("doc_open", function (doctype, docname) {
->>>>>>> c3390404
 		can_subscribe_doc({
 			socket,
 			doctype,
@@ -146,7 +130,6 @@
 				);
 			},
 		});
-		*/
 	});
 
 	socket.on("doc_close", function (doctype, docname) {

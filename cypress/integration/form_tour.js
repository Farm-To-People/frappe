--- conflicted
+++ resolved
@@ -1,10 +1,5 @@
-<<<<<<< HEAD
-context('Form Tour', () => {
-	before.skip(() => {
-=======
 context.skip('Form Tour', () => {
 	before(() => {
->>>>>>> a444968e
 		cy.login();
 		cy.visit('/app');
 		return cy.window().its('frappe').then(frappe => {
